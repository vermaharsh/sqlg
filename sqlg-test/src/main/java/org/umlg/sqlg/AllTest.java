--- conflicted
+++ resolved
@@ -18,11 +18,8 @@
 import org.umlg.sqlg.test.localdate.LocalDateTest;
 import org.umlg.sqlg.test.memory.TestMemoryUsage;
 import org.umlg.sqlg.test.mod.*;
-<<<<<<< HEAD
-=======
 import org.umlg.sqlg.test.multithread.TestMultiThread;
 import org.umlg.sqlg.test.properties.TestEscapedValues;
->>>>>>> 8a0e0512
 import org.umlg.sqlg.test.remove.TestRemoveEdge;
 import org.umlg.sqlg.test.rollback.TestRollback;
 import org.umlg.sqlg.test.schema.*;
@@ -73,7 +70,7 @@
         TestRemoveEdge.class,
         TestEdgeSchemaCreation.class,
         TestRollback.class,
-//        TestMultiThread.class,
+        TestMultiThread.class,
         TestNewVertex.class,
         TestEdgeCache.class,
         TestVertexCache.class,
