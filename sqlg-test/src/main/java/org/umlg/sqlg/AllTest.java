package org.umlg.sqlg;

import org.junit.runner.RunWith;
import org.junit.runners.Suite;
import org.umlg.sqlg.test.*;
import org.umlg.sqlg.test.batch.*;
import org.umlg.sqlg.test.edgehas.TestEdgeHas;
import org.umlg.sqlg.test.edges.*;
import org.umlg.sqlg.test.github.TestGithub;
import org.umlg.sqlg.test.graph.TestEmptyGraph;
import org.umlg.sqlg.test.graph.TestGraphStepWithIds;
import org.umlg.sqlg.test.gremlincompile.*;
import org.umlg.sqlg.test.index.TestForeignKeyIndexPerformance;
import org.umlg.sqlg.test.index.TestIndex;
import org.umlg.sqlg.test.json.JsonTest;
import org.umlg.sqlg.test.localdate.LocalDateTest;
import org.umlg.sqlg.test.mod.*;
import org.umlg.sqlg.test.multithread.TestMultiThread;
import org.umlg.sqlg.test.remove.TestRemoveEdge;
import org.umlg.sqlg.test.rollback.TestRollback;
import org.umlg.sqlg.test.schema.*;
import org.umlg.sqlg.test.travers.TestTraversals;
import org.umlg.sqlg.test.upgrade.TestTopologyUpgrade;
import org.umlg.sqlg.test.vertex.*;
import org.umlg.sqlg.test.vertexout.TestVertexOutWithHas;

/**
 * Date: 2014/07/16
 * Time: 12:08 PM
 */
@RunWith(Suite.class)
@Suite.SuiteClasses({
        TestAddVertexViaMap.class,
        TestAllEdges.class,
        TestAllVertices.class,
        TestArrayProperties.class,
        TestCountVerticesAndEdges.class,
        TestDeletedVertex.class,
        TestEdgeCreation.class,
        TestEdgeToDifferentLabeledVertexes.class,
        TestGetById.class,
        TestHas.class,
        TestHasLabel.class,
        TestLoadArrayProperties.class,
        TestLoadElementProperties.class,
        TestLoadSchema.class,
        TestPool.class,
        TestRemoveElement.class,
        TestSetProperty.class,
        TestVertexCreation.class,
        TestVertexEdgeSameName.class,
        TestVertexNavToEdges.class,
        TestByteArray.class,
        TestQuery.class,
        TestSchema.class,
        TestIndex.class,
        TestVertexOutWithHas.class,
        TestEdgeHas.class,
        TestBatch.class,
        TestBatchUpdate.class,
        TestForeignKeyIndexPerformance.class,
        TestMultiThreadedBatch.class,
        TestRemoveEdge.class,
        TestEdgeSchemaCreation.class,
        TestRollback.class,
        TestMultiThread.class,
        TestNewVertex.class,
        TestEdgeCache.class,
        TestVertexCache.class,
        TestTinkerpopBug.class,
        TestLazyLoadSchema.class,
        TestCreateEdgeBetweenVertices.class,
        TestRemovedVertex.class,
        TestCaptureSchemaTableEdges.class,
        TestGremlinCompileWithHas.class,
        TestGremlinCompileE.class,
        TestEmptyGraph.class,
        TestOutE.class,
        TestForeignKeysAreOptional.class,
        TestGremlinCompileWithAs.class,
        TestGremlinCompileWithInOutV.class,
        TestGremlinCompileV.class,
        TestGremlinCompileGraphStep.class,
        TestGremlinCompileWhere.class,
        TestColumnNameTranslation.class,
        TestGraphStepOrderBy.class,
        TestAggregate.class,
        TestVertexStepOrderBy.class,
        TestPathStep.class,
        LocalDateTest.class,
        TestStreamVertex.class,
        TestStreamingEdge.class,
        JsonTest.class,
        TestSchemaManagerGetTablesFor.class,
        TestBatchServerSideEdgeCreation.class,
        TestBatchedStreaming.class,
        TestBulkWithin.class,
        TestBulkWithout.class,
        TestRemoveProperty.class,
        TestSchemaManagerGetTablesFor.class,
        TestAggregate.class,
        TestTreeStep.class,
        TestRepeatStepGraphOut.class,
        TestRepeatStepGraphIn.class,
        TestRepeatStepVertexOut.class,
        TestRepeatStepGraphBoth.class,
        TestGraphStepWithIds.class,
        TestOtherVertex.class,
        TestGremlinMod.class,
        TestAlias.class,
<<<<<<< HEAD
        TestBatchEdge.class,
        TestTopologyUpgrade.class,
        TestTraversals.class,
        TestGremlinOptional.class
=======
        TestGithub.class
>>>>>>> 76ef8a5a
})
public class AllTest {
}<|MERGE_RESOLUTION|>--- conflicted
+++ resolved
@@ -107,15 +107,12 @@
         TestGraphStepWithIds.class,
         TestOtherVertex.class,
         TestGremlinMod.class,
-        TestAlias.class,
-<<<<<<< HEAD
         TestBatchEdge.class,
         TestTopologyUpgrade.class,
         TestTraversals.class,
         TestGremlinOptional.class
-=======
+        TestAlias.class,
         TestGithub.class
->>>>>>> 76ef8a5a
 })
 public class AllTest {
 }