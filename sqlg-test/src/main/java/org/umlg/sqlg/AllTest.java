--- conflicted
+++ resolved
@@ -175,7 +175,6 @@
         TestValidateTopology.class,
         TestBatchNormalUpdateDateTimeArrays.class,
         TestTopologyChangeListener.class,
-<<<<<<< HEAD
         TestRangeLimit.class,
         TestReplacedStepEmitComparator.class,
         TestLocalStepCompile.class,
@@ -189,10 +188,9 @@
         TestMax.class,
         TestGroupCount.class,
         TestSack.class,
-        TestSample.class
-=======
+        TestSample.class,
+        TestTopologyChangeListener.class,
         TestTopologyDelete.class
->>>>>>> 7ac96fe2
 })
 public class AllTest {
 }