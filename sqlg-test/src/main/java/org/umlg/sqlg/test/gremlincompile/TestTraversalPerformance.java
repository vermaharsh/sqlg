--- conflicted
+++ resolved
@@ -32,13 +32,8 @@
             columns.put("property_" + i, "asdasd");
         }
         //Create a large schema, it slows the maps  down
-<<<<<<< HEAD
-        this.sqlgGraph.tx().normalBatchModeOn();
-        for (int i = 0; i < 100; i++) {
-=======
 //        this.sqlgGraph.tx().normalBatchModeOn();
         for (int i = 0; i < 1000; i++) {
->>>>>>> 6a37dd4f
             if (i % 100 == 0) {
                 stopWatch.stop();
                 System.out.println("got " + i + " time taken " + stopWatch.toString());
@@ -47,11 +42,7 @@
             }
             Vertex person = this.sqlgGraph.addVertex("Person_" + i, columns);
             Vertex dog = this.sqlgGraph.addVertex("Dog_" + i, columns);
-<<<<<<< HEAD
-            ((SqlgVertex) person).addEdgeWithMap("pet_" + i, dog, columns);
-=======
             ((SqlgVertex)person).addEdgeWithMap("pet_" + i, dog, columns);
->>>>>>> 6a37dd4f
             this.sqlgGraph.tx().commit();
         }
         this.sqlgGraph.tx().commit();
@@ -181,6 +172,4 @@
         }
 //        Assert.assertEquals(100_000, vertexTraversal(a).out().out().count().next().intValue());
     }
-
-
 }