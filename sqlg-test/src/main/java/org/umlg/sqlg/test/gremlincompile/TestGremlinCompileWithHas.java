--- conflicted
+++ resolved
@@ -1,21 +1,38 @@
 package org.umlg.sqlg.test.gremlincompile;
 
+import org.apache.tinkerpop.gremlin.AbstractGremlinTest;
+import org.apache.tinkerpop.gremlin.process.traversal.P;
+import org.apache.tinkerpop.gremlin.process.traversal.Scope;
+import org.apache.tinkerpop.gremlin.process.traversal.Step;
+import org.apache.tinkerpop.gremlin.process.traversal.Traversal;
+import org.apache.tinkerpop.gremlin.process.traversal.dsl.graph.GraphTraversal;
+import org.apache.tinkerpop.gremlin.process.traversal.dsl.graph.GraphTraversalSource;
+import org.apache.tinkerpop.gremlin.process.traversal.dsl.graph.__;
+import org.apache.tinkerpop.gremlin.process.traversal.step.sideEffect.StartStep;
+import org.apache.tinkerpop.gremlin.process.traversal.step.util.EmptyStep;
+import org.apache.tinkerpop.gremlin.process.traversal.step.util.MapHelper;
+import org.apache.tinkerpop.gremlin.structure.Edge;
+import org.apache.tinkerpop.gremlin.structure.Graph;
 import org.apache.tinkerpop.gremlin.structure.T;
 import org.apache.tinkerpop.gremlin.structure.Vertex;
+import org.apache.tinkerpop.gremlin.structure.io.GraphReader;
+import org.apache.tinkerpop.gremlin.structure.io.gryo.GryoIo;
+import org.apache.tinkerpop.gremlin.structure.io.gryo.GryoReader;
+import org.hamcrest.CoreMatchers;
 import org.junit.Assert;
 import org.junit.Test;
-<<<<<<< HEAD
-import org.umlg.sqlg.structure.RecordId;
-=======
 import org.umlg.sqlg.sql.parse.SchemaTableTree;
 import org.umlg.sqlg.strategy.SqlgVertexStepCompiled;
 import org.umlg.sqlg.structure.RecordId;
 import org.umlg.sqlg.structure.SchemaManager;
->>>>>>> 380a56f3
 import org.umlg.sqlg.structure.SchemaTable;
+import org.umlg.sqlg.structure.SqlgVertex;
 import org.umlg.sqlg.test.BaseTest;
 
-import java.util.List;
+import java.io.IOException;
+import java.io.InputStream;
+import java.util.*;
+import java.util.stream.Collectors;
 
 /**
  * Date: 2015/01/19
@@ -24,18 +41,12 @@
 public class TestGremlinCompileWithHas extends BaseTest {
 
     @Test
-<<<<<<< HEAD
-    public void testHasId() {
-=======
     public void testHasIdIn() {
->>>>>>> 380a56f3
         Vertex a1 = this.sqlgGraph.addVertex(T.label, "A");
         Vertex a2 = this.sqlgGraph.addVertex(T.label, "A");
         Vertex a3 = this.sqlgGraph.addVertex(T.label, "A");
         Vertex a4 = this.sqlgGraph.addVertex(T.label, "A");
         Vertex b1 = this.sqlgGraph.addVertex(T.label, "B");
-<<<<<<< HEAD
-=======
         Vertex b2 = this.sqlgGraph.addVertex(T.label, "B");
         Vertex b3 = this.sqlgGraph.addVertex(T.label, "B");
         Vertex b4 = this.sqlgGraph.addVertex(T.label, "B");
@@ -554,719 +565,438 @@
         SqlgVertex a1 = (SqlgVertex) this.sqlgGraph.addVertex(T.label, "A");
         SqlgVertex b1 = (SqlgVertex) this.sqlgGraph.addVertex(T.label, "B", "name", "b1");
         a1.addEdge("outB", b1);
->>>>>>> 380a56f3
         this.sqlgGraph.tx().commit();
-
-        RecordId recordId1 = RecordId.from(SchemaTable.of("public", "A"), 1l);
-        RecordId recordId2 = RecordId.from(SchemaTable.of("public", "A"), 2l);
-        RecordId recordId3 = RecordId.from(SchemaTable.of("public", "A"), 3l);
-        RecordId recordId4 = RecordId.from(SchemaTable.of("public", "B"), 1l);
-//        List<Vertex> vertices = this.sqlgGraph.traversal().V().has(T.id, P.within(recordId1, recordId2, recordId4)).toList();
-        List<Vertex> vertices = this.sqlgGraph.traversal().V(recordId1, recordId2, recordId3, recordId4).toList();
-        Assert.assertEquals(4, vertices.size());
-
-//        vertices = this.sqlgGraph.traversal().V().has(T.id, P.within(recordId1)).toList();
-//        List<Vertex> vertices = this.sqlgGraph.traversal().V(a1).toList();
+        GraphTraversal<Vertex, Vertex> traversal = this.sqlgGraph.traversal().V().both().has(T.label, "B");
+        printTraversalForm(traversal);
+        List<Vertex> softwares = traversal.toList();
+        Assert.assertEquals(1, softwares.size());
+        for (Vertex software : softwares) {
+            if (!software.label().equals("B")) {
+                Assert.fail("expected label B found " + software.label());
+            }
+        }
     }
 
 //    @Test
-//    public void g_V_asXaX_both_asXbX_dedupXa_bX_byXlabelX_selectXa_bX() throws IOException {
-//        Graph g = this.sqlgGraph;
-//        final GraphReader reader = GryoReader.build()
-//                .mapper(g.io(GryoIo.build()).mapper().create())
-//                .create();
-//        try (final InputStream stream = AbstractGremlinTest.class.getResourceAsStream("/tinkerpop-modern.kryo")) {
-//            reader.readGraph(stream, g);
-//        }
-//        assertModernGraph(g, true, false);
-//        Traversal<Vertex, Map<String, Vertex>> t = g.traversal().V().as("a").both().as("b").dedup("a", "b").by(T.label).select("a", "b");
-//        printTraversalForm(t);
-//        List<Map<String,Vertex>> result = t.toList();
-//        System.out.println(result);
-//    }
-//
+    public void testSingleCompileWithHasLabelOut() {
+        SqlgVertex a1 = (SqlgVertex) this.sqlgGraph.addVertex(T.label, "A");
+        SqlgVertex b1 = (SqlgVertex) this.sqlgGraph.addVertex(T.label, "B", "name", "b1");
+        SqlgVertex b2 = (SqlgVertex) this.sqlgGraph.addVertex(T.label, "B", "name", "b2");
+        SqlgVertex b3 = (SqlgVertex) this.sqlgGraph.addVertex(T.label, "B", "name", "b3");
+        SqlgVertex c1 = (SqlgVertex) this.sqlgGraph.addVertex(T.label, "C", "name", "c1");
+        SqlgVertex c2 = (SqlgVertex) this.sqlgGraph.addVertex(T.label, "C", "name", "c2");
+        SqlgVertex c3 = (SqlgVertex) this.sqlgGraph.addVertex(T.label, "C", "name", "c3");
+        a1.addEdge("outB", b1);
+        a1.addEdge("outB", b2);
+        a1.addEdge("outB", b3);
+        a1.addEdge("outC", c1);
+        a1.addEdge("outC", c2);
+        a1.addEdge("outC", c3);
+        this.sqlgGraph.tx().commit();
+
+        GraphTraversal<Vertex, Vertex> traversal = vertexTraversal(a1).out().has(T.label, "B");
+
+        traversal.asAdmin().applyStrategies();
+        final List<Step> temp = new ArrayList<>();
+        Step currentStep = traversal.asAdmin().getStartStep();
+        while (!(currentStep instanceof EmptyStep)) {
+            temp.add(currentStep);
+            currentStep = currentStep.getNextStep();
+        }
+        Assert.assertTrue(temp.get(0) instanceof StartStep);
+        Assert.assertTrue(temp.get(1) instanceof SqlgVertexStepCompiled);
+        SqlgVertexStepCompiled sqlgVertexStepCompiler = (SqlgVertexStepCompiled) temp.get(1);
+        Assert.assertEquals(2, temp.size());
+
+        SchemaTable schemaTable = SchemaTable.of(a1.getSchema(), SchemaManager.VERTEX_PREFIX + a1.getTable());
+        SchemaTableTree schemaTableTree = this.sqlgGraph.getGremlinParser().parse(schemaTable, sqlgVertexStepCompiler.getReplacedSteps());
+
+        Assert.assertEquals(2, schemaTableTree.depth());
+        Assert.assertEquals(3, schemaTableTree.numberOfNodes());
+        Assert.assertEquals(SchemaTable.of(this.sqlgGraph.getSqlDialect().getPublicSchema(), "V_A"), schemaTableTree.schemaTableAtDepth(0, 0).getSchemaTable());
+        Assert.assertEquals(SchemaTable.of(this.sqlgGraph.getSqlDialect().getPublicSchema(), "V_B"), schemaTableTree.schemaTableAtDepth(1, 1).getSchemaTable());
+        Assert.assertTrue(schemaTableTree.schemaTableAtDepth(1, 1).getHasContainers().isEmpty());
+
+        Assert.assertEquals(this.sqlgGraph.getSqlDialect().getPublicSchema(), schemaTableTree.getSchemaTable().getSchema());
+        Assert.assertEquals("V_A", schemaTableTree.getSchemaTable().getTable());
+        Assert.assertEquals(3, vertexTraversal(a1).out().has(T.label, "B").count().next().intValue());
+    }
+
+    @Test
+    public void testSingleCompileWithHasLabelIn() {
+        Vertex a1 = this.sqlgGraph.addVertex(T.label, "A", "name", "a1");
+        Vertex a2 = this.sqlgGraph.addVertex(T.label, "A", "name", "a2");
+        Vertex a3 = this.sqlgGraph.addVertex(T.label, "A", "name", "a3");
+        Vertex b1 = this.sqlgGraph.addVertex(T.label, "B", "name", "b1");
+        Vertex b2 = this.sqlgGraph.addVertex(T.label, "B", "name", "b2");
+        Vertex b3 = this.sqlgGraph.addVertex(T.label, "B", "name", "b3");
+        Vertex b4 = this.sqlgGraph.addVertex(T.label, "B", "name", "b4");
+        Vertex d1 = this.sqlgGraph.addVertex(T.label, "D", "name", "d1");
+        Vertex c1 = this.sqlgGraph.addVertex(T.label, "C", "name", "c1");
+        a1.addEdge("outB", b1);
+        b1.addEdge("outC", c1);
+        a2.addEdge("outB", b2);
+        b2.addEdge("outC", c1);
+        a3.addEdge("outB", b3);
+        b3.addEdge("outC", c1);
+        d1.addEdge("outB", b4);
+        b4.addEdge("outC", c1);
+        this.sqlgGraph.tx().commit();
+        Assert.assertEquals(4, vertexTraversal(c1).in().in().count().next().intValue());
+        Assert.assertEquals(3, vertexTraversal(c1).in().in().has(T.label, "A").count().next().intValue());
+    }
+
 //    @Test
-//    public void g_V_asXaX_out_asXbX_selectXa_bX_byXnameX() throws IOException {
-//        Graph g = this.sqlgGraph;
-//        final GraphReader reader = GryoReader.build()
-//                .mapper(g.io(GryoIo.build()).mapper().create())
-//                .create();
-//        try (final InputStream stream = AbstractGremlinTest.class.getResourceAsStream("/tinkerpop-modern.kryo")) {
-//            reader.readGraph(stream, g);
-//        }
-//        assertModernGraph(g, true, false);
-//        GraphTraversal traversal = g.traversal().V().as("a").out().aggregate("x").as("b").<String>select("a", "b").by("name");
-//        printTraversalForm(traversal);
-//        final List<Map<String, String>> expected = makeMapList(2,
-//                "a", "marko", "b", "lop",
-//                "a", "marko", "b", "vadas",
-//                "a", "marko", "b", "josh",
-//                "a", "josh", "b", "ripple",
-//                "a", "josh", "b", "lop",
-//                "a", "peter", "b", "lop");
-//        checkResults(expected, traversal);
-//    }
-//
-//    @Test
-//    public void g_VX1AsStringX_out_hasXid_2AsStringX() throws IOException {
-//        Graph g = this.sqlgGraph;
-//        final GraphReader reader = GryoReader.build()
-//                .mapper(g.io(GryoIo.build()).mapper().create())
-//                .create();
-//        try (final InputStream stream = AbstractGremlinTest.class.getResourceAsStream("/tinkerpop-modern.kryo")) {
-//            reader.readGraph(stream, g);
-//        }
-//        assertModernGraph(g, true, false);
-//        final Traversal<Vertex, Vertex> traversal = this.sqlgGraph.traversal().V(convertToVertexId("marko")).out().hasId(convertToVertexId("vadas"));
-//        printTraversalForm(traversal);
-//        Assert.assertThat(traversal.hasNext(), CoreMatchers.is(true));
-//        Assert.assertEquals(convertToVertexId("vadas"), traversal.next().id());
-//        Assert.assertThat(traversal.hasNext(), CoreMatchers.is(false));
-//    }
-//
-//    @Test
-//    public void g_VX4X_out_asXhereX_hasXlang_javaX_selectXhereX_name() throws IOException {
-//        Graph g = this.sqlgGraph;
-//        final GraphReader reader = GryoReader.build()
-//                .mapper(g.io(GryoIo.build()).mapper().create())
-//                .create();
-//        try (final InputStream stream = AbstractGremlinTest.class.getResourceAsStream("/tinkerpop-modern.kryo")) {
-//            reader.readGraph(stream, g);
-//        }
-//        assertModernGraph(g, true, false);
-//        Object vertexId = convertToVertexId("josh");
-//        final Traversal<Vertex, String> traversal = g.traversal().V(vertexId)
-//                .out().as("here")
-//                .has("lang", "java")
-//                .select("here").values("name");
-//        printTraversalForm(traversal);
-//        int counter = 0;
-//        final Set<String> names = new HashSet<>();
-//        while (traversal.hasNext()) {
-//            counter++;
-//            names.add(traversal.next());
-//        }
-//        Assert.assertEquals(2, counter);
-//        Assert.assertEquals(2, names.size());
-//        Assert.assertTrue(names.contains("ripple"));
-//        Assert.assertTrue(names.contains("lop"));
-//    }
-//
-//    @Test
-//    public void g_V_asXaX_outXcreatedX_asXbX_inXcreatedX_asXcX_bothXknowsX_bothXknowsX_asXdX_whereXc__notXeqXaX_orXeqXdXXXX_selectXa_b_c_dX() throws IOException {
-//        Graph g = this.sqlgGraph;
-//        final GraphReader reader = GryoReader.build()
-//                .mapper(g.io(GryoIo.build()).mapper().create())
-//                .create();
-//        try (final InputStream stream = AbstractGremlinTest.class.getResourceAsStream("/tinkerpop-modern.kryo")) {
-//            reader.readGraph(stream, g);
-//        }
-//        assertModernGraph(g, true, false);
-//        Traversal<Vertex, Map<String, Object>> traversal = this.sqlgGraph.traversal()
-//                .V().as("a")
-//                .out("created").as("b")
-//                .in("created").as("c")
-//                .both("knows")
-//                .both("knows").as("d")
-//                .where("c", P.not(P.eq("a").or(P.eq("d")))).select("a", "b", "c", "d");
-//        printTraversalForm(traversal);
-//        checkResults(makeMapList(4,
-//                "a", convertToVertex(this.sqlgGraph, "marko"), "b", convertToVertex(this.sqlgGraph, "lop"), "c", convertToVertex(this.sqlgGraph, "josh"), "d", convertToVertex(this.sqlgGraph, "vadas"),
-//                "a", convertToVertex(this.sqlgGraph, "peter"), "b", convertToVertex(this.sqlgGraph, "lop"), "c", convertToVertex(this.sqlgGraph, "josh"), "d", convertToVertex(this.sqlgGraph, "vadas")), traversal);
-//    }
-//
-//    public static <T> void checkResults(final List<T> expectedResults, final Traversal<?, T> traversal) {
-//        final List<T> results = traversal.toList();
-//        Assert.assertFalse(traversal.hasNext());
-//        if (expectedResults.size() != results.size()) {
-//            System.err.println("Expected results: " + expectedResults);
-//            System.err.println("Actual results:   " + results);
-//            Assert.assertEquals("Checking result size", expectedResults.size(), results.size());
-//        }
-//
-//        for (T t : results) {
-//            if (t instanceof Map) {
-//                Assert.assertTrue("Checking map result existence: " + t, expectedResults.stream().filter(e -> e instanceof Map).filter(e -> checkMap((Map) e, (Map) t)).findAny().isPresent());
-//            } else {
-//                Assert.assertTrue("Checking result existence: " + t, expectedResults.contains(t));
-//            }
-//        }
-//        final Map<T, Long> expectedResultsCount = new HashMap<>();
-//        final Map<T, Long> resultsCount = new HashMap<>();
-//        Assert.assertEquals("Checking indexing is equivalent", expectedResultsCount.size(), resultsCount.size());
-//        expectedResults.forEach(t -> MapHelper.incr(expectedResultsCount, t, 1l));
-//        results.forEach(t -> MapHelper.incr(resultsCount, t, 1l));
-//        expectedResultsCount.forEach((k, v) -> Assert.assertEquals("Checking result group counts", v, resultsCount.get(k)));
-//        Assert.assertFalse(traversal.hasNext());
-//    }
-//
-//    public static <A, B> boolean checkMap(final Map<A, B> expectedMap, final Map<A, B> actualMap) {
-//        final List<Map.Entry<A, B>> actualList = actualMap.entrySet().stream().sorted((a, b) -> a.getKey().toString().compareTo(b.getKey().toString())).collect(Collectors.toList());
-//        final List<Map.Entry<A, B>> expectedList = expectedMap.entrySet().stream().sorted((a, b) -> a.getKey().toString().compareTo(b.getKey().toString())).collect(Collectors.toList());
-//
-//        if (expectedList.size() > actualList.size()) {
-//            return false;
-//        } else if (actualList.size() > expectedList.size()) {
-//            return false;
-//        }
-//
-//        for (int i = 0; i < actualList.size(); i++) {
-//            if (!actualList.get(i).getKey().equals(expectedList.get(i).getKey())) {
-//                return false;
-//            }
-//            if (!actualList.get(i).getValue().equals(expectedList.get(i).getValue())) {
-//                return false;
-//            }
-//        }
-//        return true;
-//    }
-//
-//    public <A, B> List<Map<A, B>> makeMapList(final int size, final Object... keyValues) {
-//        final List<Map<A, B>> mapList = new ArrayList<>();
-//        for (int i = 0; i < keyValues.length; i = i + (2 * size)) {
-//            final Map<A, B> map = new HashMap<>();
-//            for (int j = 0; j < (2 * size); j = j + 2) {
-//                map.put((A) keyValues[i + j], (B) keyValues[i + j + 1]);
-//            }
-//            mapList.add(map);
-//        }
-//        return mapList;
-//    }
-//
-//    @Test
-//    public void g_V_asXaX_out_asXaX_out_asXaX_selectXaX_byXunfold_valuesXnameX_foldX_rangeXlocal_1_2X() throws IOException {
-//        Graph g = this.sqlgGraph;
-//        final GraphReader reader = GryoReader.build()
-//                .mapper(g.io(GryoIo.build()).mapper().create())
-//                .create();
-//        try (final InputStream stream = AbstractGremlinTest.class.getResourceAsStream("/tinkerpop-modern.kryo")) {
-//            reader.readGraph(stream, g);
-//        }
-//        assertModernGraph(g, true, false);
-//        final Traversal<Vertex, String> traversal = g.traversal()
-//                .V().as("a")
-//                .out().as("a")
-//                .out().as("a")
-//                .<List<String>>select("a")
-//                .by(__.unfold().values("name").fold())
-//                .range(Scope.local, 1, 2);
-//        int counter = 0;
-//        while (traversal.hasNext()) {
-//            final String s = traversal.next();
-//            Assert.assertEquals("josh", s);
-//            counter++;
-//        }
-//        Assert.assertEquals(2, counter);
-//    }
-//
-//    @Test
-//    public void g_V_asXaX_out_asXaX_out_asXaX_selectXaX_byXunfold_valuesXnameX_foldX_rangeXlocal_1_2X_Simple() throws IOException {
-//        Graph g = this.sqlgGraph;
-//        final GraphReader reader = GryoReader.build()
-//                .mapper(g.io(GryoIo.build()).mapper().create())
-//                .create();
-//        try (final InputStream stream = AbstractGremlinTest.class.getResourceAsStream("/tinkerpop-modern.kryo")) {
-//            reader.readGraph(stream, g);
-//        }
-//        assertModernGraph(g, true, false);
-//        final Traversal<Vertex, List<Vertex>> traversal = g.traversal()
-//                .V().as("a")
-//                .out().as("a")
-//                .out().as("a")
-//                .select("a");
-//        printTraversalForm(traversal);
-//        int counter = 0;
-//        while (traversal.hasNext()) {
-//            final List<Vertex> s = traversal.next();
-//            Assert.assertEquals(3, s.size());
-//            System.out.println(s);
-//            counter++;
-//        }
-//        Assert.assertEquals(2, counter);
-//    }
-//
-//    @Test
-//    public void g_V_hasXinXcreatedX_count_isXgte_2XX_valuesXnameX() throws IOException {
-//        Graph g = this.sqlgGraph;
-//        final GraphReader reader = GryoReader.build()
-//                .mapper(g.io(GryoIo.build()).mapper().create())
-//                .create();
-//        try (final InputStream stream = AbstractGremlinTest.class.getResourceAsStream("/tinkerpop-modern.kryo")) {
-//            reader.readGraph(stream, g);
-//        }
-//        assertModernGraph(g, true, false);
-//        final Traversal<Vertex, String> traversal = this.sqlgGraph.traversal()
-//                .V()
-//                .where(
-//                        __.in("created")
-//                                .count()
-//                                .is(
-//                                        P.gte(2l)
-//                                )
-//                )
-//                .values("name");
-//        printTraversalForm(traversal);
-//        Assert.assertTrue(traversal.hasNext());
-//        Assert.assertEquals("lop", traversal.next());
-//        Assert.assertFalse(traversal.hasNext());
-//    }
-//
-//    @Test
-//    public void g_VX1X_out_hasXid_2X() throws IOException {
-//        Graph g = this.sqlgGraph;
-//        final GraphReader reader = GryoReader.build()
-//                .mapper(g.io(GryoIo.build()).mapper().create())
-//                .create();
-//        try (final InputStream stream = AbstractGremlinTest.class.getResourceAsStream("/tinkerpop-modern.kryo")) {
-//            reader.readGraph(stream, g);
-//        }
-//        assertModernGraph(g, true, false);
-//        Object marko = convertToVertexId("marko");
-//        Object vadas = convertToVertexId("vadas");
-//        final Traversal<Vertex, Vertex> traversal = this.sqlgGraph.traversal().V(marko).out().hasId(vadas);
-//        printTraversalForm(traversal);
-//        Assert.assertThat(traversal.hasNext(), CoreMatchers.is(true));
-//        Assert.assertEquals(convertToVertexId("vadas"), traversal.next().id());
-//        Assert.assertThat(traversal.hasNext(), CoreMatchers.is(false));
-//    }
-//
-//    @Test
-//    public void testHasLabelOut() {
-//        SqlgVertex a1 = (SqlgVertex) this.sqlgGraph.addVertex(T.label, "A");
-//        SqlgVertex b1 = (SqlgVertex) this.sqlgGraph.addVertex(T.label, "B", "name", "b1");
-//        a1.addEdge("outB", b1);
-//        this.sqlgGraph.tx().commit();
-//        GraphTraversal<Vertex, Vertex> traversal = this.sqlgGraph.traversal().V().both().has(T.label, "B");
-//        printTraversalForm(traversal);
-//        List<Vertex> softwares = traversal.toList();
-//        Assert.assertEquals(1, softwares.size());
-//        for (Vertex software : softwares) {
-//            if (!software.label().equals("B")) {
-//                Assert.fail("expected label B found " + software.label());
-//            }
-//        }
-//    }
-//
-////    @Test
-//    public void testSingleCompileWithHasLabelOut() {
-//        SqlgVertex a1 = (SqlgVertex) this.sqlgGraph.addVertex(T.label, "A");
-//        SqlgVertex b1 = (SqlgVertex) this.sqlgGraph.addVertex(T.label, "B", "name", "b1");
-//        SqlgVertex b2 = (SqlgVertex) this.sqlgGraph.addVertex(T.label, "B", "name", "b2");
-//        SqlgVertex b3 = (SqlgVertex) this.sqlgGraph.addVertex(T.label, "B", "name", "b3");
-//        SqlgVertex c1 = (SqlgVertex) this.sqlgGraph.addVertex(T.label, "C", "name", "c1");
-//        SqlgVertex c2 = (SqlgVertex) this.sqlgGraph.addVertex(T.label, "C", "name", "c2");
-//        SqlgVertex c3 = (SqlgVertex) this.sqlgGraph.addVertex(T.label, "C", "name", "c3");
-//        a1.addEdge("outB", b1);
-//        a1.addEdge("outB", b2);
-//        a1.addEdge("outB", b3);
-//        a1.addEdge("outC", c1);
-//        a1.addEdge("outC", c2);
-//        a1.addEdge("outC", c3);
-//        this.sqlgGraph.tx().commit();
-//
-//        GraphTraversal<Vertex, Vertex> traversal = vertexTraversal(a1).out().has(T.label, "B");
-//
-//        traversal.asAdmin().applyStrategies();
-//        final List<Step> temp = new ArrayList<>();
-//        Step currentStep = traversal.asAdmin().getStartStep();
-//        while (!(currentStep instanceof EmptyStep)) {
-//            temp.add(currentStep);
-//            currentStep = currentStep.getNextStep();
-//        }
-//        Assert.assertTrue(temp.get(0) instanceof StartStep);
-//        Assert.assertTrue(temp.get(1) instanceof SqlgVertexStepCompiled);
-//        SqlgVertexStepCompiled sqlgVertexStepCompiler = (SqlgVertexStepCompiled) temp.get(1);
-//        Assert.assertEquals(2, temp.size());
-//
-//        SchemaTable schemaTable = SchemaTable.of(a1.getSchema(), SchemaManager.VERTEX_PREFIX + a1.getTable());
-//        SchemaTableTree schemaTableTree = this.sqlgGraph.getGremlinParser().parse(schemaTable, sqlgVertexStepCompiler.getReplacedSteps());
-//
-//        Assert.assertEquals(2, schemaTableTree.depth());
-//        Assert.assertEquals(3, schemaTableTree.numberOfNodes());
-//        Assert.assertEquals(SchemaTable.of(this.sqlgGraph.getSqlDialect().getPublicSchema(), "V_A"), schemaTableTree.schemaTableAtDepth(0, 0).getSchemaTable());
-//        Assert.assertEquals(SchemaTable.of(this.sqlgGraph.getSqlDialect().getPublicSchema(), "V_B"), schemaTableTree.schemaTableAtDepth(1, 1).getSchemaTable());
-//        Assert.assertTrue(schemaTableTree.schemaTableAtDepth(1, 1).getHasContainers().isEmpty());
-//
-//        Assert.assertEquals(this.sqlgGraph.getSqlDialect().getPublicSchema(), schemaTableTree.getSchemaTable().getSchema());
-//        Assert.assertEquals("V_A", schemaTableTree.getSchemaTable().getTable());
-//        Assert.assertEquals(3, vertexTraversal(a1).out().has(T.label, "B").count().next().intValue());
-//    }
-//
-//    @Test
-//    public void testSingleCompileWithHasLabelIn() {
-//        Vertex a1 = this.sqlgGraph.addVertex(T.label, "A", "name", "a1");
-//        Vertex a2 = this.sqlgGraph.addVertex(T.label, "A", "name", "a2");
-//        Vertex a3 = this.sqlgGraph.addVertex(T.label, "A", "name", "a3");
-//        Vertex b1 = this.sqlgGraph.addVertex(T.label, "B", "name", "b1");
-//        Vertex b2 = this.sqlgGraph.addVertex(T.label, "B", "name", "b2");
-//        Vertex b3 = this.sqlgGraph.addVertex(T.label, "B", "name", "b3");
-//        Vertex b4 = this.sqlgGraph.addVertex(T.label, "B", "name", "b4");
-//        Vertex d1 = this.sqlgGraph.addVertex(T.label, "D", "name", "d1");
-//        Vertex c1 = this.sqlgGraph.addVertex(T.label, "C", "name", "c1");
-//        a1.addEdge("outB", b1);
-//        b1.addEdge("outC", c1);
-//        a2.addEdge("outB", b2);
-//        b2.addEdge("outC", c1);
-//        a3.addEdge("outB", b3);
-//        b3.addEdge("outC", c1);
-//        d1.addEdge("outB", b4);
-//        b4.addEdge("outC", c1);
-//        this.sqlgGraph.tx().commit();
-//        Assert.assertEquals(4, vertexTraversal(c1).in().in().count().next().intValue());
-//        Assert.assertEquals(3, vertexTraversal(c1).in().in().has(T.label, "A").count().next().intValue());
-//    }
-//
-////    @Test
-//    public void testHasOnProperty() {
-//        SqlgVertex a1 = (SqlgVertex) this.sqlgGraph.addVertex(T.label, "A");
-//        SqlgVertex b1 = (SqlgVertex) this.sqlgGraph.addVertex(T.label, "B", "name", "b1");
-//        SqlgVertex b2 = (SqlgVertex) this.sqlgGraph.addVertex(T.label, "B", "name", "b2");
-//        SqlgVertex b3 = (SqlgVertex) this.sqlgGraph.addVertex(T.label, "B", "name", "b3");
-//        a1.addEdge("outB", b1);
-//        a1.addEdge("outB", b2);
-//        a1.addEdge("outB", b3);
-//        this.sqlgGraph.tx().commit();
-//
-//        GraphTraversal<Vertex, Vertex> gt = vertexTraversal(a1).out().has("name", P.eq("b2"));
-//        gt.asAdmin().applyStrategies();
-//        final List<Step> temp = new ArrayList<>();
-//        Step currentStep = gt.asAdmin().getStartStep();
-//        while (!(currentStep instanceof EmptyStep)) {
-//            temp.add(currentStep);
-//            currentStep = currentStep.getNextStep();
-//        }
-//        Assert.assertTrue(temp.get(0) instanceof StartStep);
-//        Assert.assertTrue(temp.get(1) instanceof SqlgVertexStepCompiled);
-//        SqlgVertexStepCompiled sqlgVertexStepCompiler = (SqlgVertexStepCompiled) temp.get(1);
-//        Assert.assertEquals(2, temp.size());
-//
-//        SchemaTable schemaTable = SchemaTable.of(a1.getSchema(), SchemaManager.VERTEX_PREFIX + a1.getTable());
-//        SchemaTableTree schemaTableTree = this.sqlgGraph.getGremlinParser().parse(schemaTable, sqlgVertexStepCompiler.getReplacedSteps());
-//
-//        Assert.assertEquals(2, schemaTableTree.depth());
-//        Assert.assertEquals(3, schemaTableTree.numberOfNodes());
-//        Assert.assertEquals(SchemaTable.of(this.sqlgGraph.getSqlDialect().getPublicSchema(), "V_A"), schemaTableTree.schemaTableAtDepth(0, 0).getSchemaTable());
-//        Assert.assertEquals(SchemaTable.of(this.sqlgGraph.getSqlDialect().getPublicSchema(), "V_B"), schemaTableTree.schemaTableAtDepth(1, 1).getSchemaTable());
-//        Assert.assertEquals(1, schemaTableTree.schemaTableAtDepth(1, 1).getHasContainers().size());
-//
-//        Assert.assertEquals(1, vertexTraversal(a1).out().has("name", P.eq("b2")).count().next().intValue());
-//    }
-//
-//    @Test
-//    public void testOutHasOutHas() {
-//        SqlgVertex a1 = (SqlgVertex) this.sqlgGraph.addVertex(T.label, "A");
-//        SqlgVertex b1 = (SqlgVertex) this.sqlgGraph.addVertex(T.label, "B", "name", "b1");
-//        SqlgVertex b2 = (SqlgVertex) this.sqlgGraph.addVertex(T.label, "B", "name", "b2");
-//        SqlgVertex b3 = (SqlgVertex) this.sqlgGraph.addVertex(T.label, "B", "name", "b3");
-//        a1.addEdge("outB", b1);
-//        a1.addEdge("outB", b2);
-//        a1.addEdge("outB", b3);
-//        SqlgVertex c1 = (SqlgVertex) this.sqlgGraph.addVertex(T.label, "C", "name", "c1");
-//        SqlgVertex c2 = (SqlgVertex) this.sqlgGraph.addVertex(T.label, "C", "name", "c2");
-//        SqlgVertex c3 = (SqlgVertex) this.sqlgGraph.addVertex(T.label, "C", "name", "c3");
-//        SqlgVertex c4 = (SqlgVertex) this.sqlgGraph.addVertex(T.label, "C", "name", "c4");
-//        SqlgVertex c5 = (SqlgVertex) this.sqlgGraph.addVertex(T.label, "C", "name", "c5");
-//        SqlgVertex c6 = (SqlgVertex) this.sqlgGraph.addVertex(T.label, "C", "name", "c6");
-//        SqlgVertex c7 = (SqlgVertex) this.sqlgGraph.addVertex(T.label, "C", "name", "c7");
-//        SqlgVertex c8 = (SqlgVertex) this.sqlgGraph.addVertex(T.label, "C", "name", "c8");
-//        SqlgVertex c9 = (SqlgVertex) this.sqlgGraph.addVertex(T.label, "C", "name", "c9");
-//        b1.addEdge("outC", c1);
-//        b1.addEdge("outC", c2);
-//        b1.addEdge("outC", c3);
-//        b2.addEdge("outC", c4);
-//        b2.addEdge("outC", c5);
-//        b2.addEdge("outC", c6);
-//        b3.addEdge("outC", c7);
-//        b3.addEdge("outC", c8);
-//        b3.addEdge("outC", c9);
-//        this.sqlgGraph.tx().commit();
-//
-//        Assert.assertEquals(1, vertexTraversal(a1).out().has("name", "b1").out().has("name", "c1").count().next().intValue());
-//        Assert.assertEquals(c1, vertexTraversal(a1).out().has("name", "b1").out().has("name", "c1").next());
-//        Assert.assertEquals(1, vertexTraversal(a1).out().has("name", "b2").out().has("name", "c5").count().next().intValue());
-//        Assert.assertEquals(c5, vertexTraversal(a1).out().has("name", "b2").out().has("name", "c5").next());
-//    }
-//
-//    @Test
-//    public void testOutHasOutHasNotParsed() {
-//        SqlgVertex a1 = (SqlgVertex) this.sqlgGraph.addVertex(T.label, "A");
-//        SqlgVertex b1 = (SqlgVertex) this.sqlgGraph.addVertex(T.label, "B", "name", "b1");
-//        SqlgVertex b2 = (SqlgVertex) this.sqlgGraph.addVertex(T.label, "B", "name", "b2");
-//        SqlgVertex b3 = (SqlgVertex) this.sqlgGraph.addVertex(T.label, "B", "name", "b3");
-//        a1.addEdge("outB", b1);
-//        a1.addEdge("outB", b2);
-//        a1.addEdge("outB", b3);
-//        SqlgVertex c1 = (SqlgVertex) this.sqlgGraph.addVertex(T.label, "C", "name", "c1");
-//        SqlgVertex c2 = (SqlgVertex) this.sqlgGraph.addVertex(T.label, "C", "name", "c2");
-//        SqlgVertex c3 = (SqlgVertex) this.sqlgGraph.addVertex(T.label, "C", "name", "c3");
-//        SqlgVertex c4 = (SqlgVertex) this.sqlgGraph.addVertex(T.label, "C", "name", "c4");
-//        SqlgVertex c5 = (SqlgVertex) this.sqlgGraph.addVertex(T.label, "C", "name", "c5");
-//        SqlgVertex c6 = (SqlgVertex) this.sqlgGraph.addVertex(T.label, "C", "name", "c6");
-//        SqlgVertex c7 = (SqlgVertex) this.sqlgGraph.addVertex(T.label, "C", "name", "c7");
-//        SqlgVertex c8 = (SqlgVertex) this.sqlgGraph.addVertex(T.label, "C", "name", "c8");
-//        SqlgVertex c9 = (SqlgVertex) this.sqlgGraph.addVertex(T.label, "C", "name", "c9");
-//        b1.addEdge("outC", c1);
-//        b1.addEdge("outC", c2);
-//        b1.addEdge("outC", c3);
-//        b2.addEdge("outC", c4);
-//        b2.addEdge("outC", c5);
-//        b2.addEdge("outC", c6);
-//        b3.addEdge("outC", c7);
-//        b3.addEdge("outC", c8);
-//        b3.addEdge("outC", c9);
-//        this.sqlgGraph.tx().commit();
-//
-//        Assert.assertEquals(1, vertexTraversal(a1).out().has("name", "b1").out().has("name", "c1").count().next().intValue());
-//        Assert.assertEquals(c1, vertexTraversal(a1).out().has("name", "b1").out().has("name", "c1").next());
-//        Assert.assertEquals(1, vertexTraversal(a1).out().has("name", "b2").out().has("name", "c5").count().next().intValue());
-//        Assert.assertEquals(2, vertexTraversal(a1).out().has("name", "b2").has("name", "b2").out().has("name", P.within(Arrays.asList("c5", "c6"))).count().next().intValue());
-//        Assert.assertEquals(1, vertexTraversal(a1).out().has("name", "b2").has("name", "b2").out().has("name", P.eq("c5")).count().next().intValue());
-//    }
-//
-//    @Test
-//    public void testInOut() {
-//        Vertex v1 = sqlgGraph.addVertex();
-//        Vertex v2 = sqlgGraph.addVertex();
-//        Vertex v3 = sqlgGraph.addVertex();
-//        Vertex v4 = sqlgGraph.addVertex();
-//        Vertex v5 = sqlgGraph.addVertex();
-//        Edge e1 = v1.addEdge("label1", v2);
-//        Edge e2 = v2.addEdge("label2", v3);
-//        Edge e3 = v3.addEdge("label3", v4);
-//        sqlgGraph.tx().commit();
-//
-//        Assert.assertEquals(1, vertexTraversal(v2).inE().count().next(), 1);
-//        Assert.assertEquals(e1, vertexTraversal(v2).inE().next());
-//        Assert.assertEquals(1L, edgeTraversal(e1).inV().count().next(), 0);
-//        Assert.assertEquals(v2, edgeTraversal(e1).inV().next());
-//        Assert.assertEquals(1L, edgeTraversal(e1).outV().count().next(), 0);
-//        Assert.assertEquals(0L, edgeTraversal(e1).outV().inE().count().next(), 0);
-//        Assert.assertEquals(1L, edgeTraversal(e2).inV().count().next(), 0);
-//        Assert.assertEquals(v3, edgeTraversal(e2).inV().next());
-//    }
-//
-//    @Test
-//    public void testVertexOutWithHas() {
-//        Vertex marko = this.sqlgGraph.addVertex(T.label, "Person", "name", "marko");
-//        Vertex bmw1 = this.sqlgGraph.addVertex(T.label, "Car", "name", "bmw", "cc", 600);
-//        Vertex bmw2 = this.sqlgGraph.addVertex(T.label, "Car", "name", "bmw", "cc", 800);
-//        Vertex ktm1 = this.sqlgGraph.addVertex(T.label, "Bike", "name", "ktm", "cc", 200);
-//        Vertex ktm2 = this.sqlgGraph.addVertex(T.label, "Bike", "name", "ktm", "cc", 200);
-//        Vertex ktm3 = this.sqlgGraph.addVertex(T.label, "Bike", "name", "ktm", "cc", 400);
-//        marko.addEdge("drives", bmw1);
-//        marko.addEdge("drives", bmw2);
-//        marko.addEdge("drives", ktm1);
-//        marko.addEdge("drives", ktm2);
-//        marko.addEdge("drives", ktm3);
-//        this.sqlgGraph.tx().commit();
-//        List<Vertex> drivesBmw = vertexTraversal(marko).out("drives").<Vertex>has("name", "bmw").toList();
-//        Assert.assertEquals(2L, drivesBmw.size(), 0);
-//        List<Vertex> drivesKtm = vertexTraversal(marko).out("drives").<Vertex>has("name", "ktm").toList();
-//        Assert.assertEquals(3L, drivesKtm.size(), 0);
-//
-//        List<Vertex> cc600 = vertexTraversal(marko).out("drives").<Vertex>has("cc", 600).toList();
-//        Assert.assertEquals(1L, cc600.size(), 0);
-//        List<Vertex> cc800 = vertexTraversal(marko).out("drives").<Vertex>has("cc", 800).toList();
-//        Assert.assertEquals(1L, cc800.size(), 0);
-//        List<Vertex> cc200 = vertexTraversal(marko).out("drives").<Vertex>has("cc", 200).toList();
-//        Assert.assertEquals(2L, cc200.size(), 0);
-//        List<Vertex> cc400 = vertexTraversal(marko).out("drives").<Vertex>has("cc", 400).toList();
-//        Assert.assertEquals(1L, cc400.size(), 0);
-//    }
-//
-//    @Test
-//    public void testg_EX11X_outV_outE_hasXid_10AsStringX() throws IOException {
-//        Graph g = this.sqlgGraph;
-//        final GraphReader reader = GryoReader.build()
-//                .mapper(g.io(GryoIo.build()).mapper().create())
-//                .create();
-//        try (final InputStream stream = AbstractGremlinTest.class.getResourceAsStream("/tinkerpop-modern.kryo")) {
-//            reader.readGraph(stream, g);
-//        }
-//        assertModernGraph(g, true, false);
-//        final Object edgeId11 = convertToEdgeId(this.sqlgGraph, "josh", "created", "lop");
-//        final Object edgeId10 = convertToEdgeId(this.sqlgGraph, "josh", "created", "ripple");
-//        final Traversal<Edge, Edge> traversal = g.traversal().E(edgeId11.toString()).outV().outE().has(T.id, edgeId10.toString());
-//        printTraversalForm(traversal);
-//        Assert.assertTrue(traversal.hasNext());
-//        final Edge e = traversal.next();
-//        Assert.assertEquals(edgeId10.toString(), e.id().toString());
-//        Assert.assertFalse(traversal.hasNext());
-//    }
-//
-//    @Test
-//    public void g_V_out_outE_inV_inE_inV_both_name() throws IOException {
-//        Graph g = this.sqlgGraph;
-//        final GraphReader reader = GryoReader.build()
-//                .mapper(g.io(GryoIo.build()).mapper().create())
-//                .create();
-//        try (final InputStream stream = AbstractGremlinTest.class.getResourceAsStream("/tinkerpop-modern.kryo")) {
-//            reader.readGraph(stream, g);
-//        }
-//        assertModernGraph(g, true, false);
-//
-//        Object id = convertToVertexId(g, "marko");
-//        Traversal<Vertex, String> traversal = g.traversal().V(id).out().outE().inV().inE().inV().both().values("name");
-//        printTraversalForm(traversal);
-//        int counter = 0;
-//        final Map<String, Integer> counts = new HashMap<>();
-//        while (traversal.hasNext()) {
-//            final String key = traversal.next();
-//            final int previousCount = counts.getOrDefault(key, 0);
-//            counts.put(key, previousCount + 1);
-//            counter++;
-//        }
-//        Assert.assertEquals(3, counts.size());
-//        Assert.assertEquals(4, counts.get("josh").intValue());
-//        Assert.assertEquals(3, counts.get("marko").intValue());
-//        Assert.assertEquals(3, counts.get("peter").intValue());
-//
-//        Assert.assertEquals(10, counter);
-//        Assert.assertFalse(traversal.hasNext());
-//    }
-//
-//    @Test
-//    public void testHasWithStringIds() throws IOException {
-//        Graph g = this.sqlgGraph;
-//        final GraphReader reader = GryoReader.build()
-//                .mapper(g.io(GryoIo.build()).mapper().create())
-//                .create();
-//        try (final InputStream stream = AbstractGremlinTest.class.getResourceAsStream("/tinkerpop-modern.kryo")) {
-//            reader.readGraph(stream, g);
-//        }
-//        assertModernGraph(g, true, false);
-//        String marko = convertToVertexId("marko").toString();
-//        String vadas = convertToVertexId("vadas").toString();
-//        final Traversal<Vertex, Vertex> traversal = g.traversal().V(marko).out().hasId(vadas);
-//        printTraversalForm(traversal);
-//        Assert.assertTrue(traversal.hasNext());
-//        Assert.assertEquals(convertToVertexId("vadas"), traversal.next().id());
-//    }
-//
-//    @Test
-//    public void testHas() throws IOException {
-//        Graph g = this.sqlgGraph;
-//        final GraphReader reader = GryoReader.build()
-//                .mapper(g.io(GryoIo.build()).mapper().create())
-//                .create();
-//        try (final InputStream stream = AbstractGremlinTest.class.getResourceAsStream("/tinkerpop-modern.kryo")) {
-//            reader.readGraph(stream, g);
-//        }
-//        assertModernGraph(g, true, false);
-//        final Object id2 = convertToVertexId("vadas");
-//        final Object id3 = convertToVertexId("lop");
-//        final Traversal<Vertex, Vertex> traversal = get_g_VX1X_out_hasIdX2_3X(g.traversal(), convertToVertexId("marko"), id2.toString(), id3.toString());
-//        assert_g_VX1X_out_hasXid_2_3X(id2, id3, traversal);
-//    }
-//
-//    @Test
-//    public void g_VX1X_out_hasXid_2AsString_3AsStringX() throws IOException {
-//        Graph g = this.sqlgGraph;
-//        final GraphReader reader = GryoReader.build()
-//                .mapper(g.io(GryoIo.build()).mapper().create())
-//                .create();
-//        try (final InputStream stream = AbstractGremlinTest.class.getResourceAsStream("/tinkerpop-modern.kryo")) {
-//            reader.readGraph(stream, g);
-//        }
-//        assertModernGraph(g, true, false);
-//        final Object id2 = convertToVertexId("vadas");
-//        final Object id3 = convertToVertexId("lop");
-//        final Traversal<Vertex, Vertex> traversal = get_g_VX1X_out_hasIdX2_3X(g.traversal(), convertToVertexId("marko"), id2.toString(), id3.toString());
-//        assert_g_VX1X_out_hasXid_2_3X(id2, id3, traversal);
-//    }
-//
-//    @Test
-//    public void testX() throws IOException {
-//        Graph g = this.sqlgGraph;
-//        final GraphReader reader = GryoReader.build()
-//                .mapper(g.io(GryoIo.build()).mapper().create())
-//                .create();
-//        try (final InputStream stream = AbstractGremlinTest.class.getResourceAsStream("/tinkerpop-modern.kryo")) {
-//            reader.readGraph(stream, g);
-//        }
-//        assertModernGraph(g, true, false);
-//        final Object marko = convertToVertexId("marko");
-////        final Traversal<Vertex, Vertex> traversal =  g.traversal().V(marko).outE("knows").has("weight", 1.0d).as("here").inV().has("name", "josh").select("here");
-//
-//        final Traversal<Vertex, Edge> traversal = g.traversal().V(marko).outE("knows").has("weight", 1.0d).as("here").inV().has("name", "josh").select("here");
-////        final Traversal<Vertex, Edge> traversal = g.traversal().V(marko).outE("knows").as("here").has("weight", 1.0d).inV().has("name", "josh").<Edge>select("here");
-////        final Traversal<Vertex, Edge> traversal = g.traversal().V(marko).outE("knows").as("here").has("weight", 1.0d).as("fake").inV().has("name", "josh").<Edge>select("here");
-//
-//        printTraversalForm(traversal);
-//        Assert.assertTrue(traversal.hasNext());
-//        Assert.assertTrue(traversal.hasNext());
-//        final Edge edge = traversal.next();
-//        Assert.assertEquals("knows", edge.label());
-//        Assert.assertEquals(1.0d, edge.<Double>value("weight"), 0.00001d);
-//        Assert.assertFalse(traversal.hasNext());
-//        Assert.assertFalse(traversal.hasNext());
-//    }
-//
-//    @Test
-//    public void g_VX1X_outE_hasXweight_inside_0_06X_inV() throws IOException {
-//        Graph g = this.sqlgGraph;
-//        final GraphReader reader = GryoReader.build()
-//                .mapper(g.io(GryoIo.build()).mapper().create())
-//                .create();
-//        try (final InputStream stream = AbstractGremlinTest.class.getResourceAsStream("/tinkerpop-modern.kryo")) {
-//            reader.readGraph(stream, g);
-//        }
-//        assertModernGraph(g, true, false);
-//        final Traversal<Vertex, Vertex> traversal = get_g_VX1X_outE_hasXweight_inside_0_06X_inV(g.traversal(), convertToVertexId("marko"));
-//        printTraversalForm(traversal);
-//        while (traversal.hasNext()) {
-//            Vertex vertex = traversal.next();
-//            Assert.assertTrue(vertex.value("name").equals("vadas") || vertex.value("name").equals("lop"));
-//        }
-//        Assert.assertFalse(traversal.hasNext());
-//    }
-//
-//    @Test
-//    public void testY() throws IOException {
-//        Graph g = this.sqlgGraph;
-//        final GraphReader reader = GryoReader.build()
-//                .mapper(g.io(GryoIo.build()).mapper().create())
-//                .create();
-//        try (final InputStream stream = AbstractGremlinTest.class.getResourceAsStream("/tinkerpop-modern.kryo")) {
-//            reader.readGraph(stream, g);
-//        }
-//        assertModernGraph(g, true, false);
-//        Object marko = convertToVertexId(g, "marko");
-//        final Traversal<Vertex, String> traversal = g.traversal().V(marko).outE("knows").bothV().values("name");
-//        printTraversalForm(traversal);
-//        final List<String> names = traversal.toList();
-//        Assert.assertEquals(4, names.size());
-//        Assert.assertTrue(names.contains("marko"));
-//        Assert.assertTrue(names.contains("josh"));
-//        Assert.assertTrue(names.contains("vadas"));
-//        names.remove("marko");
-//        Assert.assertEquals(3, names.size());
-//        names.remove("marko");
-//        Assert.assertEquals(2, names.size());
-//        names.remove("josh");
-//        Assert.assertEquals(1, names.size());
-//        names.remove("vadas");
-//        Assert.assertEquals(0, names.size());
-//    }
-//
-//    public Traversal<Vertex, Vertex> get_g_VX1X_outE_hasXweight_inside_0_06X_inV(GraphTraversalSource g, final Object v1Id) {
-//        return g.V(v1Id).outE().has("weight", P.inside(0.0d, 0.6d)).inV();
-//    }
-//
-//    public Traversal<Vertex, Vertex> get_g_VX1X_out_hasIdX2_3X(GraphTraversalSource g, final Object v1Id, final Object v2Id, final Object v3Id) {
-//        return g.V(v1Id).out().hasId(v2Id, v3Id);
-//    }
-//
-//
-//    protected void assert_g_VX1X_out_hasXid_2_3X(Object id2, Object id3, Traversal<Vertex, Vertex> traversal) {
-//        printTraversalForm(traversal);
-//        Assert.assertTrue(traversal.hasNext());
-//        Assert.assertThat(traversal.next().id(), CoreMatchers.anyOf(CoreMatchers.is(id2), CoreMatchers.is(id3)));
-//        Assert.assertThat(traversal.next().id(), CoreMatchers.anyOf(CoreMatchers.is(id2), CoreMatchers.is(id3)));
-//        Assert.assertFalse(traversal.hasNext());
-//    }
-//
-//    public Object convertToEdgeId(final Graph graph, final String outVertexName, String edgeLabel, final String inVertexName) {
-//        return graph.traversal().V().has("name", outVertexName).outE(edgeLabel).as("e").inV().has("name", inVertexName).<Edge>select("e").next().id();
-//    }
+    public void testHasOnProperty() {
+        SqlgVertex a1 = (SqlgVertex) this.sqlgGraph.addVertex(T.label, "A");
+        SqlgVertex b1 = (SqlgVertex) this.sqlgGraph.addVertex(T.label, "B", "name", "b1");
+        SqlgVertex b2 = (SqlgVertex) this.sqlgGraph.addVertex(T.label, "B", "name", "b2");
+        SqlgVertex b3 = (SqlgVertex) this.sqlgGraph.addVertex(T.label, "B", "name", "b3");
+        a1.addEdge("outB", b1);
+        a1.addEdge("outB", b2);
+        a1.addEdge("outB", b3);
+        this.sqlgGraph.tx().commit();
+
+        GraphTraversal<Vertex, Vertex> gt = vertexTraversal(a1).out().has("name", P.eq("b2"));
+        gt.asAdmin().applyStrategies();
+        final List<Step> temp = new ArrayList<>();
+        Step currentStep = gt.asAdmin().getStartStep();
+        while (!(currentStep instanceof EmptyStep)) {
+            temp.add(currentStep);
+            currentStep = currentStep.getNextStep();
+        }
+        Assert.assertTrue(temp.get(0) instanceof StartStep);
+        Assert.assertTrue(temp.get(1) instanceof SqlgVertexStepCompiled);
+        SqlgVertexStepCompiled sqlgVertexStepCompiler = (SqlgVertexStepCompiled) temp.get(1);
+        Assert.assertEquals(2, temp.size());
+
+        SchemaTable schemaTable = SchemaTable.of(a1.getSchema(), SchemaManager.VERTEX_PREFIX + a1.getTable());
+        SchemaTableTree schemaTableTree = this.sqlgGraph.getGremlinParser().parse(schemaTable, sqlgVertexStepCompiler.getReplacedSteps());
+
+        Assert.assertEquals(2, schemaTableTree.depth());
+        Assert.assertEquals(3, schemaTableTree.numberOfNodes());
+        Assert.assertEquals(SchemaTable.of(this.sqlgGraph.getSqlDialect().getPublicSchema(), "V_A"), schemaTableTree.schemaTableAtDepth(0, 0).getSchemaTable());
+        Assert.assertEquals(SchemaTable.of(this.sqlgGraph.getSqlDialect().getPublicSchema(), "V_B"), schemaTableTree.schemaTableAtDepth(1, 1).getSchemaTable());
+        Assert.assertEquals(1, schemaTableTree.schemaTableAtDepth(1, 1).getHasContainers().size());
+
+        Assert.assertEquals(1, vertexTraversal(a1).out().has("name", P.eq("b2")).count().next().intValue());
+    }
+
+    @Test
+    public void testOutHasOutHas() {
+        SqlgVertex a1 = (SqlgVertex) this.sqlgGraph.addVertex(T.label, "A");
+        SqlgVertex b1 = (SqlgVertex) this.sqlgGraph.addVertex(T.label, "B", "name", "b1");
+        SqlgVertex b2 = (SqlgVertex) this.sqlgGraph.addVertex(T.label, "B", "name", "b2");
+        SqlgVertex b3 = (SqlgVertex) this.sqlgGraph.addVertex(T.label, "B", "name", "b3");
+        a1.addEdge("outB", b1);
+        a1.addEdge("outB", b2);
+        a1.addEdge("outB", b3);
+        SqlgVertex c1 = (SqlgVertex) this.sqlgGraph.addVertex(T.label, "C", "name", "c1");
+        SqlgVertex c2 = (SqlgVertex) this.sqlgGraph.addVertex(T.label, "C", "name", "c2");
+        SqlgVertex c3 = (SqlgVertex) this.sqlgGraph.addVertex(T.label, "C", "name", "c3");
+        SqlgVertex c4 = (SqlgVertex) this.sqlgGraph.addVertex(T.label, "C", "name", "c4");
+        SqlgVertex c5 = (SqlgVertex) this.sqlgGraph.addVertex(T.label, "C", "name", "c5");
+        SqlgVertex c6 = (SqlgVertex) this.sqlgGraph.addVertex(T.label, "C", "name", "c6");
+        SqlgVertex c7 = (SqlgVertex) this.sqlgGraph.addVertex(T.label, "C", "name", "c7");
+        SqlgVertex c8 = (SqlgVertex) this.sqlgGraph.addVertex(T.label, "C", "name", "c8");
+        SqlgVertex c9 = (SqlgVertex) this.sqlgGraph.addVertex(T.label, "C", "name", "c9");
+        b1.addEdge("outC", c1);
+        b1.addEdge("outC", c2);
+        b1.addEdge("outC", c3);
+        b2.addEdge("outC", c4);
+        b2.addEdge("outC", c5);
+        b2.addEdge("outC", c6);
+        b3.addEdge("outC", c7);
+        b3.addEdge("outC", c8);
+        b3.addEdge("outC", c9);
+        this.sqlgGraph.tx().commit();
+
+        Assert.assertEquals(1, vertexTraversal(a1).out().has("name", "b1").out().has("name", "c1").count().next().intValue());
+        Assert.assertEquals(c1, vertexTraversal(a1).out().has("name", "b1").out().has("name", "c1").next());
+        Assert.assertEquals(1, vertexTraversal(a1).out().has("name", "b2").out().has("name", "c5").count().next().intValue());
+        Assert.assertEquals(c5, vertexTraversal(a1).out().has("name", "b2").out().has("name", "c5").next());
+    }
+
+    @Test
+    public void testOutHasOutHasNotParsed() {
+        SqlgVertex a1 = (SqlgVertex) this.sqlgGraph.addVertex(T.label, "A");
+        SqlgVertex b1 = (SqlgVertex) this.sqlgGraph.addVertex(T.label, "B", "name", "b1");
+        SqlgVertex b2 = (SqlgVertex) this.sqlgGraph.addVertex(T.label, "B", "name", "b2");
+        SqlgVertex b3 = (SqlgVertex) this.sqlgGraph.addVertex(T.label, "B", "name", "b3");
+        a1.addEdge("outB", b1);
+        a1.addEdge("outB", b2);
+        a1.addEdge("outB", b3);
+        SqlgVertex c1 = (SqlgVertex) this.sqlgGraph.addVertex(T.label, "C", "name", "c1");
+        SqlgVertex c2 = (SqlgVertex) this.sqlgGraph.addVertex(T.label, "C", "name", "c2");
+        SqlgVertex c3 = (SqlgVertex) this.sqlgGraph.addVertex(T.label, "C", "name", "c3");
+        SqlgVertex c4 = (SqlgVertex) this.sqlgGraph.addVertex(T.label, "C", "name", "c4");
+        SqlgVertex c5 = (SqlgVertex) this.sqlgGraph.addVertex(T.label, "C", "name", "c5");
+        SqlgVertex c6 = (SqlgVertex) this.sqlgGraph.addVertex(T.label, "C", "name", "c6");
+        SqlgVertex c7 = (SqlgVertex) this.sqlgGraph.addVertex(T.label, "C", "name", "c7");
+        SqlgVertex c8 = (SqlgVertex) this.sqlgGraph.addVertex(T.label, "C", "name", "c8");
+        SqlgVertex c9 = (SqlgVertex) this.sqlgGraph.addVertex(T.label, "C", "name", "c9");
+        b1.addEdge("outC", c1);
+        b1.addEdge("outC", c2);
+        b1.addEdge("outC", c3);
+        b2.addEdge("outC", c4);
+        b2.addEdge("outC", c5);
+        b2.addEdge("outC", c6);
+        b3.addEdge("outC", c7);
+        b3.addEdge("outC", c8);
+        b3.addEdge("outC", c9);
+        this.sqlgGraph.tx().commit();
+
+        Assert.assertEquals(1, vertexTraversal(a1).out().has("name", "b1").out().has("name", "c1").count().next().intValue());
+        Assert.assertEquals(c1, vertexTraversal(a1).out().has("name", "b1").out().has("name", "c1").next());
+        Assert.assertEquals(1, vertexTraversal(a1).out().has("name", "b2").out().has("name", "c5").count().next().intValue());
+        Assert.assertEquals(2, vertexTraversal(a1).out().has("name", "b2").has("name", "b2").out().has("name", P.within(Arrays.asList("c5", "c6"))).count().next().intValue());
+        Assert.assertEquals(1, vertexTraversal(a1).out().has("name", "b2").has("name", "b2").out().has("name", P.eq("c5")).count().next().intValue());
+    }
+
+    @Test
+    public void testInOut() {
+        Vertex v1 = sqlgGraph.addVertex();
+        Vertex v2 = sqlgGraph.addVertex();
+        Vertex v3 = sqlgGraph.addVertex();
+        Vertex v4 = sqlgGraph.addVertex();
+        Vertex v5 = sqlgGraph.addVertex();
+        Edge e1 = v1.addEdge("label1", v2);
+        Edge e2 = v2.addEdge("label2", v3);
+        Edge e3 = v3.addEdge("label3", v4);
+        sqlgGraph.tx().commit();
+
+        Assert.assertEquals(1, vertexTraversal(v2).inE().count().next(), 1);
+        Assert.assertEquals(e1, vertexTraversal(v2).inE().next());
+        Assert.assertEquals(1L, edgeTraversal(e1).inV().count().next(), 0);
+        Assert.assertEquals(v2, edgeTraversal(e1).inV().next());
+        Assert.assertEquals(1L, edgeTraversal(e1).outV().count().next(), 0);
+        Assert.assertEquals(0L, edgeTraversal(e1).outV().inE().count().next(), 0);
+        Assert.assertEquals(1L, edgeTraversal(e2).inV().count().next(), 0);
+        Assert.assertEquals(v3, edgeTraversal(e2).inV().next());
+    }
+
+    @Test
+    public void testVertexOutWithHas() {
+        Vertex marko = this.sqlgGraph.addVertex(T.label, "Person", "name", "marko");
+        Vertex bmw1 = this.sqlgGraph.addVertex(T.label, "Car", "name", "bmw", "cc", 600);
+        Vertex bmw2 = this.sqlgGraph.addVertex(T.label, "Car", "name", "bmw", "cc", 800);
+        Vertex ktm1 = this.sqlgGraph.addVertex(T.label, "Bike", "name", "ktm", "cc", 200);
+        Vertex ktm2 = this.sqlgGraph.addVertex(T.label, "Bike", "name", "ktm", "cc", 200);
+        Vertex ktm3 = this.sqlgGraph.addVertex(T.label, "Bike", "name", "ktm", "cc", 400);
+        marko.addEdge("drives", bmw1);
+        marko.addEdge("drives", bmw2);
+        marko.addEdge("drives", ktm1);
+        marko.addEdge("drives", ktm2);
+        marko.addEdge("drives", ktm3);
+        this.sqlgGraph.tx().commit();
+        List<Vertex> drivesBmw = vertexTraversal(marko).out("drives").<Vertex>has("name", "bmw").toList();
+        Assert.assertEquals(2L, drivesBmw.size(), 0);
+        List<Vertex> drivesKtm = vertexTraversal(marko).out("drives").<Vertex>has("name", "ktm").toList();
+        Assert.assertEquals(3L, drivesKtm.size(), 0);
+
+        List<Vertex> cc600 = vertexTraversal(marko).out("drives").<Vertex>has("cc", 600).toList();
+        Assert.assertEquals(1L, cc600.size(), 0);
+        List<Vertex> cc800 = vertexTraversal(marko).out("drives").<Vertex>has("cc", 800).toList();
+        Assert.assertEquals(1L, cc800.size(), 0);
+        List<Vertex> cc200 = vertexTraversal(marko).out("drives").<Vertex>has("cc", 200).toList();
+        Assert.assertEquals(2L, cc200.size(), 0);
+        List<Vertex> cc400 = vertexTraversal(marko).out("drives").<Vertex>has("cc", 400).toList();
+        Assert.assertEquals(1L, cc400.size(), 0);
+    }
+
+    @Test
+    public void testg_EX11X_outV_outE_hasXid_10AsStringX() throws IOException {
+        Graph g = this.sqlgGraph;
+        final GraphReader reader = GryoReader.build()
+                .mapper(g.io(GryoIo.build()).mapper().create())
+                .create();
+        try (final InputStream stream = AbstractGremlinTest.class.getResourceAsStream("/tinkerpop-modern.kryo")) {
+            reader.readGraph(stream, g);
+        }
+        assertModernGraph(g, true, false);
+        final Object edgeId11 = convertToEdgeId(this.sqlgGraph, "josh", "created", "lop");
+        final Object edgeId10 = convertToEdgeId(this.sqlgGraph, "josh", "created", "ripple");
+        final Traversal<Edge, Edge> traversal = g.traversal().E(edgeId11.toString()).outV().outE().has(T.id, edgeId10.toString());
+        printTraversalForm(traversal);
+        Assert.assertTrue(traversal.hasNext());
+        final Edge e = traversal.next();
+        Assert.assertEquals(edgeId10.toString(), e.id().toString());
+        Assert.assertFalse(traversal.hasNext());
+    }
+
+    @Test
+    public void g_V_out_outE_inV_inE_inV_both_name() throws IOException {
+        Graph g = this.sqlgGraph;
+        final GraphReader reader = GryoReader.build()
+                .mapper(g.io(GryoIo.build()).mapper().create())
+                .create();
+        try (final InputStream stream = AbstractGremlinTest.class.getResourceAsStream("/tinkerpop-modern.kryo")) {
+            reader.readGraph(stream, g);
+        }
+        assertModernGraph(g, true, false);
+
+        Object id = convertToVertexId(g, "marko");
+        Traversal<Vertex, String> traversal = g.traversal().V(id).out().outE().inV().inE().inV().both().values("name");
+        printTraversalForm(traversal);
+        int counter = 0;
+        final Map<String, Integer> counts = new HashMap<>();
+        while (traversal.hasNext()) {
+            final String key = traversal.next();
+            final int previousCount = counts.getOrDefault(key, 0);
+            counts.put(key, previousCount + 1);
+            counter++;
+        }
+        Assert.assertEquals(3, counts.size());
+        Assert.assertEquals(4, counts.get("josh").intValue());
+        Assert.assertEquals(3, counts.get("marko").intValue());
+        Assert.assertEquals(3, counts.get("peter").intValue());
+
+        Assert.assertEquals(10, counter);
+        Assert.assertFalse(traversal.hasNext());
+    }
+
+    @Test
+    public void testHasWithStringIds() throws IOException {
+        Graph g = this.sqlgGraph;
+        final GraphReader reader = GryoReader.build()
+                .mapper(g.io(GryoIo.build()).mapper().create())
+                .create();
+        try (final InputStream stream = AbstractGremlinTest.class.getResourceAsStream("/tinkerpop-modern.kryo")) {
+            reader.readGraph(stream, g);
+        }
+        assertModernGraph(g, true, false);
+        String marko = convertToVertexId("marko").toString();
+        String vadas = convertToVertexId("vadas").toString();
+        final Traversal<Vertex, Vertex> traversal = g.traversal().V(marko).out().hasId(vadas);
+        printTraversalForm(traversal);
+        Assert.assertTrue(traversal.hasNext());
+        Assert.assertEquals(convertToVertexId("vadas"), traversal.next().id());
+    }
+
+    @Test
+    public void testHas() throws IOException {
+        Graph g = this.sqlgGraph;
+        final GraphReader reader = GryoReader.build()
+                .mapper(g.io(GryoIo.build()).mapper().create())
+                .create();
+        try (final InputStream stream = AbstractGremlinTest.class.getResourceAsStream("/tinkerpop-modern.kryo")) {
+            reader.readGraph(stream, g);
+        }
+        assertModernGraph(g, true, false);
+        final Object id2 = convertToVertexId("vadas");
+        final Object id3 = convertToVertexId("lop");
+        final Traversal<Vertex, Vertex> traversal = get_g_VX1X_out_hasIdX2_3X(g.traversal(), convertToVertexId("marko"), id2.toString(), id3.toString());
+        assert_g_VX1X_out_hasXid_2_3X(id2, id3, traversal);
+    }
+
+    @Test
+    public void g_VX1X_out_hasXid_2AsString_3AsStringX() throws IOException {
+        Graph g = this.sqlgGraph;
+        final GraphReader reader = GryoReader.build()
+                .mapper(g.io(GryoIo.build()).mapper().create())
+                .create();
+        try (final InputStream stream = AbstractGremlinTest.class.getResourceAsStream("/tinkerpop-modern.kryo")) {
+            reader.readGraph(stream, g);
+        }
+        assertModernGraph(g, true, false);
+        final Object id2 = convertToVertexId("vadas");
+        final Object id3 = convertToVertexId("lop");
+        final Traversal<Vertex, Vertex> traversal = get_g_VX1X_out_hasIdX2_3X(g.traversal(), convertToVertexId("marko"), id2.toString(), id3.toString());
+        assert_g_VX1X_out_hasXid_2_3X(id2, id3, traversal);
+    }
+
+    @Test
+    public void testX() throws IOException {
+        Graph g = this.sqlgGraph;
+        final GraphReader reader = GryoReader.build()
+                .mapper(g.io(GryoIo.build()).mapper().create())
+                .create();
+        try (final InputStream stream = AbstractGremlinTest.class.getResourceAsStream("/tinkerpop-modern.kryo")) {
+            reader.readGraph(stream, g);
+        }
+        assertModernGraph(g, true, false);
+        final Object marko = convertToVertexId("marko");
+//        final Traversal<Vertex, Vertex> traversal =  g.traversal().V(marko).outE("knows").has("weight", 1.0d).as("here").inV().has("name", "josh").select("here");
+
+        final Traversal<Vertex, Edge> traversal = g.traversal().V(marko).outE("knows").has("weight", 1.0d).as("here").inV().has("name", "josh").select("here");
+//        final Traversal<Vertex, Edge> traversal = g.traversal().V(marko).outE("knows").as("here").has("weight", 1.0d).inV().has("name", "josh").<Edge>select("here");
+//        final Traversal<Vertex, Edge> traversal = g.traversal().V(marko).outE("knows").as("here").has("weight", 1.0d).as("fake").inV().has("name", "josh").<Edge>select("here");
+
+        printTraversalForm(traversal);
+        Assert.assertTrue(traversal.hasNext());
+        Assert.assertTrue(traversal.hasNext());
+        final Edge edge = traversal.next();
+        Assert.assertEquals("knows", edge.label());
+        Assert.assertEquals(1.0d, edge.<Double>value("weight"), 0.00001d);
+        Assert.assertFalse(traversal.hasNext());
+        Assert.assertFalse(traversal.hasNext());
+    }
+
+    @Test
+    public void g_VX1X_outE_hasXweight_inside_0_06X_inV() throws IOException {
+        Graph g = this.sqlgGraph;
+        final GraphReader reader = GryoReader.build()
+                .mapper(g.io(GryoIo.build()).mapper().create())
+                .create();
+        try (final InputStream stream = AbstractGremlinTest.class.getResourceAsStream("/tinkerpop-modern.kryo")) {
+            reader.readGraph(stream, g);
+        }
+        assertModernGraph(g, true, false);
+        final Traversal<Vertex, Vertex> traversal = get_g_VX1X_outE_hasXweight_inside_0_06X_inV(g.traversal(), convertToVertexId("marko"));
+        printTraversalForm(traversal);
+        while (traversal.hasNext()) {
+            Vertex vertex = traversal.next();
+            Assert.assertTrue(vertex.value("name").equals("vadas") || vertex.value("name").equals("lop"));
+        }
+        Assert.assertFalse(traversal.hasNext());
+    }
+
+    @Test
+    public void testY() throws IOException {
+        Graph g = this.sqlgGraph;
+        final GraphReader reader = GryoReader.build()
+                .mapper(g.io(GryoIo.build()).mapper().create())
+                .create();
+        try (final InputStream stream = AbstractGremlinTest.class.getResourceAsStream("/tinkerpop-modern.kryo")) {
+            reader.readGraph(stream, g);
+        }
+        assertModernGraph(g, true, false);
+        Object marko = convertToVertexId(g, "marko");
+        final Traversal<Vertex, String> traversal = g.traversal().V(marko).outE("knows").bothV().values("name");
+        printTraversalForm(traversal);
+        final List<String> names = traversal.toList();
+        Assert.assertEquals(4, names.size());
+        Assert.assertTrue(names.contains("marko"));
+        Assert.assertTrue(names.contains("josh"));
+        Assert.assertTrue(names.contains("vadas"));
+        names.remove("marko");
+        Assert.assertEquals(3, names.size());
+        names.remove("marko");
+        Assert.assertEquals(2, names.size());
+        names.remove("josh");
+        Assert.assertEquals(1, names.size());
+        names.remove("vadas");
+        Assert.assertEquals(0, names.size());
+    }
+
+    public Traversal<Vertex, Vertex> get_g_VX1X_outE_hasXweight_inside_0_06X_inV(GraphTraversalSource g, final Object v1Id) {
+        return g.V(v1Id).outE().has("weight", P.inside(0.0d, 0.6d)).inV();
+    }
+
+    public Traversal<Vertex, Vertex> get_g_VX1X_out_hasIdX2_3X(GraphTraversalSource g, final Object v1Id, final Object v2Id, final Object v3Id) {
+        return g.V(v1Id).out().hasId(v2Id, v3Id);
+    }
+
+
+    protected void assert_g_VX1X_out_hasXid_2_3X(Object id2, Object id3, Traversal<Vertex, Vertex> traversal) {
+        printTraversalForm(traversal);
+        Assert.assertTrue(traversal.hasNext());
+        Assert.assertThat(traversal.next().id(), CoreMatchers.anyOf(CoreMatchers.is(id2), CoreMatchers.is(id3)));
+        Assert.assertThat(traversal.next().id(), CoreMatchers.anyOf(CoreMatchers.is(id2), CoreMatchers.is(id3)));
+        Assert.assertFalse(traversal.hasNext());
+    }
+
+    public Object convertToEdgeId(final Graph graph, final String outVertexName, String edgeLabel, final String inVertexName) {
+        return graph.traversal().V().has("name", outVertexName).outE(edgeLabel).as("e").inV().has("name", inVertexName).<Edge>select("e").next().id();
+    }
 }