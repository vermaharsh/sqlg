--- conflicted
+++ resolved
@@ -1,145 +1,97 @@
-package org.umlg.sqlg.test.topology;
-
-import org.apache.commons.configuration.Configuration;
-import org.apache.tinkerpop.gremlin.structure.Edge;
-import org.apache.tinkerpop.gremlin.structure.T;
-import org.apache.tinkerpop.gremlin.structure.Vertex;
-import org.junit.Assume;
-import org.junit.Test;
-import org.umlg.sqlg.structure.EdgeLabel;
-import org.umlg.sqlg.structure.Schema;
-import org.umlg.sqlg.structure.SqlgGraph;
-import org.umlg.sqlg.structure.VertexLabel;
-import org.umlg.sqlg.test.BaseTest;
-
-import java.util.Optional;
-
-import static org.junit.Assert.assertEquals;
-import static org.junit.Assert.assertTrue;
-
-/**
- * test deletion behavior in a specific scenarios
- *
- * @author JP Moresmau
- */
-public class TestTopologyDeleteSpecific extends BaseTest {
-
-<<<<<<< HEAD
-	/**
-	 * this failed with a NPE because we lost the table definition we're working on
-	 * @throws Exception
-	 */
-	@Test
-	public void testSchemaDelete() throws Exception {
-		String schema="willDelete";
-		Vertex v1=sqlgGraph.addVertex(T.label,schema+".t1","name","n1","hello", "world");
-		sqlgGraph.tx().commit();
-		Configuration c= getConfigurationClone();
-		Assume.assumeTrue(c.getString("jdbc.url").contains("postgresql"));
-		c.setProperty(SqlgGraph.DISTRIBUTED, true);
-		sqlgGraph=SqlgGraph.open(c);
-		sqlgGraph.getTopology().getSchema(schema).ifPresent((Schema s)->s.remove(false));
-		sqlgGraph.tx().commit();
-		
-		v1=sqlgGraph.addVertex(T.label,schema+".t1","name","n1");
-		Vertex v2=sqlgGraph.addVertex(T.label,schema+".t2","name","n2");
-		Edge e1 = v1.addEdge("e1", v2);
-		sqlgGraph.tx().commit();
-		
-		sqlgGraph.tx().normalBatchModeOn();
-		v1.property("hello", "world");
-		// this line was failing
-		e1.property("hello", "world");
-	
-		sqlgGraph.tx().commit();
-		
-		assertEquals("world",e1.value("hello"));
-	}
-	
-	/**
-	 * @see <a href="https://github.com/pietermartin/sqlg/issues/212">https://github.com/pietermartin/sqlg/issues/212</a>
-	 */
-	@Test
-	public void testRemoveAndAddInSameTransaction() {
-	    //remove it, it does not exist but duplicating work logic.
-		Optional<EdgeLabel> aaEdgeLabelOpt = this.sqlgGraph.getTopology().getEdgeLabel(this.sqlgGraph.getSqlDialect().getPublicSchema(), "aa");
-		if (aaEdgeLabelOpt.isPresent()) {
-			aaEdgeLabelOpt.get().remove(false);
-		}
-		Optional<VertexLabel> aVertexLabelOpt = this.sqlgGraph.getTopology().getVertexLabel(this.sqlgGraph.getSqlDialect().getPublicSchema(), "A");
-		if (aVertexLabelOpt.isPresent()) {
-			aVertexLabelOpt.get().remove(false);
-		}
-=======
-    /**
-     * this failed with a NPE because we lost the table definition we're working on
-     *
-     * @throws Exception
-     */
-    @Test
-    public void testSchemaDelete() throws Exception {
-        Assume.assumeTrue(this.sqlgGraph.getSqlDialect().supporstDistribution());
-        String schema = "willDelete";
-        Vertex v1 = sqlgGraph.addVertex(T.label, schema + ".t1", "name", "n1", "hello", "world");
-        sqlgGraph.tx().commit();
-        Configuration c = getConfigurationClone();
-        c.setProperty(SqlgGraph.DISTRIBUTED, true);
-        sqlgGraph = SqlgGraph.open(c);
-        sqlgGraph.getTopology().getSchema(schema).ifPresent((Schema s) -> s.remove(false));
-        sqlgGraph.tx().commit();
-
-        v1 = sqlgGraph.addVertex(T.label, schema + ".t1", "name", "n1");
-        Vertex v2 = sqlgGraph.addVertex(T.label, schema + ".t2", "name", "n2");
-        Edge e1 = v1.addEdge("e1", v2);
-        sqlgGraph.tx().commit();
-
-        sqlgGraph.tx().normalBatchModeOn();
-        v1.property("hello", "world");
-        // this line was failing
-        e1.property("hello", "world");
-
-        sqlgGraph.tx().commit();
-
-        assertEquals("world", e1.value("hello"));
-    }
-
-    /**
-     * @see <a href="https://github.com/pietermartin/sqlg/issues/212">https://github.com/pietermartin/sqlg/issues/212</a>
-     */
-    @Test
-    public void testRemoveAndAddInSameTransaction() {
-        //remove it, it does not exist but duplicating work logic.
-        Optional<EdgeLabel> aaEdgeLabelOpt = this.sqlgGraph.getTopology().getEdgeLabel(this.sqlgGraph.getSqlDialect().getPublicSchema(), "aa");
-        if (aaEdgeLabelOpt.isPresent()) {
-            aaEdgeLabelOpt.get().remove(false);
-        }
-        Optional<VertexLabel> aVertexLabelOpt = this.sqlgGraph.getTopology().getVertexLabel(this.sqlgGraph.getSqlDialect().getPublicSchema(), "A");
-        if (aVertexLabelOpt.isPresent()) {
-            aVertexLabelOpt.get().remove(false);
-        }
->>>>>>> c6cc27f5
-
-        VertexLabel aVertexLabel = this.sqlgGraph.getTopology().ensureVertexLabelExist("A");
-        aVertexLabel.ensureEdgeLabelExist("aa", aVertexLabel);
-        this.sqlgGraph.tx().commit();
-
-        aaEdgeLabelOpt = this.sqlgGraph.getTopology().getEdgeLabel(this.sqlgGraph.getSqlDialect().getPublicSchema(), "aa");
-        if (aaEdgeLabelOpt.isPresent()) {
-            aaEdgeLabelOpt.get().remove(false);
-        }
-        aVertexLabelOpt = this.sqlgGraph.getTopology().getVertexLabel(this.sqlgGraph.getSqlDialect().getPublicSchema(), "A");
-        if (aVertexLabelOpt.isPresent()) {
-            aVertexLabelOpt.get().remove(false);
-        }
-
-        aVertexLabel = this.sqlgGraph.getTopology().ensureVertexLabelExist("A");
-        aVertexLabel.ensureEdgeLabelExist("aa", aVertexLabel);
-        this.sqlgGraph.tx().commit();
-
-        aaEdgeLabelOpt = this.sqlgGraph.getTopology().getEdgeLabel(this.sqlgGraph.getSqlDialect().getPublicSchema(), "aa");
-        assertTrue(aaEdgeLabelOpt.isPresent());
-        aVertexLabelOpt = this.sqlgGraph.getTopology().getVertexLabel(this.sqlgGraph.getSqlDialect().getPublicSchema(), "A");
-        assertTrue(aVertexLabelOpt.isPresent());
-
-    }
-}
+package org.umlg.sqlg.test.topology;
+
+import org.apache.commons.configuration.Configuration;
+import org.apache.tinkerpop.gremlin.structure.Edge;
+import org.apache.tinkerpop.gremlin.structure.T;
+import org.apache.tinkerpop.gremlin.structure.Vertex;
+import org.junit.Assume;
+import org.junit.Test;
+import org.umlg.sqlg.structure.EdgeLabel;
+import org.umlg.sqlg.structure.Schema;
+import org.umlg.sqlg.structure.SqlgGraph;
+import org.umlg.sqlg.structure.VertexLabel;
+import org.umlg.sqlg.test.BaseTest;
+
+import java.util.Optional;
+
+import static org.junit.Assert.assertEquals;
+import static org.junit.Assert.assertTrue;
+
+/**
+ * test deletion behavior in a specific scenarios
+ *
+ * @author JP Moresmau
+ */
+public class TestTopologyDeleteSpecific extends BaseTest {
+
+    /**
+     * this failed with a NPE because we lost the table definition we're working on
+     *
+     * @throws Exception
+     */
+    @Test
+    public void testSchemaDelete() throws Exception {
+        Assume.assumeTrue(this.sqlgGraph.getSqlDialect().supporstDistribution());
+        String schema = "willDelete";
+        Vertex v1 = sqlgGraph.addVertex(T.label, schema + ".t1", "name", "n1", "hello", "world");
+        sqlgGraph.tx().commit();
+        Configuration c = getConfigurationClone();
+        c.setProperty(SqlgGraph.DISTRIBUTED, true);
+        sqlgGraph = SqlgGraph.open(c);
+        sqlgGraph.getTopology().getSchema(schema).ifPresent((Schema s) -> s.remove(false));
+        sqlgGraph.tx().commit();
+
+        v1 = sqlgGraph.addVertex(T.label, schema + ".t1", "name", "n1");
+        Vertex v2 = sqlgGraph.addVertex(T.label, schema + ".t2", "name", "n2");
+        Edge e1 = v1.addEdge("e1", v2);
+        sqlgGraph.tx().commit();
+
+        sqlgGraph.tx().normalBatchModeOn();
+        v1.property("hello", "world");
+        // this line was failing
+        e1.property("hello", "world");
+
+        sqlgGraph.tx().commit();
+
+        assertEquals("world", e1.value("hello"));
+    }
+
+    /**
+     * @see <a href="https://github.com/pietermartin/sqlg/issues/212">https://github.com/pietermartin/sqlg/issues/212</a>
+     */
+    @Test
+    public void testRemoveAndAddInSameTransaction() {
+        //remove it, it does not exist but duplicating work logic.
+        Optional<EdgeLabel> aaEdgeLabelOpt = this.sqlgGraph.getTopology().getEdgeLabel(this.sqlgGraph.getSqlDialect().getPublicSchema(), "aa");
+        if (aaEdgeLabelOpt.isPresent()) {
+            aaEdgeLabelOpt.get().remove(false);
+        }
+        Optional<VertexLabel> aVertexLabelOpt = this.sqlgGraph.getTopology().getVertexLabel(this.sqlgGraph.getSqlDialect().getPublicSchema(), "A");
+        if (aVertexLabelOpt.isPresent()) {
+            aVertexLabelOpt.get().remove(false);
+        }
+
+        VertexLabel aVertexLabel = this.sqlgGraph.getTopology().ensureVertexLabelExist("A");
+        aVertexLabel.ensureEdgeLabelExist("aa", aVertexLabel);
+        this.sqlgGraph.tx().commit();
+
+        aaEdgeLabelOpt = this.sqlgGraph.getTopology().getEdgeLabel(this.sqlgGraph.getSqlDialect().getPublicSchema(), "aa");
+        if (aaEdgeLabelOpt.isPresent()) {
+            aaEdgeLabelOpt.get().remove(false);
+        }
+        aVertexLabelOpt = this.sqlgGraph.getTopology().getVertexLabel(this.sqlgGraph.getSqlDialect().getPublicSchema(), "A");
+        if (aVertexLabelOpt.isPresent()) {
+            aVertexLabelOpt.get().remove(false);
+        }
+
+        aVertexLabel = this.sqlgGraph.getTopology().ensureVertexLabelExist("A");
+        aVertexLabel.ensureEdgeLabelExist("aa", aVertexLabel);
+        this.sqlgGraph.tx().commit();
+
+        aaEdgeLabelOpt = this.sqlgGraph.getTopology().getEdgeLabel(this.sqlgGraph.getSqlDialect().getPublicSchema(), "aa");
+        assertTrue(aaEdgeLabelOpt.isPresent());
+        aVertexLabelOpt = this.sqlgGraph.getTopology().getVertexLabel(this.sqlgGraph.getSqlDialect().getPublicSchema(), "A");
+        assertTrue(aVertexLabelOpt.isPresent());
+
+    }
+}