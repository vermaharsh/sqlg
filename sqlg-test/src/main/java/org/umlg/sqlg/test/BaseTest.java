package org.umlg.sqlg.test;

import org.apache.commons.configuration.Configuration;
import org.apache.commons.configuration.ConfigurationException;
import org.apache.commons.configuration.PropertiesConfiguration;
import org.apache.commons.lang3.time.StopWatch;
import org.apache.tinkerpop.gremlin.AbstractGremlinTest;
import org.apache.tinkerpop.gremlin.process.traversal.Step;
import org.apache.tinkerpop.gremlin.process.traversal.Traversal;
import org.apache.tinkerpop.gremlin.process.traversal.dsl.graph.GraphTraversal;
import org.apache.tinkerpop.gremlin.process.traversal.dsl.graph.GraphTraversalSource;
import org.apache.tinkerpop.gremlin.process.traversal.step.util.MapHelper;
import org.apache.tinkerpop.gremlin.structure.*;
import org.apache.tinkerpop.gremlin.structure.io.GraphReader;
import org.apache.tinkerpop.gremlin.structure.io.Io;
import org.apache.tinkerpop.gremlin.structure.io.graphson.GraphSONIo;
import org.apache.tinkerpop.gremlin.structure.io.graphson.GraphSONVersion;
import org.apache.tinkerpop.gremlin.util.iterator.IteratorUtils;
import org.hamcrest.CoreMatchers;
import org.junit.*;
import org.junit.rules.TestRule;
import org.junit.rules.TestWatcher;
import org.junit.runner.Description;
import org.slf4j.Logger;
import org.slf4j.LoggerFactory;
import org.umlg.sqlg.sql.parse.ReplacedStep;
import org.umlg.sqlg.step.SqlgGraphStep;
import org.umlg.sqlg.step.SqlgStep;
import org.umlg.sqlg.step.SqlgVertexStep;
import org.umlg.sqlg.structure.SqlgGraph;
import org.umlg.sqlg.util.SqlgUtil;

import java.beans.PropertyVetoException;
import java.io.IOException;
import java.io.InputStream;
import java.net.URL;
import java.sql.Connection;
import java.sql.ResultSet;
import java.sql.SQLException;
import java.sql.Statement;
import java.util.*;
import java.util.concurrent.TimeUnit;
import java.util.stream.Collectors;

import static org.junit.Assert.assertEquals;
import static org.junit.Assert.fail;

/**
 * Date: 2014/07/12
 * Time: 5:44 PM
 */
public abstract class BaseTest {

    private static Logger logger = LoggerFactory.getLogger(BaseTest.class.getName());
    protected SqlgGraph sqlgGraph;
    protected SqlgGraph sqlgGraph1;
    protected GraphTraversalSource gt;
    protected static Configuration configuration;
    private long start;
    protected static final int SLEEP_TIME = 1000;

    @Rule
    public TestRule watcher = new TestWatcher() {
        protected void starting(Description description) {
            BaseTest.this.start = System.currentTimeMillis();
            logger.info("Starting test: " + description.getClassName() + "." + description.getMethodName());
        }

        protected void finished(Description description) {
            long millis = System.currentTimeMillis() - BaseTest.this.start;
            String time = String.format("%02d min, %02d sec, %02d mil",
                    TimeUnit.MILLISECONDS.toMinutes(millis),
                    TimeUnit.MILLISECONDS.toSeconds(millis) - TimeUnit.MINUTES.toSeconds(TimeUnit.MILLISECONDS.toMinutes(millis)),
                    TimeUnit.MILLISECONDS.toMillis(millis) - TimeUnit.SECONDS.toMillis(TimeUnit.MILLISECONDS.toSeconds(millis))
            );
            logger.info(String.format("Finished test: %s.%s Time taken: %s", description.getClassName(), description.getMethodName(), time));
        }
    };

    @BeforeClass
    public static void beforeClass() throws ClassNotFoundException, IOException, PropertyVetoException {
        URL sqlProperties = Thread.currentThread().getContextClassLoader().getResource("sqlg.properties");
        try {
            configuration = new PropertiesConfiguration(sqlProperties);
            if (!configuration.containsKey("jdbc.url")) {
                throw new IllegalArgumentException(String.format("SqlGraph configuration requires that the %s be set", "jdbc.url"));
            }
        } catch (ConfigurationException e) {
            throw new RuntimeException(e);
        }
    }

    @Before
    public void before() throws Exception {
        StopWatch stopWatch = new StopWatch();
        stopWatch.start();
        this.sqlgGraph = SqlgGraph.open(configuration);
        SqlgUtil.dropDb(this.sqlgGraph);
        this.sqlgGraph.tx().commit();
        this.sqlgGraph.close();
        this.sqlgGraph = SqlgGraph.open(configuration);
        this.gt = this.sqlgGraph.traversal();
        if (configuration.getBoolean("distributed", false)) {
            this.sqlgGraph1 = SqlgGraph.open(configuration);
        }
        stopWatch.stop();
        logger.info("Startup time for test = " + stopWatch.toString());
    }

    @After
    public void after() throws Exception {
        try {
            this.sqlgGraph.tx().onClose(Transaction.CLOSE_BEHAVIOR.ROLLBACK);
            this.sqlgGraph.close();
        } catch (Exception e) {
            logger.error(e.getMessage(), e);
        }
        try {
            if (this.sqlgGraph1 != null) {
                this.sqlgGraph1.tx().onClose(Transaction.CLOSE_BEHAVIOR.ROLLBACK);
                this.sqlgGraph1.close();
            }
        } catch (Exception e) {
            logger.error(e.getMessage(), e);
        }
    }

    public static boolean isPostgres() {
        return configuration.getString("jdbc.url").contains("postgresql");
    }

    /**
     * return a clone of the configuration
     *
     * @return
     */
    protected static Configuration getConfigurationClone() {
        Configuration conf = new PropertiesConfiguration();
        Iterator<String> it = configuration.getKeys();
        while (it.hasNext()) {
            String s = it.next();
            conf.setProperty(s, configuration.getProperty(s));
        }
        return conf;
    }

    public void dropSqlgSchema(SqlgGraph sqlgGraph) {
        List<String> result = new ArrayList<>();
        result.add("DROP TABLE " + sqlgGraph.getSqlDialect().maybeWrapInQoutes("sqlg_schema") + "." + sqlgGraph.getSqlDialect().maybeWrapInQoutes("E_schema_vertex") + (sqlgGraph.getSqlDialect().needsSemicolon() ? ";" : ""));
        result.add("DROP TABLE " + sqlgGraph.getSqlDialect().maybeWrapInQoutes("sqlg_schema") + "." + sqlgGraph.getSqlDialect().maybeWrapInQoutes("E_in_edges") + (sqlgGraph.getSqlDialect().needsSemicolon() ? ";" : ""));
        result.add("DROP TABLE " + sqlgGraph.getSqlDialect().maybeWrapInQoutes("sqlg_schema") + "." + sqlgGraph.getSqlDialect().maybeWrapInQoutes("E_out_edges") + (sqlgGraph.getSqlDialect().needsSemicolon() ? ";" : ""));
        result.add("DROP TABLE " + sqlgGraph.getSqlDialect().maybeWrapInQoutes("sqlg_schema") + "." + sqlgGraph.getSqlDialect().maybeWrapInQoutes("E_vertex_property") + (sqlgGraph.getSqlDialect().needsSemicolon() ? ";" : ""));
        result.add("DROP TABLE " + sqlgGraph.getSqlDialect().maybeWrapInQoutes("sqlg_schema") + "." + sqlgGraph.getSqlDialect().maybeWrapInQoutes("E_vertex_partition") + (sqlgGraph.getSqlDialect().needsSemicolon() ? ";" : ""));
        result.add("DROP TABLE " + sqlgGraph.getSqlDialect().maybeWrapInQoutes("sqlg_schema") + "." + sqlgGraph.getSqlDialect().maybeWrapInQoutes("E_edge_partition") + (sqlgGraph.getSqlDialect().needsSemicolon() ? ";" : ""));
        result.add("DROP TABLE " + sqlgGraph.getSqlDialect().maybeWrapInQoutes("sqlg_schema") + "." + sqlgGraph.getSqlDialect().maybeWrapInQoutes("E_partition_partition") + (sqlgGraph.getSqlDialect().needsSemicolon() ? ";" : ""));
        result.add("DROP TABLE " + sqlgGraph.getSqlDialect().maybeWrapInQoutes("sqlg_schema") + "." + sqlgGraph.getSqlDialect().maybeWrapInQoutes("E_edge_property") + (sqlgGraph.getSqlDialect().needsSemicolon() ? ";" : ""));
        result.add("DROP TABLE " + sqlgGraph.getSqlDialect().maybeWrapInQoutes("sqlg_schema") + "." + sqlgGraph.getSqlDialect().maybeWrapInQoutes("E_vertex_identifier") + (sqlgGraph.getSqlDialect().needsSemicolon() ? ";" : ""));
        result.add("DROP TABLE " + sqlgGraph.getSqlDialect().maybeWrapInQoutes("sqlg_schema") + "." + sqlgGraph.getSqlDialect().maybeWrapInQoutes("E_edge_identifier") + (sqlgGraph.getSqlDialect().needsSemicolon() ? ";" : ""));
<<<<<<< HEAD
=======
        result.add("DROP TABLE " + sqlgGraph.getSqlDialect().maybeWrapInQoutes("sqlg_schema") + "." + sqlgGraph.getSqlDialect().maybeWrapInQoutes("E_vertex_distribution") + (sqlgGraph.getSqlDialect().needsSemicolon() ? ";" : ""));
        result.add("DROP TABLE " + sqlgGraph.getSqlDialect().maybeWrapInQoutes("sqlg_schema") + "." + sqlgGraph.getSqlDialect().maybeWrapInQoutes("E_edge_distribution") + (sqlgGraph.getSqlDialect().needsSemicolon() ? ";" : ""));
        result.add("DROP TABLE " + sqlgGraph.getSqlDialect().maybeWrapInQoutes("sqlg_schema") + "." + sqlgGraph.getSqlDialect().maybeWrapInQoutes("E_vertex_colocate") + (sqlgGraph.getSqlDialect().needsSemicolon() ? ";" : ""));
        result.add("DROP TABLE " + sqlgGraph.getSqlDialect().maybeWrapInQoutes("sqlg_schema") + "." + sqlgGraph.getSqlDialect().maybeWrapInQoutes("E_edge_colocate") + (sqlgGraph.getSqlDialect().needsSemicolon() ? ";" : ""));
>>>>>>> 06554b93
        result.add("DROP TABLE " + sqlgGraph.getSqlDialect().maybeWrapInQoutes("sqlg_schema") + "." + sqlgGraph.getSqlDialect().maybeWrapInQoutes("E_vertex_index") + (sqlgGraph.getSqlDialect().needsSemicolon() ? ";" : ""));
        result.add("DROP TABLE " + sqlgGraph.getSqlDialect().maybeWrapInQoutes("sqlg_schema") + "." + sqlgGraph.getSqlDialect().maybeWrapInQoutes("E_edge_index") + (sqlgGraph.getSqlDialect().needsSemicolon() ? ";" : ""));
        result.add("DROP TABLE " + sqlgGraph.getSqlDialect().maybeWrapInQoutes("sqlg_schema") + "." + sqlgGraph.getSqlDialect().maybeWrapInQoutes("E_index_property") + (sqlgGraph.getSqlDialect().needsSemicolon() ? ";" : ""));
        result.add("DROP TABLE " + sqlgGraph.getSqlDialect().maybeWrapInQoutes("sqlg_schema") + "." + sqlgGraph.getSqlDialect().maybeWrapInQoutes("E_globalUniqueIndex_property") + (sqlgGraph.getSqlDialect().needsSemicolon() ? ";" : ""));

        result.add("DROP TABLE " + sqlgGraph.getSqlDialect().maybeWrapInQoutes("sqlg_schema") + "." + sqlgGraph.getSqlDialect().maybeWrapInQoutes("V_graph") + (sqlgGraph.getSqlDialect().needsSemicolon() ? ";" : ""));
        result.add("DROP TABLE " + sqlgGraph.getSqlDialect().maybeWrapInQoutes("sqlg_schema") + "." + sqlgGraph.getSqlDialect().maybeWrapInQoutes("V_log") + (sqlgGraph.getSqlDialect().needsSemicolon() ? ";" : ""));
        result.add("DROP TABLE " + sqlgGraph.getSqlDialect().maybeWrapInQoutes("sqlg_schema") + "." + sqlgGraph.getSqlDialect().maybeWrapInQoutes("V_schema") + (sqlgGraph.getSqlDialect().needsSemicolon() ? ";" : ""));
        result.add("DROP TABLE " + sqlgGraph.getSqlDialect().maybeWrapInQoutes("sqlg_schema") + "." + sqlgGraph.getSqlDialect().maybeWrapInQoutes("V_vertex") + (sqlgGraph.getSqlDialect().needsSemicolon() ? ";" : ""));
        result.add("DROP TABLE " + sqlgGraph.getSqlDialect().maybeWrapInQoutes("sqlg_schema") + "." + sqlgGraph.getSqlDialect().maybeWrapInQoutes("V_edge") + (sqlgGraph.getSqlDialect().needsSemicolon() ? ";" : ""));
        result.add("DROP TABLE " + sqlgGraph.getSqlDialect().maybeWrapInQoutes("sqlg_schema") + "." + sqlgGraph.getSqlDialect().maybeWrapInQoutes("V_partition") + (sqlgGraph.getSqlDialect().needsSemicolon() ? ";" : ""));
        result.add("DROP TABLE " + sqlgGraph.getSqlDialect().maybeWrapInQoutes("sqlg_schema") + "." + sqlgGraph.getSqlDialect().maybeWrapInQoutes("V_property") + (sqlgGraph.getSqlDialect().needsSemicolon() ? ";" : ""));
        result.add("DROP TABLE " + sqlgGraph.getSqlDialect().maybeWrapInQoutes("sqlg_schema") + "." + sqlgGraph.getSqlDialect().maybeWrapInQoutes("V_index") + (sqlgGraph.getSqlDialect().needsSemicolon() ? ";" : ""));
        result.add("DROP TABLE " + sqlgGraph.getSqlDialect().maybeWrapInQoutes("sqlg_schema") + "." + sqlgGraph.getSqlDialect().maybeWrapInQoutes("V_globalUniqueIndex") + (sqlgGraph.getSqlDialect().needsSemicolon() ? ";" : ""));

        result.add(sqlgGraph.getSqlDialect().dropSchemaStatement("sqlg_schema"));

        Connection connection = sqlgGraph.tx().getConnection();
        try (Statement statement = connection.createStatement()) {
            for (String s : result) {
                statement.execute(s);
            }
        } catch (SQLException e) {
            throw new RuntimeException(e);
        }

    }

    protected GraphTraversal<Vertex, Vertex> vertexTraversal(SqlgGraph sqlgGraph, Vertex v) {
        return sqlgGraph.traversal().V(v);
    }

    protected GraphTraversal<Edge, Edge> edgeTraversal(SqlgGraph sqlgGraph, Edge e) {
        return sqlgGraph.traversal().E(e);
    }

    protected void assertDb(String table, int numberOfRows) {
        Connection conn = null;
        Statement stmt = null;
        try {
            conn = this.sqlgGraph.getConnection();
            stmt = conn.createStatement();
            StringBuilder sql = new StringBuilder("SELECT * FROM ");
            sql.append(this.sqlgGraph.getSqlDialect().maybeWrapInQoutes(this.sqlgGraph.getSqlDialect().getPublicSchema()));
            sql.append(".");
            sql.append(this.sqlgGraph.getSqlDialect().maybeWrapInQoutes(table));
            if (this.sqlgGraph.getSqlDialect().needsSemicolon()) {
                sql.append(";");
            }
            if (logger.isDebugEnabled()) {
                logger.debug(sql.toString());
            }
            ResultSet rs = stmt.executeQuery(sql.toString());
            int countRows = 0;
            while (rs.next()) {
                countRows++;
            }
            assertEquals(numberOfRows, countRows);
            rs.close();
            stmt.close();
            conn.close();
        } catch (Exception e) {
            fail(e.getMessage());
        } finally {
            //noinspection EmptyCatchBlock
            try {
                if (stmt != null)
                    stmt.close();
            } catch (SQLException se2) {
            }
            try {
                if (conn != null)
                    conn.close();
            } catch (SQLException se) {
                fail(se.getMessage());
            }
        }

    }

    protected void printTraversalForm(final Traversal<?, ?> traversal) {
        final boolean muted = Boolean.parseBoolean(System.getProperty("muteTestLogs", "false"));

        if (!muted) System.out.println("   pre-strategy:" + traversal);
        traversal.hasNext();
        if (!muted) System.out.println("  post-strategy:" + traversal);
    }

    protected void loadModern(SqlgGraph sqlgGraph) {
        Io.Builder<GraphSONIo> builder = GraphSONIo.build(GraphSONVersion.V3_0);
        final GraphReader reader = sqlgGraph.io(builder).reader().create();
        try (final InputStream stream = AbstractGremlinTest.class.getResourceAsStream("/tinkerpop-modern-v3d0.json")) {
            reader.readGraph(stream, sqlgGraph);
        } catch (IOException e) {
            Assert.fail(e.getMessage());
        }
    }

    protected void loadModern() {
        loadModern(this.sqlgGraph);
    }

    protected void loadGratefulDead(SqlgGraph sqlgGraph) {
        Io.Builder<GraphSONIo> builder = GraphSONIo.build(GraphSONVersion.V3_0);
        final GraphReader reader = sqlgGraph.io(builder).reader().create();
        try (final InputStream stream = AbstractGremlinTest.class.getResourceAsStream("/grateful-dead-v3d0.json")) {
            reader.readGraph(stream, sqlgGraph);
        } catch (IOException e) {
            Assert.fail(e.getMessage());
        }
    }

    protected void loadGratefulDead() {
        loadGratefulDead(this.sqlgGraph);
    }

    /**
     * Looks up the identifier as generated by the current source graph being tested.
     *
     * @param vertexName a unique string that will identify a graph element within a graph
     * @return the id as generated by the graph
     */
    public Object convertToVertexId(final String vertexName) {
        return convertToVertexId(this.sqlgGraph, vertexName);
    }

    /**
     * Looks up the identifier as generated by the current source graph being tested.
     *
     * @param g          the graph to get the element id from
     * @param vertexName a unique string that will identify a graph element within a graph
     * @return the id as generated by the graph
     */
    public Object convertToVertexId(final Graph g, final String vertexName) {
        return convertToVertex(g, vertexName).id();
    }

    protected Vertex convertToVertex(final Graph graph, final String vertexName) {
        // all test graphs have "name" as a unique id which makes it easy to hardcode this...works for now
        return graph.traversal().V().has("name", vertexName).next();
    }

    public Object convertToEdgeId(final Graph graph, final String outVertexName, String edgeLabel, final String inVertexName) {
        return graph.traversal().V().has("name", outVertexName).outE(edgeLabel).as("e").inV().has("name", inVertexName).<Edge>select("e").next().id();
    }

    public static void assertModernGraph(final Graph g1, final boolean assertDouble, final boolean lossyForId) {
        assertToyGraph(g1, assertDouble, lossyForId, true);
    }

    private static void assertToyGraph(final Graph g1, final boolean assertDouble, final boolean lossyForId, final boolean assertSpecificLabel) {
        assertEquals(new Long(6), g1.traversal().V().count().next());
        assertEquals(new Long(6), g1.traversal().E().count().next());

        final Vertex v1 = g1.traversal().V().has("name", "marko").next();
        assertEquals(29, v1.<Integer>value("age").intValue());
        assertEquals(2, v1.keys().size());
        assertEquals(assertSpecificLabel ? "person" : Vertex.DEFAULT_LABEL, v1.label());
        assertId(g1, lossyForId, v1, 1);

        final List<Edge> v1Edges = g1.traversal().V(v1.id()).bothE().toList();
        assertEquals(3, v1Edges.size());
        v1Edges.forEach(e -> {
            if (g1.traversal().E(e.id()).inV().values("name").next().equals("vadas")) {
                assertEquals("knows", e.label());
                if (assertDouble)
                    assertEquals(0.5d, e.value("weight"), 0.0001d);
                else
                    assertEquals(0.5f, e.value("weight"), 0.0001f);
                assertEquals(1, e.keys().size());
                assertId(g1, lossyForId, e, 7);
            } else if (g1.traversal().E(e.id()).inV().values("name").next().equals("josh")) {
                assertEquals("knows", e.label());
                if (assertDouble)
                    assertEquals(1.0, e.value("weight"), 0.0001d);
                else
                    assertEquals(1.0f, e.value("weight"), 0.0001f);
                assertEquals(1, e.keys().size());
                assertId(g1, lossyForId, e, 8);
            } else if (g1.traversal().E(e.id()).inV().values("name").next().equals("lop")) {
                assertEquals("created", e.label());
                if (assertDouble)
                    assertEquals(0.4d, e.value("weight"), 0.0001d);
                else
                    assertEquals(0.4f, e.value("weight"), 0.0001f);
                assertEquals(1, e.keys().size());
                assertId(g1, lossyForId, e, 9);
            } else {
                fail("Edge not expected");
            }
        });

        final Vertex v2 = g1.traversal().V().has("name", "vadas").next();
        assertEquals(27, v2.<Integer>value("age").intValue());
        assertEquals(2, v2.keys().size());
        assertEquals(assertSpecificLabel ? "person" : Vertex.DEFAULT_LABEL, v2.label());
        assertId(g1, lossyForId, v2, 2);

        final List<Edge> v2Edges = g1.traversal().V(v2.id()).bothE().toList();
        assertEquals(1, v2Edges.size());
        v2Edges.forEach(e -> {
            if (g1.traversal().E(e.id()).outV().values("name").next().equals("marko")) {
                assertEquals("knows", e.label());
                if (assertDouble)
                    assertEquals(0.5d, e.value("weight"), 0.0001d);
                else
                    assertEquals(0.5f, e.value("weight"), 0.0001f);
                assertEquals(1, e.keys().size());
                assertId(g1, lossyForId, e, 7);
            } else {
                fail("Edge not expected");
            }
        });

        final Vertex v3 = g1.traversal().V().has("name", "lop").next();
        assertEquals("java", v3.<String>value("lang"));
        assertEquals(2, v2.keys().size());
        assertEquals(assertSpecificLabel ? "software" : Vertex.DEFAULT_LABEL, v3.label());
        assertId(g1, lossyForId, v3, 3);

        final List<Edge> v3Edges = g1.traversal().V(v3.id()).bothE().toList();
        assertEquals(3, v3Edges.size());
        v3Edges.forEach(e -> {
            if (g1.traversal().E(e.id()).outV().values("name").next().equals("peter")) {
                assertEquals("created", e.label());
                if (assertDouble)
                    assertEquals(0.2d, e.value("weight"), 0.0001d);
                else
                    assertEquals(0.2f, e.value("weight"), 0.0001f);
                assertEquals(1, e.keys().size());
                assertId(g1, lossyForId, e, 12);
            } else if (g1.traversal().E(e.id()).outV().next().value("name").equals("josh")) {
                assertEquals("created", e.label());
                if (assertDouble)
                    assertEquals(0.4d, e.value("weight"), 0.0001d);
                else
                    assertEquals(0.4f, e.value("weight"), 0.0001f);
                assertEquals(1, e.keys().size());
                assertId(g1, lossyForId, e, 11);
            } else if (g1.traversal().E(e.id()).outV().values("name").next().equals("marko")) {
                assertEquals("created", e.label());
                if (assertDouble)
                    assertEquals(0.4d, e.value("weight"), 0.0001d);
                else
                    assertEquals(0.4f, e.value("weight"), 0.0001f);
                assertEquals(1, e.keys().size());
                assertId(g1, lossyForId, e, 9);
            } else {
                fail("Edge not expected");
            }
        });

        final Vertex v4 = g1.traversal().V().has("name", "josh").next();
        assertEquals(32, v4.<Integer>value("age").intValue());
        assertEquals(2, v4.keys().size());
        assertEquals(assertSpecificLabel ? "person" : Vertex.DEFAULT_LABEL, v4.label());
        assertId(g1, lossyForId, v4, 4);

        final List<Edge> v4Edges = g1.traversal().V(v4.id()).bothE().toList();
        assertEquals(3, v4Edges.size());
        v4Edges.forEach(e -> {
            if (e.inVertex().values("name").next().equals("ripple")) {
                assertEquals("created", e.label());
                if (assertDouble)
                    assertEquals(1.0d, e.value("weight"), 0.0001d);
                else
                    assertEquals(1.0f, e.value("weight"), 0.0001f);
                assertEquals(1, e.keys().size());
                assertId(g1, lossyForId, e, 10);
            } else if (e.inVertex().values("name").next().equals("lop")) {
                assertEquals("created", e.label());
                if (assertDouble)
                    assertEquals(0.4d, e.value("weight"), 0.0001d);
                else
                    assertEquals(0.4f, e.value("weight"), 0.0001f);
                assertEquals(1, e.keys().size());
                assertId(g1, lossyForId, e, 11);
            } else if (e.outVertex().values("name").next().equals("marko")) {
                assertEquals("knows", e.label());
                if (assertDouble)
                    assertEquals(1.0d, e.value("weight"), 0.0001d);
                else
                    assertEquals(1.0f, e.value("weight"), 0.0001f);
                assertEquals(1, e.keys().size());
                assertId(g1, lossyForId, e, 8);
            } else {
                fail("Edge not expected");
            }
        });

        final Vertex v5 = g1.traversal().V().has("name", "ripple").next();
        assertEquals("java", v5.<String>value("lang"));
        assertEquals(2, v5.keys().size());
        assertEquals(assertSpecificLabel ? "software" : Vertex.DEFAULT_LABEL, v5.label());
        assertId(g1, lossyForId, v5, 5);

        final List<Edge> v5Edges = IteratorUtils.list(v5.edges(Direction.BOTH));
        assertEquals(1, v5Edges.size());
        v5Edges.forEach(e -> {
            if (e.outVertex().values("name").next().equals("josh")) {
                assertEquals("created", e.label());
                if (assertDouble)
                    assertEquals(1.0d, e.value("weight"), 0.0001d);
                else
                    assertEquals(1.0f, e.value("weight"), 0.0001f);
                assertEquals(1, e.keys().size());
                assertId(g1, lossyForId, e, 10);
            } else {
                fail("Edge not expected");
            }
        });

        final Vertex v6 = g1.traversal().V().has("name", "peter").next();
        assertEquals(35, v6.<Integer>value("age").intValue());
        assertEquals(2, v6.keys().size());
        assertEquals(assertSpecificLabel ? "person" : Vertex.DEFAULT_LABEL, v6.label());
        assertId(g1, lossyForId, v6, 6);

        final List<Edge> v6Edges = IteratorUtils.list(v6.edges(Direction.BOTH));
        assertEquals(1, v6Edges.size());
        v6Edges.forEach(e -> {
            if (e.inVertex().values("name").next().equals("lop")) {
                assertEquals("created", e.label());
                if (assertDouble)
                    assertEquals(0.2d, e.value("weight"), 0.0001d);
                else
                    assertEquals(0.2f, e.value("weight"), 0.0001f);
                assertEquals(1, e.keys().size());
                assertId(g1, lossyForId, e, 12);
            } else {
                fail("Edge not expected");
            }
        });
    }

    private static void assertId(final Graph g, final boolean lossyForId, final Element e, final Object expected) {
        if (g.features().edge().supportsUserSuppliedIds()) {
            if (lossyForId)
                assertEquals(expected.toString(), e.id().toString());
            else
                assertEquals(expected, e.id());
        }
    }

    //copied from TinkerPop
    protected static <T> void checkResults(final List<T> expectedResults, final Traversal<?, T> traversal) {
        final List<T> results = traversal.toList();
        Assert.assertFalse(traversal.hasNext());
        if (expectedResults.size() != results.size()) {
            logger.error("Expected results: " + expectedResults);
            logger.error("Actual results:   " + results);
            Assert.assertEquals("Checking result size", expectedResults.size(), results.size());
        }

        for (T t : results) {
            if (t instanceof Map) {
                Assert.assertThat("Checking map result existence: " + t, expectedResults.stream().filter(e -> e instanceof Map).filter(e -> internalCheckMap((Map) e, (Map) t)).findAny().isPresent(), CoreMatchers.is(true));
            } else {
                Assert.assertThat("Checking result existence: " + t, expectedResults.contains(t), CoreMatchers.is(true));
            }
        }
        final Map<T, Long> expectedResultsCount = new HashMap<>();
        final Map<T, Long> resultsCount = new HashMap<>();
        Assert.assertEquals("Checking indexing is equivalent", expectedResultsCount.size(), resultsCount.size());
        expectedResults.forEach(t -> MapHelper.incr(expectedResultsCount, t, 1l));
        results.forEach(t -> MapHelper.incr(resultsCount, t, 1l));
        expectedResultsCount.forEach((k, v) -> Assert.assertEquals("Checking result group counts", v, resultsCount.get(k)));
        Assert.assertThat(traversal.hasNext(), CoreMatchers.is(false));
    }

    private static <A, B> boolean internalCheckMap(final Map<A, B> expectedMap, final Map<A, B> actualMap) {
        final List<Map.Entry<A, B>> actualList = actualMap.entrySet().stream().sorted((a, b) -> a.getKey().toString().compareTo(b.getKey().toString())).collect(Collectors.toList());
        final List<Map.Entry<A, B>> expectedList = expectedMap.entrySet().stream().sorted((a, b) -> a.getKey().toString().compareTo(b.getKey().toString())).collect(Collectors.toList());

        if (expectedList.size() != actualList.size()) {
            return false;
        }

        for (int i = 0; i < actualList.size(); i++) {
            if (!actualList.get(i).getKey().equals(expectedList.get(i).getKey())) {
                return false;
            }
            if (!actualList.get(i).getValue().equals(expectedList.get(i).getValue())) {
                return false;
            }
        }
        return true;
    }

    protected void assertStep(Step<?, ?> step, boolean isGraph, boolean isEagerLoad, boolean isForMultipleQueries, boolean comparatorsNotOnDb, boolean rangeOnDb) {
        if (isGraph) {
            Assert.assertTrue("Expected SqlgGraphStep, found " + step.getClass().getName(), step instanceof SqlgGraphStep);
        } else {
            Assert.assertTrue("Expected SqlgVertexStep, found " + step.getClass().getName(), step instanceof SqlgVertexStep);
        }
        SqlgStep sqlgStep = (SqlgStep) step;
        Assert.assertEquals("isEagerLoad should be " + isEagerLoad, isEagerLoad, sqlgStep.isEargerLoad());
        Assert.assertEquals("isForMultipleQueries should be " + isForMultipleQueries, isForMultipleQueries, sqlgStep.isForMultipleQueries());
        Assert.assertEquals("comparatorsNotOnDb should be " + comparatorsNotOnDb, comparatorsNotOnDb, sqlgStep.getReplacedSteps().stream().allMatch(r -> r.getDbComparators().isEmpty()));
        if (!rangeOnDb) {
            Assert.assertEquals("rangeOnDb should be " + rangeOnDb, rangeOnDb, sqlgStep.getReplacedSteps().get(sqlgStep.getReplacedSteps().size() - 1).getSqlgRangeHolder().isApplyOnDb());
        } else {
            //rangeOnDb is true even if there is no range
            ReplacedStep<?, ?> replacedStep = sqlgStep.getReplacedSteps().get(sqlgStep.getReplacedSteps().size() - 1);
            if (replacedStep.getSqlgRangeHolder() != null) {
                Assert.assertEquals("rangeOnDb should be " + rangeOnDb, rangeOnDb, replacedStep.getSqlgRangeHolder().isApplyOnDb());
            }
        }
    }

    protected void assertStep(Step<?, ?> step, boolean isGraph, boolean isEagerLoad, boolean isForMultipleQueries, boolean comparatorsNotOnDb) {
        if (isGraph) {
            Assert.assertTrue("Expected SqlgGraphStep, found " + step.getClass().getName(), step instanceof SqlgGraphStep);
        } else {
            Assert.assertTrue("Expected SqlgVertexStep, found " + step.getClass().getName(), step instanceof SqlgVertexStep);
        }
        SqlgStep sqlgStep = (SqlgStep) step;
        Assert.assertEquals("isEagerLoad should be " + isEagerLoad, isEagerLoad, sqlgStep.isEargerLoad());
        Assert.assertEquals("isForMultipleQueries should be " + isForMultipleQueries, isForMultipleQueries, sqlgStep.isForMultipleQueries());
        Assert.assertEquals("comparatorsNotOnDb should be " + comparatorsNotOnDb, comparatorsNotOnDb, sqlgStep.getReplacedSteps().stream().allMatch(r -> r.getDbComparators().isEmpty()));
    }

    protected void assertStep(Step<?, ?> step, boolean isGraph, boolean isEagerLoad, boolean comparatorsNotOnDb) {
        if (isGraph) {
            Assert.assertTrue("Expected SqlgGraphStep, found " + step.getClass().getName(), step instanceof SqlgGraphStep);
        } else {
            Assert.assertTrue("Expected SqlgVertexStep, found " + step.getClass().getName(), step instanceof SqlgVertexStep);
        }
        SqlgStep sqlgStep = (SqlgStep) step;
        Assert.assertEquals("isEagerLoad should be " + isEagerLoad, isEagerLoad, sqlgStep.isEargerLoad());
        Assert.assertEquals("comparatorsNotOnDb should be " + comparatorsNotOnDb, comparatorsNotOnDb, sqlgStep.getReplacedSteps().stream().allMatch(r -> r.getDbComparators().isEmpty()));
    }

    public <A, B> List<Map<A, B>> makeMapList(final int size, final Object... keyValues) {
        final List<Map<A, B>> mapList = new ArrayList<>();
        for (int i = 0; i < keyValues.length; i = i + (2 * size)) {
            final Map<A, B> map = new HashMap<>();
            for (int j = 0; j < (2 * size); j = j + 2) {
                map.put((A) keyValues[i + j], (B) keyValues[i + j + 1]);
            }
            mapList.add(map);
        }
        return mapList;
    }
}<|MERGE_RESOLUTION|>--- conflicted
+++ resolved
@@ -156,13 +156,10 @@
         result.add("DROP TABLE " + sqlgGraph.getSqlDialect().maybeWrapInQoutes("sqlg_schema") + "." + sqlgGraph.getSqlDialect().maybeWrapInQoutes("E_edge_property") + (sqlgGraph.getSqlDialect().needsSemicolon() ? ";" : ""));
         result.add("DROP TABLE " + sqlgGraph.getSqlDialect().maybeWrapInQoutes("sqlg_schema") + "." + sqlgGraph.getSqlDialect().maybeWrapInQoutes("E_vertex_identifier") + (sqlgGraph.getSqlDialect().needsSemicolon() ? ";" : ""));
         result.add("DROP TABLE " + sqlgGraph.getSqlDialect().maybeWrapInQoutes("sqlg_schema") + "." + sqlgGraph.getSqlDialect().maybeWrapInQoutes("E_edge_identifier") + (sqlgGraph.getSqlDialect().needsSemicolon() ? ";" : ""));
-<<<<<<< HEAD
-=======
         result.add("DROP TABLE " + sqlgGraph.getSqlDialect().maybeWrapInQoutes("sqlg_schema") + "." + sqlgGraph.getSqlDialect().maybeWrapInQoutes("E_vertex_distribution") + (sqlgGraph.getSqlDialect().needsSemicolon() ? ";" : ""));
         result.add("DROP TABLE " + sqlgGraph.getSqlDialect().maybeWrapInQoutes("sqlg_schema") + "." + sqlgGraph.getSqlDialect().maybeWrapInQoutes("E_edge_distribution") + (sqlgGraph.getSqlDialect().needsSemicolon() ? ";" : ""));
         result.add("DROP TABLE " + sqlgGraph.getSqlDialect().maybeWrapInQoutes("sqlg_schema") + "." + sqlgGraph.getSqlDialect().maybeWrapInQoutes("E_vertex_colocate") + (sqlgGraph.getSqlDialect().needsSemicolon() ? ";" : ""));
         result.add("DROP TABLE " + sqlgGraph.getSqlDialect().maybeWrapInQoutes("sqlg_schema") + "." + sqlgGraph.getSqlDialect().maybeWrapInQoutes("E_edge_colocate") + (sqlgGraph.getSqlDialect().needsSemicolon() ? ";" : ""));
->>>>>>> 06554b93
         result.add("DROP TABLE " + sqlgGraph.getSqlDialect().maybeWrapInQoutes("sqlg_schema") + "." + sqlgGraph.getSqlDialect().maybeWrapInQoutes("E_vertex_index") + (sqlgGraph.getSqlDialect().needsSemicolon() ? ";" : ""));
         result.add("DROP TABLE " + sqlgGraph.getSqlDialect().maybeWrapInQoutes("sqlg_schema") + "." + sqlgGraph.getSqlDialect().maybeWrapInQoutes("E_edge_index") + (sqlgGraph.getSqlDialect().needsSemicolon() ? ";" : ""));
         result.add("DROP TABLE " + sqlgGraph.getSqlDialect().maybeWrapInQoutes("sqlg_schema") + "." + sqlgGraph.getSqlDialect().maybeWrapInQoutes("E_index_property") + (sqlgGraph.getSqlDialect().needsSemicolon() ? ";" : ""));
