package org.umlg.sqlg;

import org.junit.runner.RunWith;
import org.junit.runners.Suite;
<<<<<<< HEAD
import org.umlg.sqlg.test.gremlincompile.TestOptionalWithOrder;
=======
import org.umlg.sqlg.test.topology.TestDeadLock;
>>>>>>> c6cc27f5

/**
 * Date: 2014/07/16
 * Time: 12:10 PM
 */
@RunWith(Suite.class)
@Suite.SuiteClasses({
<<<<<<< HEAD
        TestOptionalWithOrder.class
=======
        TestDeadLock.class
>>>>>>> c6cc27f5
})
public class AnyTest {
}<|MERGE_RESOLUTION|>--- conflicted
+++ resolved
@@ -2,11 +2,7 @@
 
 import org.junit.runner.RunWith;
 import org.junit.runners.Suite;
-<<<<<<< HEAD
-import org.umlg.sqlg.test.gremlincompile.TestOptionalWithOrder;
-=======
 import org.umlg.sqlg.test.topology.TestDeadLock;
->>>>>>> c6cc27f5
 
 /**
  * Date: 2014/07/16
@@ -14,11 +10,7 @@
  */
 @RunWith(Suite.class)
 @Suite.SuiteClasses({
-<<<<<<< HEAD
-        TestOptionalWithOrder.class
-=======
         TestDeadLock.class
->>>>>>> c6cc27f5
 })
 public class AnyTest {
 }