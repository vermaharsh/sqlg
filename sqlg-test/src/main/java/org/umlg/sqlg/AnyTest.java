--- conflicted
+++ resolved
@@ -2,10 +2,6 @@
 
 import org.junit.runner.RunWith;
 import org.junit.runners.Suite;
-<<<<<<< HEAD
-import org.umlg.sqlg.test.gremlincompile.TestRepeatStepGraphOut;
-import org.umlg.sqlg.test.gremlincompile.TestRepeatStepVertexOut;
-=======
 import org.umlg.sqlg.test.TestVertexNavToEdges;
 import org.umlg.sqlg.test.TinkerpopTest;
 import org.umlg.sqlg.test.batch.TestBatch;
@@ -15,7 +11,6 @@
 import org.umlg.sqlg.test.mod.TestDeletedVertex;
 import org.umlg.sqlg.test.vertex.TestNewVertex;
 import org.umlg.sqlg.test.vertex.TestOtherVertex;
->>>>>>> 89a21966
 
 /**
  * Date: 2014/07/16
@@ -23,17 +18,12 @@
  */
 @RunWith(Suite.class)
 @Suite.SuiteClasses({
-<<<<<<< HEAD
-//        TestRepeatStepGraphOut.class,
-        TestRepeatStepVertexOut.class
-=======
 //        TestPathStep.class,
 //        TestTreeStep.class
 //        TestVertexStepOrderBy.class,
 //        TestBulkWithin.class
         TinkerpopTest.class,
 //        TestGraphStepWithIds.class
->>>>>>> 89a21966
         })
 public class AnyTest {
 }