--- conflicted
+++ resolved
@@ -11,12 +11,6 @@
 @RunWith(Suite.class)
 @Suite.SuiteClasses({
         TestTraversalPerformance.class
-<<<<<<< HEAD
-//        TestBatch.class
-//        TestVertexCache.class
-//        TestSchema.class
-=======
->>>>>>> b80d9471
 })
 public class AnyTest {
 }