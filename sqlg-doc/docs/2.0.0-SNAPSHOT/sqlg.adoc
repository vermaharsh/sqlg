= Sqlg Documentation
Pieter Martin
Version 2.0.0, August 2018:
:sectnums:
:toc: left
:toclevels: 4
:experimental:
:description: Sqlg's documentation
:keywords: Sqlg, TinkerPop, Gremlin, Graph, Database
:imagesdir: ./img
:apidocs: apidocs/
:tinkerpop-docs: http://tinkerpop.apache.org/docs/current/reference/

https://github.com/pietermartin/sqlg[*Sqlg*] image:github/SVG/mark-github.svg[] is a implementation of http://tinkerpop.apache.org/[Apache TinkerPop] on a
http://en.wikipedia.org/wiki/Relational_database_management_system[RDBMS].
Currently http://www.postgresql.org/[Postgresql], http://hsqldb.org/[HSQLDB], http://h2database.com[H2],
https://mariadb.org/[MariaDB], https://www.mysql.com/[MySQL] and
https://www.microsoft.com/en-us/sql-server/sql-server-2017[MSSqlServer] are supported.

Sqlg has a google group https://groups.google.com/forum/?hl=en#!forum/sqlg[forum]

== Introduction

Sqlg primary challenge is to reduce latency by combining TinkerPop
{tinkerpop-docs}#graph-traversal-steps[steps] into as few as possible database calls.
The fine grained nature of graph traversals makes this crucial else the remote call latency has a severe performance
impact.

Sqlg supports various bulk modes to reduce latency when modifying the graph.

[NOTE]
Hsqldb and H2 do not suffer the same latency as Postgresql, MSSqlServer and MariaDB as it runs embedded in the jvm.

== License

image:github/SVG/law.svg[MIT] https://github.com/pietermartin/sqlg/blob/master/LICENSE[MIT]

== TinkerPop supported features

Sqlg version 2.0.0 runs on https://tinkerpop.apache.org[TinkerPop 3.3.3].

Sqlg passes TinkerPop's `StructureStandardSuite` and `ProcessStandardSuite` test suites.

.Graph Features *not* implemented.

- Computer
- ThreadedTransactions
- Variables

.Vertex Features *not* implemented.

- MultiProperties
- MetaProperties
- UserSuppliedIds
- NumericIds
- StringIds
- UuidIds
- CustomIds
- AnyIds

.Edge Features **not** implemented.

- UserSuppliedIds
- NumericIds
- StringIds
- UuidIds
- CustomIds
- AnyIds

.Vertex property features *not* implemented.

- AddProperty
- RemoveProperty
- UserSuppliedIds
- NumericIds
- StringIds
- UuidIds
- CustomIds
- AnyIds
- MapValues
- MixedListValues
- SerializableValues
- UniformListValues

.Edge property feature *not* implemented.

- MapValues
- MixedListValues
- SerializableValues
- UniformListValues

[NOTE]
Sqlg supports user supplied ids but not quite as defined by TinkerPop. This is explained below.

== Limitations

Postgresql schema, table and column names can not be more than 63 characters long.

== Getting Started

=== Maven coordinates

.Postgresql
 <dependency>
     <groupId>org.umlg</groupId>
     <artifactId>sqlg-postgres</artifactId>
     <version>2.0.0</version>
 </dependency>

.HSQLDB
 <dependency>
     <groupId>org.umlg</groupId>
     <artifactId>sqlg-hsqldb</artifactId>
     <version>2.0.0</version>
 </dependency>

.H2
 <dependency>
     <groupId>org.umlg</groupId>
     <artifactId>sqlg-h2</artifactId>
     <version>2.0.0</version>
 </dependency>

.MariaDB
 <dependency>
     <groupId>org.umlg</groupId>
     <artifactId>sqlg-mariadb</artifactId>
     <version>2.0.0</version>
 </dependency>

.MySQL
 <dependency>
     <groupId>org.umlg</groupId>
     <artifactId>sqlg-mysql</artifactId>
     <version>2.0.0</version>
 </dependency>

.MSSqlServer
 <dependency>
     <groupId>org.umlg</groupId>
     <artifactId>sqlg-mssqlserver</artifactId>
     <version>2.0.0</version>
 </dependency>

This will include `gremlin-groovy`. If you have no need for that then use the following coordinates.

.Postgresql
 <dependency>
     <groupId>org.umlg</groupId>
     <artifactId>sqlg-postgres-dialect</artifactId>
     <version>2.0.0</version>
 </dependency>

.HSQLDB
 <dependency>
     <groupId>org.umlg</groupId>
     <artifactId>sqlg-hsqldb-dialect</artifactId>
     <version>2.0.0</version>
 </dependency>

.H2
 <dependency>
     <groupId>org.umlg</groupId>
     <artifactId>sqlg-h2-dialect</artifactId>
     <version>2.0.0</version>
 </dependency>

.MariaDB
 <dependency>
     <groupId>org.umlg</groupId>
     <artifactId>sqlg-mariadb-dialect</artifactId>
     <version>2.0.0</version>
 </dependency>

.MySQL
 <dependency>
     <groupId>org.umlg</groupId>
     <artifactId>sqlg-mysql-dialect</artifactId>
     <version>2.0.0</version>
 </dependency>

.MSSqlServer
 <dependency>
     <groupId>org.umlg</groupId>
     <artifactId>sqlg-mssqlserver-dialect</artifactId>
     <version>2.0.0</version>
 </dependency>

=== Start

`SqlgGraph` is a singleton that can be shared among multiple threads. You instantiate `SqlgGraph` using the standard
TinkerPop static constructors.

* `Graph g = SqlgGraph.open(final Configuration configuration)`
* `Graph g = SqlgGraph.open(final String pathToSqlgProperties)`

The configuration object requires the following properties.

.Postgresql
 jdbc.url=jdbc:postgresql://localhost:5432/yourdb
 jdbc.username=postgres
 jdbc.password=******

.HSQLDB
 jdbc.url=jdbc:hsqldb:file:/tmp/yourdb
 jdbc.username=SA
 jdbc.password=

.H2
 jdbc.url=jdbc:h2:file:target/tmp/yourdb
 jdbc.username=SA
 jdbc.password=

.MariaDB
 jdbc.url=jdbc:mariadb://localhost:3306/?useSSL=false
 jdbc.username=mariadb
 jdbc.password=mariadb

.MySQL
 jdbc.url=jdbc:mysql://localhost:3306/?useSSL=false
 jdbc.username=mysql
 jdbc.password=mysql

.MSSqlServer
 jdbc.url=jdbc:sqlserver://localhost:1433;databaseName=yourdb;
 jdbc.username=SA
 jdbc.password=*****

In the case of Postgresql and MSSqlServer the database must already exist.

Once you have access to the graph you can use it as per normal.
[source,java,options="nowrap"]
----
@Test
public void useAsPerNormal() {
    Vertex person = this.sqlgGraph.addVertex(T.label, "Person", "name", "John");
    Vertex address = this.sqlgGraph.addVertex(T.label, "Address", "street", "13th");
    person.addEdge("livesAt", address, "since", LocalDate.of(2010, 1, 21));
    this.sqlgGraph.tx().commit(); # <1>
    List<Vertex> addresses = this.sqlgGraph.traversal().V().hasLabel("Person").out("livesAt").toList();
    assertEquals(1, addresses.size());
}
----
<1> It is very important to always commit or rollback the transaction.
If you do not connections to the database will remain open and eventually the connection pool with run out of connections.

=== Gremlin Console

.Postgresql
<<<<<<< HEAD
 [pieter@pieter-laptop bin]$ ./gremlin.sh
          \,,,/
          (o o)
 -----oOOo-(3)-oOOo-----
 plugin activated: tinkerpop.server
 plugin activated: tinkerpop.utilities
 plugin activated: tinkerpop.tinkergraph
 gremlin> :install org.umlg sqlg-postgres 2.0.0
 ==>Loaded: [org.umlg, sqlg-postgres, 2.0.0]
 gremlin> :plugin list
 ==>tinkerpop.server[active]
 ==>tinkerpop.gephi
 ==>tinkerpop.utilities[active]
 ==>tinkerpop.sugar
 ==>tinkerpop.credentials
 ==>tinkerpop.tinkergraph[active]
 ==>sqlg.postgres
 gremlin> :plugin use sqlg.postgres
 ==>sqlg.postgres activated
 gremlin> graph = SqlgGraph.open('pathTo/sqlg.properties')
 ==>sqlggraph[SqlGraph]
 gremlin> g = graph.traversal()
 ==>sqlggraphtraversalsource[sqlggraph[SqlGraph] (jdbc:postgresql://localhost:5432/sqlgraphdb), standard]
 gremlin> graph.io(graphml()).readGraph('pathTo/grateful-dead.xml')
 ==>null
 gremlin> g.V().count()
 ==>808
 gremlin>

.HSQLDB
 [pieter@pieter-laptop bin]$ ./gremlin.sh

          \,,,/
          (o o)
 -----oOOo-(3)-oOOo-----
 plugin activated: tinkerpop.server
 plugin activated: tinkerpop.utilities
 plugin activated: tinkerpop.tinkergraph
 gremlin> :install org.umlg sqlg-hsqldb 2.0.0
 ==>Loaded: [org.umlg, sqlg-hsqldb, 2.0.0]
 gremlin> :plugin list
 ==>tinkerpop.server[active]
 ==>tinkerpop.gephi
 ==>tinkerpop.utilities[active]
 ==>tinkerpop.sugar
 ==>tinkerpop.credentials
 ==>tinkerpop.tinkergraph[active]
 ==>sqlg.hsqldb
 gremlin> :plugin use sqlg.hsqldb
 ==>sqlg.hsqldb activated
 gremlin> graph = SqlgGraph.open('pathTo/sqlg.properties')
 ==>sqlggraph[SqlGraph]
 gremlin> g = graph.traversal()
 ==>sqlggraphtraversalsource[sqlggraph[SqlGraph] (jdbc:hsqldb:file:src/test/db/sqlgraphdb), standard]
 gremlin> graph.io(graphml()).readGraph('pathTo/grateful-dead.xml')
 ==>null
 gremlin> g.V().count()
 ==>808
 gremlin>
=======
pieter@pieter-Precision-7510:~/Downloads/tinkerpop-console/apache-tinkerpop-gremlin-console-3.3.4/bin$ ./gremlin.sh

         \,,,/
         (o o)
-----oOOo-(3)-oOOo-----
plugin activated: tinkerpop.server
plugin activated: tinkerpop.utilities
plugin activated: tinkerpop.tinkergraph
gremlin> :install org.umlg sqlg-postgres 2.0.1-SNAPSHOT
==>Loaded: [org.umlg, sqlg-postgres, 2.0.1-SNAPSHOT] - restart the console to use [sqlg.postgres]
gremlin> :x
pieter@pieter-Precision-7510:~/Downloads/tinkerpop-console/apache-tinkerpop-gremlin-console-3.3.4/bin$ ./gremlin.sh

         \,,,/
         (o o)
-----oOOo-(3)-oOOo-----
plugin activated: tinkerpop.server
plugin activated: tinkerpop.utilities
plugin activated: tinkerpop.tinkergraph
gremlin> :plugin list
==>tinkerpop.server[active]
==>tinkerpop.gephi
==>tinkerpop.utilities[active]
==>tinkerpop.sugar
==>tinkerpop.credentials
==>sqlg.postgres
==>tinkerpop.tinkergraph[active]
gremlin> :plugin use sqlg.postgres
==>sqlg.postgres activated
gremlin> graph = SqlgGraph.open('/pathTo/sqlg.properties')
==>sqlggraph[SqlGraph] (jdbc:postgresql://localhost:5432/sqlgraphdb) (user = postgres)
gremlin> g = graph.traversal()
==>sqlggraphtraversalsource[sqlggraph[SqlGraph] (jdbc:postgresql://localhost:5432/sqlgraphdb) (user = postgres), standard]
gremlin> graph.io(GraphSONIo.build(GraphSONVersion.V3_0)).readGraph("/pathTo/grateful-dead-v3d0.json")
==>null
gremlin> g.V().count()
==>820
gremlin>

.Mariadb
pieter@pieter-Precision-7510:~/Downloads/tinkerpop-console/apache-tinkerpop-gremlin-console-3.3.4/bin$ ./gremlin.sh

         \,,,/
         (o o)
-----oOOo-(3)-oOOo-----
plugin activated: tinkerpop.server
plugin activated: tinkerpop.utilities
plugin activated: tinkerpop.tinkergraph
gremlin> :install org.umlg sqlg-mariadb 2.0.1-SNAPSHOT
==>Loaded: [org.umlg, sqlg-mariadb, 2.0.1-SNAPSHOT]
gremlin> :plugin list
==>tinkerpop.server[active]
==>tinkerpop.gephi
==>tinkerpop.utilities[active]
==>tinkerpop.sugar
==>tinkerpop.credentials
==>tinkerpop.tinkergraph[active]
==>sqlg.mariadb
gremlin> :x
pieter@pieter-Precision-7510:~/Downloads/tinkerpop-console/apache-tinkerpop-gremlin-console-3.3.4/bin$ ./gremlin.sh

         \,,,/
         (o o)
-----oOOo-(3)-oOOo-----
plugin activated: tinkerpop.server
plugin activated: tinkerpop.utilities
plugin activated: tinkerpop.tinkergraph
gremlin> :plugin use sqlg.mariadb
==>sqlg.mariadb activated
gremlin> graph = SqlgGraph.open('/pathTo/sqlg.properties')
==>sqlggraph[SqlGraph] (jdbc:mariadb://localhost:3306/?useSSL=false) (user = mariadb)
gremlin> g = graph.traversal()
==>sqlggraphtraversalsource[sqlggraph[SqlGraph] (jdbc:mariadb://localhost:3306/?useSSL=false) (user = mariadb), standard]
gremlin> graph.io(GraphSONIo.build(GraphSONVersion.V3_0)).readGraph("/pathTo/grateful-dead-v3d0.json")
==>null
gremlin> g.V().count()
==>815
gremlin>
>>>>>>> 8e17cbf2

 [NOTE]
 If it is the first time to install sqlg, then you need to restart the gremlin console.
 If not the class-loaders are confused and can not load Sqlg's sqlg.plugin

== Data types

.Table Data types
|===
|Java |Postgresql |HSQLDB |H2 |MariaDB | MSSqlServer

|Boolean
|BOOLEAN
|BOOLEAN
|BOOLEAN
|BOOLEAN
|BIT

|Byte
|*Not supported*
|TINYINT
|TINYINT
|TINYINT
|TINYINT

|Short
|SMALLINT
|SMALLINT
|SMALLINT
|SMALLINT
|SMALLINT

|Integer
|INTEGER
|INTEGER
|INT
|INTEGER
|INT

|Long
|BIGINT
|BIGINT
|BIGINT
|BIGINT
|BIGINT

|Float
|REAL
|*Not supported*
|REAL
|*Not supported*
|REAL

|Double
|DOUBLE PRECISION
|DOUBLE
|DOUBLE
|DOUBLE
|DOUBLE PRECISION

|String
|TEXT
|LONGVARCHAR
|VARCHAR
|LONGTEXT
|VARCHAR(2000)

|String (fixed length)
|VARCHAR(x)
|VARCHAR(x)
|VARCHAR(x)
|VARCHAR(x)
|VARCHAR(x)

|Boolean[]
|BOOLEAN[]
|BOOLEAN ARRAY DEFAULT ARRAY[]
|ARRAY
|BOOLEAN ARRAY DEFAULT ARRAY[]
|*Not supported*

|Byte[]
|BYTEA
|LONGVARBINARY
|BINARY
|BLOB
|VARBINARY(max)

|Short[]
|SMALLINT[]
|SMALLINT ARRAY DEFAULT ARRAY[]
|ARRAY
|*Not supported*
|*Not supported*

|Integer[]
|INTEGER[]
|INTEGER ARRAY DEFAULT ARRAY[]
|ARRAY
|*Not supported*
|*Not supported*

|Long[]
|BIGINT[]
|BIGINT ARRAY DEFAULT ARRAY[]
|ARRAY
|*Not supported*
|*Not supported*

|Float[]
|REAL[]
|*Not supported*
|ARRAY
|*Not supported*
|*Not supported*

|Double[]
|DOUBLE PRECISION[]
|DOUBLE ARRAY DEFAULT ARRAY[]
|ARRAY
|*Not supported*
|*Not supported*

|String[]
|TEXT[]
|LONGVARCHAR ARRAY DEFAULT ARRAY[]
|ARRAY
|*Not supported*
|*Not supported*

|java.time.LocalDateTime
|TIMESTAMP WITH TIME ZONE
|TIMESTAMP WITH TIME ZONE
|TIMESTAMP
|DATETIME(3)
|DATETIME2(3)

|java.time.LocalDate
|DATE
|DATE
|DATE
|DATE
|DATE

|java.time.LocalTime
|TIME WITH TIME ZONE
|TIME WITH TIME ZONE
|TIME
|TIME
|TIME

|java.time.ZonedDateTime
|TIMESTAMP WITH TIME ZONE, TEXT
|TIMESTAMP WITH TIME ZONE, LONGVARCHAR
|TIMESTAMP, VARCHAR
|DATETIME(3), TINYTEXT
|DATETIME2(3), VARCHAR(255)

|java.time.Period
|INTEGER, INTEGER, INTEGER
|INTEGER, INTEGER, INTEGER
|INT, INT, INT
|INTEGER, INTEGER, INTEGER
|INT, INT, INT

|java.time.Duration
|BIGINT, INTEGER
|BIGINT, INTEGER
|BIGINT, INT
|BIGINT, INTEGER
|BIGINT, INT

|java.time.LocalDateTime[]
|TIMESTAMP WITH TIME ZONE[]
|TIMESTAMP WITH TIME ZONE ARRAY DEFAULT ARRAY[]
|ARRAY
|*Not supported*
|*Not supported*

|java.time.LocalDate[]
|DATE[]
|DATE ARRAY DEFAULT ARRAY[]
|ARRAY
|*Not supported*
|*Not supported*

|java.time.LocalTime[]
|TIME WITH TIME ZONE ARRAY DEFAULT ARRAY[]
|TIME WITH TIME ZONE[]
|ARRAY
|*Not supported*
|*Not supported*

|java.time.ZonedDateTime[]
|TIMESTAMP WITH TIME ZONE[], TEXT[]
|TIMESTAMP WITH TIME ZONE ARRAY DEFAULT ARRAY[], LONGVARCHAR ARRAY DEFAULT ARRAY[]
|ARRAY
|*Not supported*
|*Not supported*

|java.time.Period[]
|INTEGER[], INTEGER[], INTEGER[]
|INTEGER ARRAY DEFAULT ARRAY[], INTEGER ARRAY DEFAULT ARRAY[], INTEGER ARRAY DEFAULT ARRAY[]
|ARRAY
|*Not supported*
|*Not supported*

|java.time.Duration[]
|BIGINT[], INTEGER[]
|BIGINT ARRAY DEFAULT ARRAY[], INTEGER ARRAY DEFAULT ARRAY[]
|ARRAY
|*Not supported*
|*Not supported*

|com.fasterxml.jackson.databind.JsonNode
|JSONB
|LONGVARCHAR
|VARCHAR
|LONGTEXT
|VARCHAR(max)

|com.fasterxml.jackson.databind.JsonNode[]
|JSONB[]
|ARRAY
|ARRAY
|*Not supported*
|*Not supported*

|org.postgis.Point
|geometry(POINT)
|*Not supported*
|*Not supported*
|*Not supported*
|*Not supported*

|org.umlg.sqlg.gis.GeographyPoint
|geography(POINT, 4326)
|*Not supported*
|*Not supported*
|*Not supported*
|*Not supported*

|org.postgis.LineString
|geometry(LINESTRING)
|*Not supported*
|*Not supported*
|*Not supported*
|*Not supported*

|org.postgis.Polygon
|geometry(POLYGON)
|*Not supported*
|*Not supported*
|*Not supported*
|*Not supported*

|org.umlg.sqlg.gis.GeographyPolygon
|geography(POLYGON, 4326)
|*Not supported*
|*Not supported*
|*Not supported*
|*Not supported*
|===

[NOTE]
`java.time.LocalTime` drops the nano second precision.

== Architecture

TinkerPop's property graph semantics specifies that every vertex and edge has a single label. Modelling this in a RDBMS
is trivial. TinkerPop has no notion of cardinality nor of order. Every relationship between vertex labels is modelled as
a `many to many` relationship with no specified order.

This realizes itself as a classic `many to many` relationship in a RDBMS database.

----
VertexLabel <---- EdgeLabel ----> VertexLabel
----

=== Vertex tables
Every unique vertex label maps to a table. Vertex tables are prefixed with a `V_`. i.e. `V_Person`. The vertex table
stores the vertex's properties.

=== Edge tables
Every unique edge label maps to a table. Edge tables are prefixed with a `E_`. i.e. `E_friend`. The edge table stores
each edge's adjacent vertex ids and the edge properties. The column corresponding to each adjacent vertex id (`IN` and `OUT`)
has a foreign key to the adjacent vertex's table. The foreign key is optional, instead just an index on the adjacent vertex id
can be used.

[NOTE]
    `sqlg.properties` `implement.foreign.keys = false` +
    Edge foreign keys have a significant impact on performance. +
    Edge foreign keys are enabled by default.

From a rdbms' perspective each edge table is the classic `many to many` join table between vertices.

=== TinkerPop-modern

Taken from http://tinkerpop.apache.org/docs/current/reference/#intro[TinkerPop]

image:sqlg/tinkerpop-modern-graph.png[image of tinkerpop-classic]

.ER Diagram
image:sqlg/tinkerpop-modern-er.png[image of tinkerpop-classic]

.V_person
image:sqlg/V_person.png[image of tinkerpop-classic]

.V_software
image:sqlg/V_software.png[image of tinkerpop-classic]

.E_knows
image:sqlg/E_knows.png[image of tinkerpop-classic]

.E_created
image:sqlg/E_created.png[image of tinkerpop-classic]

=== Namespacing and Schemas

Many RDBMS databases have the notion of a `schema` as a namespace for tables. Sqlg supports schemas
for vertex labels. Distinct schemas for edge tables are unnecessary as edge tables are created in the schema of the adjacent `out` vertex.
By default schemas for vertex tables go into the underlying databases' default schema. For Postgresql, hsqldb and H2 this
is the `public` schema.

To specify the schema for a label Sqlg uses the dot `.` notation.

[source,java,options="nowrap"]
----
@Test
public void testElementsInSchema() {
    Vertex john = this.sqlgGraph.addVertex(T.label, "Manager", "name", "john"); # <1>
    Vertex palace1 = this.sqlgGraph.addVertex(T.label, "continent.House", "name", "palace1"); # <2>
    Vertex corrola = this.sqlgGraph.addVertex(T.label, "fleet.Car", "model", "corrola"); # <3>
    palace1.addEdge("managedBy", john);
    corrola.addEdge("owner", john);
    this.sqlgGraph.tx().commit();
    assertEquals(1, this.sqlgGraph.traversal().V().hasLabel("Manager").count().next().intValue()); # <4>
    assertEquals(0, this.sqlgGraph.traversal().V().hasLabel("House").count().next().intValue()); # <5>
    assertEquals(1, this.sqlgGraph.traversal().V().hasLabel("continent.House").count().next().intValue()); <6>
    assertEquals(0, this.sqlgGraph.traversal().V().hasLabel("Car").count().next().intValue());
    assertEquals(1, this.sqlgGraph.traversal().V().hasLabel("fleet.Car").count().next().intValue());
    assertEquals(1, this.sqlgGraph.traversal().E().hasLabel("managedBy").count().next().intValue());
    assertEquals(1, this.sqlgGraph.traversal().E().hasLabel("owner").count().next().intValue());
}
----
<1> 'Manager' will be in the default 'public' schema.
<2> 'House' will be in the 'continent' schema.
<3> 'Car' will be in the 'fleet' schema.
<4> Vertices in the public schema do not need to be qualified with the schema.
<5> Vertices not in the public schema must be qualified with its schema. In this case 'House' will not be found.
<6> As 'House' is qualified with the 'continent' schema it will be found.

Table `V_manager` is in the `public` (default) schema. +
Table `V_house` is in the `continent` schema. +
Table `V_car` is in the `fleet` schema. +
Table `E_managedBy` is in the `continent` schema as its `out` vertex `palace1` is in the `continent` schema. +
Table `E_owner` is in the `fleet` schema as its `out` vertex is in the `fleet`schema.

.postgresql schemas
image:sqlg/schemas.png[image of tinkerpop-classic]
image:sqlg/continent.png[image of tinkerpop-classic]
image:sqlg/fleet.png[image of tinkerpop-classic]
image:sqlg/public.png[image of tinkerpop-classic]

==== Edge label

An edge label can have many different out vertex labels.
This means that its possible for a single edge label to be stored in multiple schemas and tables.
One for each distinct out vertex label. Gremlin queries will work as per normal.
However it is possible to target the edges per out vertex schema directly.

.eg.
[source,java,options="nowrap"]
----
@Test
public void testEdgeAcrossSchema() {
    Vertex a = this.sqlgGraph.addVertex(T.label, "A.A");
    Vertex b = this.sqlgGraph.addVertex(T.label, "B.B");
    Vertex c = this.sqlgGraph.addVertex(T.label, "C.C");
    a.addEdge("specialEdge", b);
    b.addEdge("specialEdge", c);
    this.sqlgGraph.tx().commit();
    assertEquals(2, this.sqlgGraph.traversal().E().hasLabel("specialEdge").count().next().intValue()); # <1>
    assertEquals(1, this.sqlgGraph.traversal().E().hasLabel("A.specialEdge").count().next().intValue()); # <2>
    assertEquals(1, this.sqlgGraph.traversal().E().hasLabel("B.specialEdge").count().next().intValue()); # <3>
}
----
<1> Query 'specialEdge'
<2> Query 'specialEdge' with, out vertex labels in the 'A' schema.
<3> Query 'specialEdge' with, out vertex labels in the 'B' schema.


== Indexes

=== Basic indexing

Sqlg supports adding a unique or non-unique index to any property or properties.

To add an index one has to use Sqlg's topology interface.

[source,java,options="nowrap"]
----
@Test
public void testIndex() {
    VertexLabel personVertexLabel = this.sqlgGraph.getTopology().getPublicSchema().ensureVertexLabelExist("Person", new HashMap<String, PropertyType>() {{
        put("name", PropertyType.STRING);
    }}); # <1>
    Optional<PropertyColumn> namePropertyOptional = personVertexLabel.getProperty("name");
    assertTrue(namePropertyOptional.isPresent());
    Index index = personVertexLabel.ensureIndexExists(IndexType.NON_UNIQUE, Collections.singletonList(namePropertyOptional.get())); $ <2>
    this.sqlgGraph.tx().commit(); # <3>

    this.sqlgGraph.addVertex(T.label, "Person", "name", "John");
    List<Vertex> johns = this.sqlgGraph.traversal().V()
            .hasLabel("Person")
            .has("name", "John")
            .toList(); # <4>

    /* This will execute the following sql.
    SELECT
        "public"."V_Person"."ID" AS "alias1",
        "public"."V_Person"."name" AS "alias2"
    FROM
        "public"."V_Person"
    WHERE
        ( "public"."V_Person"."name" = ?)
    */ # <5>

    assertEquals(1, johns.size());
}
----
<1> Create the 'Person' VertexLabel.
<2> On the 'Person' VertexLabel create a non unique index on the 'name' property.
<3> Index creation is transactional on Postgresql.
<4> The given gremlin query will use the index.
<5> The underlying RDBMS will use the index for the executed sql.

.postgresql V_Person sql definition
image:sqlg/V_Person_name_index.png[image of tinkerpop-classic]

==== Composite indexes

It is possible to create composite indexes.

[source,java,options="nowrap"]
----
@Test
public void testCompositeIndex() {
    VertexLabel personVertexLabel = this.sqlgGraph.getTopology().getPublicSchema().ensureVertexLabelExist("Person", new HashMap<String, PropertyType>() {{
        put("firstName", PropertyType.STRING);
        put("lastName", PropertyType.STRING);
    }}); # <1>
    personVertexLabel.ensureIndexExists(IndexType.NON_UNIQUE, new ArrayList<>(personVertexLabel.getProperties().values())); # <2>
    this.sqlgGraph.tx().commit();
    this.sqlgGraph.addVertex(T.label, "Person", "firstName", "John", "lastName", "Smith");
    List<Vertex> johnSmiths = this.sqlgGraph.traversal().V()
            .hasLabel("Person")
            .has("firstName", "John")
            .has("lastName", "Smith")
            .toList();
    assertEquals(1, johnSmiths.size());
}
----
<1> Create the 'Person' VertexLabel with 2 properties, 'firstName' and 'lastName'.
<2> Create a composite index on 'firstName' and 'lastName'

.postgresql V_Person composite index sql definition
image:sqlg/postgresql_composite_index.png[image of tinkerpop-classic]

Outside of creating the index Sqlg has no further direct interaction with the index. However gremlin queries with a
`HasStep` targeting a property with an index on it will translate to a sql `where` clause on that property and
the underlying RDBMS will utilize the index.

[NOTE]
The index does not need to be created upfront. It can be added any time.


[[anchor-full-text-indexing, full text indexing]]
=== Full-text indexing

On postgresql full text indexing is supported.

[source,java,options="nowrap"]
----
@Test
public void testFullTextIndex() {
    Vertex v0 = this.sqlgGraph.addVertex(T.label, "Sentence", "name", "a fat cat sat on a mat and ate a fat rat");
    Vertex v1 = this.sqlgGraph.addVertex(T.label, "Sentence", "name", "fatal error");
    Vertex v2 = this.sqlgGraph.addVertex(T.label, "Sentence", "name", "error is not fatal");

    VertexLabel vl = this.sqlgGraph.getTopology().getVertexLabel("public", "Sentence").get();
    vl.ensureIndexExists(IndexType.getFullTextGIN("english"), Collections.singletonList(vl.getProperty("name").get())); <1>
    this.sqlgGraph.tx().commit();

    List<Vertex> vts = this.sqlgGraph.traversal()
            .V().hasLabel("Sentence")
            .has("name", FullText.fullTextMatch("english", "fat & rat")) <2>
            .toList();
    Assert.assertEquals(1, vts.size());
    Assert.assertTrue(vts.contains(v0));
}
----
<1> Create a full-text gin index.
<2> Query the full-text index using Sqlg's custom FullText predicate.

=== Global unique indexing

Global unique indexing is a way of specifying that multiple properties across different labels are unique.
For every `GlobalUniqueIndex` Sqlg maintains a separate table with a unique index defined on it.
Every property that partakes in the GlobalUniqueIndex will have its value duplicated in this table.
These tables are kept in the `gui_schema`

[source,java,options="nowrap"]
----
@Test
public void testPersonAndDogDoNotHaveTheSameName() {
    Map<String, PropertyType> properties = new HashMap<String, PropertyType>() {{
        put("name", PropertyType.STRING);
    }}; # <1>
    VertexLabel personVertexLabel = this.sqlgGraph.getTopology().getPublicSchema().ensureVertexLabelExist("Person", properties); # <2>
    VertexLabel dogVertexLabel = this.sqlgGraph.getTopology().getPublicSchema().ensureVertexLabelExist("Dog", properties); # <3>
    PropertyColumn personName = personVertexLabel.getProperty("name").get(); # <4>
    PropertyColumn dogName = dogVertexLabel.getProperty("name").get(); # <5>
    this.sqlgGraph.getTopology().ensureGlobalUniqueIndexExist(new HashSet<PropertyColumn>() {{
        add(personName);
        add(dogName);
    }}); # <6>
    this.sqlgGraph.tx().commit();

    this.sqlgGraph.addVertex(T.label, "Person", "name", "Tyson"); # <7>
    try {
        //This will fail
        this.sqlgGraph.addVertex(T.label, "Dog", "name", "Tyson"); # <8>
        fail("Duplicate key violation suppose to prevent this from executing");
    } catch (RuntimeException e) {
        //swallow
        this.sqlgGraph.tx().rollback();
    }
}
----
<1> A map of the properties to add.
<2> Create the 'Person' VertexLabel with its properties.
<3> Create the 'Dog' VertexLabel with its properties.
<4> Get the `PropertyColumn` for the 'name' property of 'Person'.
<5> Get the `PropertyColumn` for the 'name' property of 'Dog'.
<6> Create the `GlobalUniqueIndex` on the 'name' property of 'Person' and 'Dog'. This will ensure that 'Person's and 'Dog's do not have the same name.
<7> Add a 'Person' with the name "Tyson".
<8> Try to add a 'Dog' with the name "Tyson". This will fail as the `GlobalUniqueIndex' will prevent 'Person's and 'Dog's from having the same name.


GlobalUniqueIndexes do not support composite indexes.

== Multiple JVMs

It is possible to run many Sqlg instances pointing to the same underlying database. These instances can be in the same jvm
but is primarily intended for separate jvm(s) pointing to the same underlying database.

To make multiple graphs point to the same underlying database it is important to add in the `distributed` property to `sqlg.properties`.

.sqlg.properties
----
distributed = true
----

[NOTE]
Multiple JVMs is only supported for Postgresql.
Hsqldb and H2 are primarily intended to run embedded so multiple JVMs do not make sense for them.
Multiple JVM support has not been implemented for MariaDB and MSSqlServer.

Postgresql's https://www.postgresql.org/docs/current/static/sql-notify.html[*notify*] mechanism is used to distribute the cached schema
across multiple JVMs.

Sqlg uses Postgresql's https://www.postgresql.org/docs/current/static/explicit-locking.html[explicit locking] to create a global
lock to prevent schema creation commands from dead locking the database.

== Gremlin

Sqlg optimizes a gremlin link:{tinkerpop-docs}#traversal[`traversal`]  by analyzing the
link:{tinkerpop-docs}#graph-traversal-steps[`steps`] and where possible combining them into custom Sqlg steps. This can
significantly reduce the number of database calls.

Sqlg has two strategies for optimizing TinkerPop steps.

 * Starting with the link:{tinkerpop-docs}#graph-step[`GraphStep`],
consecutive optimizable steps are folded into link:{apidocs}org/umlg/sqlg/step/SqlgGraphStep.html[`SqlgGraphStep`]. This
stops at the first unoptimizable step after which the second strategy is used.
* The second strategy is to `barrier` the incoming elements to the unoptimizable step. This means to exhaust the traversal/iterator
up to the step and cache all the incoming elements for this step. From here the step is executed for all the incoming
elements at once. This strategy effectively changes the semantics to a breath first retrieval.

[NOTE]
Optimizing gremlin is an ongoing task as gremlin is a large language.

[NOTE]
Turn sql logging on by setting `log4j.logger.org.umlg.sqlg=debug`

=== Optimization (strategy 1)

The following steps are optimized. Steps are

* <<Graph Step>>
* <<Vertex Step>>
* <<Has Step>>
* <<Or Step>>
* <<And Step>>
* <<Not Step>>
* <<Repeat Step>>
* <<Optional Step>>
* <<Choose Step>>
* <<Order Step>>
* <<Range Step>>
* <<Limit Step>>
* <<Drop Step>>

The combined step will then in turn generate the sql statements to retrieve the data.
It attempts to retrieve the data in as few distinct sql statements as possible.

==== Graph Step

The link:{tinkerpop-docs}#graph-step[Graph Step] is the start of any traversal.
Sqlg optimizes the graph step by analysing subsequent steps and if possible folding them into a few steps as possible.
Often into only one step, `SqlgGraphStepCompiled`.

[source,java,options="nowrap"]
----
@Test
public void showGraphStep() {
    Vertex a1 = this.sqlgGraph.addVertex(T.label, "A", "name", "a1");
    Vertex b1 = this.sqlgGraph.addVertex(T.label, "B", "name", "b1");
    Vertex b2 = this.sqlgGraph.addVertex(T.label, "B", "name", "b2");
    Vertex c1 = this.sqlgGraph.addVertex(T.label, "C", "name", "c1");
    Vertex c2 = this.sqlgGraph.addVertex(T.label, "C", "name", "c2");
    a1.addEdge("ab", b1);
    a1.addEdge("ab", b2);
    b1.addEdge("bc", c1);
    b2.addEdge("bc", c2);
    this.sqlgGraph.tx().commit();

    GraphTraversal<Vertex, Vertex> traversal = this.sqlgGraph.traversal().V()
            .hasLabel("A")
            .out()
            .out();
    System.out.println(traversal);
    traversal.hasNext();
    System.out.println(traversal);
    List<Vertex> c = traversal.toList();
    assertEquals(2, c.size());
}
----

[options="nowrap"]
[[anchor-before-optimization]]
.Before optimization
----
[GraphStep(vertex,[]), HasStep([~label.eq(A)]), VertexStep(OUT,vertex), VertexStep(OUT,vertex)]
----

[[anchor-after-optimization]]
.After optimization
----
[SqlgGraphStep(vertex,[])@[sqlgPathFakeLabel]]
----

The <<anchor-before-optimization>> output shows the steps that will execute if no optimization is performed.
Without optimization the query `this.sqlgGraph.traversal().V().hasLabel("A").out().out()` will
first get the `A` s, then for each `A` the `B` s and then for each `B` the `C` s. In the above example unoptimized it
would be at least five round trips to the db. Optimized it is only one trip to the db.

For an embedded db like HSQLDB this is still ok but for a database server like postgresql the performance impact is
significant.

<<anchor-after-optimization>> there is only one link:{apidocs}/org/umlg/sqlg/step/SqlgGraphStep.html[`SqlgGraphStep`] step.
All the steps have been folded into one step.

The link:{apidocs}/org/umlg/sqlg/step/SqlgGraphStep.html[`SqlgGraphStep`] will generate the following `sql` to retrieve the data.

[source,sql,options="nowrap"]
----
SELECT
	"public"."V_C"."ID" AS "alias1",
	"public"."V_C"."name" AS "alias2"
FROM
	"public"."V_A" INNER JOIN
	"public"."E_ab" ON "public"."V_A"."ID" = "public"."E_ab"."public.A__O" INNER JOIN
	"public"."V_B" ON "public"."E_ab"."public.B__I" = "public"."V_B"."ID" INNER JOIN
	"public"."E_bc" ON "public"."V_B"."ID" = "public"."E_bc"."public.B__O" INNER JOIN
	"public"."V_C" ON "public"."E_bc"."public.C__I" = "public"."V_C"."ID"
----

==== Vertex Step

Consecutive link:{tinkerpop-docs}#vertex-steps[`Vertex Step`] are folded into the <<Graph Step>>.

[source,java,options="nowrap"]
----
@Test
public void showVertexStep() {
    Vertex a1 = this.sqlgGraph.addVertex(T.label, "A", "name", "a1");
    Vertex b1 = this.sqlgGraph.addVertex(T.label, "B", "name", "b1");
    Vertex b2 = this.sqlgGraph.addVertex(T.label, "B", "name", "b2");
    Vertex c1 = this.sqlgGraph.addVertex(T.label, "C", "name", "c1");
    Vertex c2 = this.sqlgGraph.addVertex(T.label, "C", "name", "c2");
    a1.addEdge("ab", b1);
    a1.addEdge("ab", b2);
    b1.addEdge("bc", c1);
    b2.addEdge("bc", c2);
    this.sqlgGraph.tx().commit();

    GraphTraversal<Vertex, Vertex> traversal = this.sqlgGraph.traversal().V()
            .hasLabel("A")
            .out()
            .out();
    System.out.println(traversal);
    traversal.hasNext();
    System.out.println(traversal);
    List<Vertex> c = traversal.toList();
    assertEquals(2, c.size());
}
----

[options="nowrap"]
.Before optimization
----
[GraphStep(vertex,[]), HasStep([~label.eq(A)]), VertexStep(OUT,vertex), VertexStep(OUT,vertex)]
----

.After optimization
----
[SqlgGraphStep(vertex,[])@[sqlgPathFakeLabel]]
----

This example is the same as the <<Graph Step>>. It shows the two `Vertex Steps` being folded into the `SqlgGraphStep`.

The link:{apidocs}/org/umlg/sqlg/step/SqlgGraphStep.html[`SqlgGraphStep`] will generate the following `sql` to retrieve the data.

[source,sql,options="nowrap"]
----
SELECT
	"public"."V_C"."ID" AS "alias1",
	"public"."V_C"."name" AS "alias2"
FROM
	"public"."V_A" INNER JOIN
	"public"."E_ab" ON "public"."V_A"."ID" = "public"."E_ab"."public.A__O" INNER JOIN
	"public"."V_B" ON "public"."E_ab"."public.B__I" = "public"."V_B"."ID" INNER JOIN
	"public"."E_bc" ON "public"."V_B"."ID" = "public"."E_bc"."public.B__O" INNER JOIN
	"public"."V_C" ON "public"."E_bc"."public.C__I" = "public"."V_C"."ID"
----

==== Has Step

link:{tinkerpop-docs}#has-step[`Has Step`]s are folded into the <<Graph Step>> or <<Vertex Step>>.

[source,java,options="nowrap"]
----
@Test
public void showHasStep() {
    Vertex a1 = this.sqlgGraph.addVertex(T.label, "A", "name", "a1");
    Vertex b1 = this.sqlgGraph.addVertex(T.label, "B", "name", "b1");
    Vertex b2 = this.sqlgGraph.addVertex(T.label, "B", "name", "b2");
    Vertex c1 = this.sqlgGraph.addVertex(T.label, "C", "name", "c1");
    Vertex c2 = this.sqlgGraph.addVertex(T.label, "C", "name", "c2");
    a1.addEdge("ab", b1);
    a1.addEdge("ab", b2);
    b1.addEdge("bc", c1);
    b2.addEdge("bc", c2);
    this.sqlgGraph.tx().commit();

    GraphTraversal<Vertex, Vertex> traversal = this.sqlgGraph.traversal().V()
            .hasLabel("A")
            .out().has("name", "b1")
            .out();
    System.out.println(traversal);
    traversal.hasNext();
    System.out.println(traversal);
    List<Vertex> c = traversal.toList();
    assertEquals(1, c.size());
}
----

[options="nowrap"]
[[anchor-before-optimization-has-step]]
.Before optimization
----
[GraphStep(vertex,[]), HasStep([~label.eq(A)]), VertexStep(OUT,vertex), HasStep([name.eq(b1)]), VertexStep(OUT,vertex)]
----

[[anchor-after-optimization-has-step]]
.After optimization
----
[SqlgGraphStep(vertex,[])@[sqlgPathFakeLabel]]
----

This example is similar to the <<Graph Step>> example except for an additional `HasStep`.
It shows the two `Vertex Step` s and the `Has Step` being folded into the `SqlgGraphStep`.

The link:{apidocs}/org/umlg/sqlg/step/SqlgGraphStep.html[`SqlgGraphStep`] will generate the following `sql` to retrieve the data.

[source,sql,options="nowrap"]
----
SELECT
	"public"."V_C"."ID" AS "alias1",
	"public"."V_C"."name" AS "alias2"
FROM
	"public"."V_A" INNER JOIN
	"public"."E_ab" ON "public"."V_A"."ID" = "public"."E_ab"."public.A__O" INNER JOIN
	"public"."V_B" ON "public"."E_ab"."public.B__I" = "public"."V_B"."ID" INNER JOIN
	"public"."E_bc" ON "public"."V_B"."ID" = "public"."E_bc"."public.B__O" INNER JOIN
	"public"."V_C" ON "public"."E_bc"."public.C__I" = "public"."V_C"."ID"
WHERE
	( "public"."V_B"."name" = ?) <1>
----

<1> The `Has Step` realizes itself as a sql `where` clause.

==== Or Step

link:{tinkerpop-docs}#or-step[`Or Step`]s are folded into the <<Graph Step>> or <<Vertex Step>>.

[source,java,options="nowrap"]
----
@Test
public void showOrStep() {
    Vertex a1 = this.sqlgGraph.addVertex(T.label, "A", "name", "a1");
    Vertex b1 = this.sqlgGraph.addVertex(T.label, "B", "name", "b1");
    Vertex b2 = this.sqlgGraph.addVertex(T.label, "B", "name", "b2");
    Vertex c1 = this.sqlgGraph.addVertex(T.label, "C", "name", "c1");
    Vertex c2 = this.sqlgGraph.addVertex(T.label, "C", "name", "c2");
    Vertex c3 = this.sqlgGraph.addVertex(T.label, "C", "name", "c3");
    Vertex c4 = this.sqlgGraph.addVertex(T.label, "C", "name", "c4");
    Vertex c5 = this.sqlgGraph.addVertex(T.label, "C", "name", "c5");
    Vertex c6 = this.sqlgGraph.addVertex(T.label, "C", "name", "c6");
    a1.addEdge("ab", b1);
    a1.addEdge("ab", b2);
    b1.addEdge("bc", c1);
    b2.addEdge("bc", c2);
    b2.addEdge("bc", c3);
    b2.addEdge("bc", c4);
    b2.addEdge("bc", c5);
    b2.addEdge("bc", c6);
    this.sqlgGraph.tx().commit();

    GraphTraversal<Vertex, Vertex> traversal = this.sqlgGraph.traversal().V()
            .hasLabel("A")
            .out()
            .out()
            .or(
                    __.has("name", "c1"),
                    __.has("name", "c3"),
                    __.has("name", "c6")
            );

    System.out.println(traversal);
    traversal.hasNext();
    System.out.println(traversal);
    List<Vertex> c = traversal.toList();
    assertEquals(3, c.size());
}
----

[options="nowrap"]
[[anchor-before-optimization-or-step]]
.Before optimization
----
[GraphStep(vertex,[]), HasStep([~label.eq(A)]), VertexStep(OUT,vertex), VertexStep(OUT,vertex), OrStep([[HasStep([name.eq(c1)])], [HasStep([name.eq(c3)])], [HasStep([name.eq(c6)])]])]
----

[[anchor-after-optimization-or-step]]
.After optimization
----
[SqlgGraphStep(vertex,[])@[sqlgPathFakeLabel]]
----

This example is similar to the <<Graph Step>> example except for an additional `Or Step` which in turn contains three `Has Step` s.
It shows the two `Vertex Step` s the `Or Step` and the `Has Step` s being folded into the `SqlgGraphStep`.

The link:{apidocs}/org/umlg/sqlg/step/SqlgGraphStep.html[`SqlgGraphStep`] will generate the following `sql` to retrieve the data.

[source,sql,options="nowrap"]
----
SELECT
	"public"."V_C"."ID" AS "alias1",
	"public"."V_C"."name" AS "alias2"
FROM
	"public"."V_A" INNER JOIN
	"public"."E_ab" ON "public"."V_A"."ID" = "public"."E_ab"."public.A__O" INNER JOIN
	"public"."V_B" ON "public"."E_ab"."public.B__I" = "public"."V_B"."ID" INNER JOIN
	"public"."E_bc" ON "public"."V_B"."ID" = "public"."E_bc"."public.B__O" INNER JOIN
	"public"."V_C" ON "public"."E_bc"."public.C__I" = "public"."V_C"."ID"
WHERE
(("public"."V_C"."name" = ?) OR ("public"."V_C"."name" = ?) OR ("public"."V_C"."name" = ?)
) <1>
----

<1> The `Or Step` realizes itself as a sql `where` clause.

==== And Step

link:{tinkerpop-docs}#and-step[`And Step`]s are folded into the <<Graph Step>> or <<Vertex Step>>.

[source,java,options="nowrap"]
----
@Test
public void showAndStep() {
    Vertex a1 = this.sqlgGraph.addVertex(T.label, "A", "name", "a1");
    Vertex b1 = this.sqlgGraph.addVertex(T.label, "B", "name", "b1");
    Vertex b2 = this.sqlgGraph.addVertex(T.label, "B", "name", "b2");
    Vertex c1 = this.sqlgGraph.addVertex(T.label, "C", "name", "c1", "surname", "x", "address", "y");
    Vertex c2 = this.sqlgGraph.addVertex(T.label, "C", "name", "c2", "surname", "x", "address", "y");
    Vertex c3 = this.sqlgGraph.addVertex(T.label, "C", "name", "c3", "surname", "x", "address", "y");
    Vertex c4 = this.sqlgGraph.addVertex(T.label, "C", "name", "c4", "surname", "x", "address", "y");
    Vertex c5 = this.sqlgGraph.addVertex(T.label, "C", "name", "c5", "surname", "x", "address", "y");
    Vertex c6 = this.sqlgGraph.addVertex(T.label, "C", "name", "c6", "surname", "x", "address", "y");
    a1.addEdge("ab", b1);
    a1.addEdge("ab", b2);
    b1.addEdge("bc", c1);
    b2.addEdge("bc", c2);
    b2.addEdge("bc", c3);
    b2.addEdge("bc", c4);
    b2.addEdge("bc", c5);
    b2.addEdge("bc", c6);
    this.sqlgGraph.tx().commit();

    GraphTraversal<Vertex, Vertex> traversal = this.sqlgGraph.traversal().V()
            .hasLabel("A")
            .out()
            .out()
            .and(
                    __.has("name", "c1"),
                    __.has("surname", "x"),
                    __.has("address", "y")
            );

    System.out.println(traversal);
    traversal.hasNext();
    System.out.println(traversal);
    List<Vertex> c = traversal.toList();
    assertEquals(1, c.size());
}
----

[options="nowrap"]
[[anchor-before-optimization-and-step]]
.Before optimization
----
[GraphStep(vertex,[]), HasStep([~label.eq(A)]), VertexStep(OUT,vertex), VertexStep(OUT,vertex), AndStep([[HasStep([name.eq(c1)])], [HasStep([surname.eq(x)])], [HasStep([address.eq(y)])]])]
----

[[anchor-after-optimization-and-step]]
.After optimization
----
[SqlgGraphStep(vertex,[])@[sqlgPathFakeLabel]]
----

This example is similar to the <<Graph Step>> example except for an additional `And Step` which in turn contains three `Has Step` s.
It shows the two `Vertex Step` s the `And Step` and the `Has Step` s being folded into the `SqlgGraphStep`.

The link:{apidocs}/org/umlg/sqlg/step/SqlgGraphStep.html[`SqlgGraphStep`] will generate the following `sql` to retrieve the data.

[source,sql,options="nowrap"]
----
SELECT
	"public"."V_C"."ID" AS "alias1",
	"public"."V_C"."address" AS "alias2",
	"public"."V_C"."surname" AS "alias3",
	"public"."V_C"."name" AS "alias4"
FROM
	"public"."V_A" INNER JOIN
	"public"."E_ab" ON "public"."V_A"."ID" = "public"."E_ab"."public.A__O" INNER JOIN
	"public"."V_B" ON "public"."E_ab"."public.B__I" = "public"."V_B"."ID" INNER JOIN
	"public"."E_bc" ON "public"."V_B"."ID" = "public"."E_bc"."public.B__O" INNER JOIN
	"public"."V_C" ON "public"."E_bc"."public.C__I" = "public"."V_C"."ID"
WHERE
(("public"."V_C"."name" = ?) AND ("public"."V_C"."surname" = ?) AND ("public"."V_C"."address" = ?)
) <1>
----

<1> The `And Step` realizes itself as a sql `where` clause.

==== Not Step

link:{tinkerpop-docs}#not-step[`Not Step`]s are folded into the <<Graph Step>> or <<Vertex Step>>.

==== Repeat Step

link:{tinkerpop-docs}#repeat-step[`Repeat Step`]

Sqlg optimizes the `RepeatStep` so long as the `until` modulator is *not* present.
`RepeatStep` can be optimized with the modulator `emit` and `times`.

===== Repeat Step with emit first

[source,java,options="nowrap"]
----
@Test
public void showRepeatStepEmitFirst() {
    Vertex a1 = this.sqlgGraph.addVertex(T.label, "A", "name", "a1");
    Vertex a2 = this.sqlgGraph.addVertex(T.label, "A", "name", "a2");
    Vertex b1 = this.sqlgGraph.addVertex(T.label, "B", "name", "b1");
    Vertex b2 = this.sqlgGraph.addVertex(T.label, "B", "name", "b2");
    Vertex c1 = this.sqlgGraph.addVertex(T.label, "C", "name", "c1");
    Vertex c2 = this.sqlgGraph.addVertex(T.label, "C", "name", "c2");
    Vertex c3 = this.sqlgGraph.addVertex(T.label, "C", "name", "c3");
    a1.addEdge("ab", b1);
    a1.addEdge("ab", b2);
    b1.addEdge("bc", c1);
    b1.addEdge("bc", c2);
    b1.addEdge("bc", c3);
    this.sqlgGraph.tx().commit();

    List<Path> paths = this.sqlgGraph.traversal().V().hasLabel("A")
            .emit()
            .times(2)
            .repeat(
                    __.out()
            )
            .path().by("name")
            .toList();
    for (Path path : paths) {
        System.out.println(path);
    }
}
----

.output
----
[a1, b1, c3]
[a1, b1, c2]
[a1, b1, c1]
[a1]
[a2]
[a1, b1]
[a1, b2]
----

.sql
[source,sql,options="nowrap"]
----
SELECT
	"public"."V_C"."ID" AS "alias1",
	"public"."V_C"."name" AS "alias2",
	"public"."V_A"."ID" AS "alias3",
	"public"."V_A"."name" AS "alias4",
	"public"."V_B"."ID" AS "alias5",
	"public"."V_B"."name" AS "alias6",
	"public"."E_ab"."ID" AS "alias7"
FROM
	"public"."V_A" INNER JOIN
	"public"."E_ab" ON "public"."V_A"."ID" = "public"."E_ab"."public.A__O" INNER JOIN
	"public"."V_B" ON "public"."E_ab"."public.B__I" = "public"."V_B"."ID" INNER JOIN
	"public"."E_bc" ON "public"."V_B"."ID" = "public"."E_bc"."public.B__O" INNER JOIN
	"public"."V_C" ON "public"."E_bc"."public.C__I" = "public"."V_C"."ID" <1>

SELECT
	"public"."V_A"."ID" AS "alias1",
	"public"."V_A"."name" AS "alias2"
FROM
	"public"."V_A" <2>

SELECT
	"public"."V_B"."ID" AS "alias1",
	"public"."V_B"."name" AS "alias2",
	"public"."V_A"."ID" AS "alias3",
	"public"."V_A"."name" AS "alias4",
	"public"."E_ab"."ID" AS "alias5"
FROM
	"public"."V_A" INNER JOIN
	"public"."E_ab" ON "public"."V_A"."ID" = "public"."E_ab"."public.A__O" INNER JOIN
	"public"."V_B" ON "public"."E_ab"."public.B__I" = "public"."V_B"."ID" <3>
----
<1> Get the 'A's to emit.
<2> Get the 'B's to emit.
<3> Get the 'C's to emit.

===== Repeat Step with emit last

[source,java,options="nowrap"]
----
@Test
public void showRepeatStepEmitLast() {
    Vertex a1 = this.sqlgGraph.addVertex(T.label, "A", "name", "a1");
    Vertex a2 = this.sqlgGraph.addVertex(T.label, "A", "name", "a2");
    Vertex b1 = this.sqlgGraph.addVertex(T.label, "B", "name", "b1");
    Vertex b2 = this.sqlgGraph.addVertex(T.label, "B", "name", "b2");
    Vertex c1 = this.sqlgGraph.addVertex(T.label, "C", "name", "c1");
    Vertex c2 = this.sqlgGraph.addVertex(T.label, "C", "name", "c2");
    Vertex c3 = this.sqlgGraph.addVertex(T.label, "C", "name", "c3");
    a1.addEdge("ab", b1);
    a1.addEdge("ab", b2);
    b1.addEdge("bc", c1);
    b1.addEdge("bc", c2);
    b1.addEdge("bc", c3);
    this.sqlgGraph.tx().commit();

    List<Path> paths = this.sqlgGraph.traversal().V().hasLabel("A")
            .repeat(
                    __.out()
            )
            .emit()
            .times(2)
            .path().by("name")
            .toList();
    for (Path path : paths) {
        System.out.println(path);
    }
}
----

.output
----
[a1, b1, c3]
[a1, b1, c2]
[a1, b1, c1]
[a1, b1]
[a1, b2]
----

.sql
[source,sql,options="nowrap"]
----
SELECT
	"public"."V_C"."ID" AS "alias1",
	"public"."V_C"."name" AS "alias2",
	"public"."V_A"."ID" AS "alias3",
	"public"."V_A"."name" AS "alias4",
	"public"."V_B"."ID" AS "alias5",
	"public"."V_B"."name" AS "alias6",
	"public"."E_ab"."ID" AS "alias7",
	"public"."E_bc"."ID" AS "alias8"
FROM
	"public"."V_A" INNER JOIN
	"public"."E_ab" ON "public"."V_A"."ID" = "public"."E_ab"."public.A__O" INNER JOIN
	"public"."V_B" ON "public"."E_ab"."public.B__I" = "public"."V_B"."ID" INNER JOIN
	"public"."E_bc" ON "public"."V_B"."ID" = "public"."E_bc"."public.B__O" INNER JOIN
	"public"."V_C" ON "public"."E_bc"."public.C__I" = "public"."V_C"."ID" <1>

SELECT
	"public"."V_B"."ID" AS "alias1",
	"public"."V_B"."name" AS "alias2",
	"public"."V_A"."ID" AS "alias3",
	"public"."V_A"."name" AS "alias4",
	"public"."E_ab"."ID" AS "alias5"
FROM
	"public"."V_A" INNER JOIN
	"public"."E_ab" ON "public"."V_A"."ID" = "public"."E_ab"."public.A__O" INNER JOIN
	"public"."V_B" ON "public"."E_ab"."public.B__I" = "public"."V_B"."ID" <2>
----
<1> Get the 'C's to emit.
<2> Get the 'B's to emit.

==== Optional Step

link:{tinkerpop-docs}#optional-step[`Optional Step`]

Sqlg optimizes the OptionalStep.

[source,java,options="nowrap"]
----
@Test
public void showOptionalStep() {
    Vertex a1 = this.sqlgGraph.addVertex(T.label, "A", "name", "a1");
    Vertex a2 = this.sqlgGraph.addVertex(T.label, "A", "name", "a2");
    Vertex b1 = this.sqlgGraph.addVertex(T.label, "B", "name", "b1");
    Vertex b2 = this.sqlgGraph.addVertex(T.label, "B", "name", "b2");
    Vertex c1 = this.sqlgGraph.addVertex(T.label, "C", "name", "c1");
    Vertex c2 = this.sqlgGraph.addVertex(T.label, "C", "name", "c2");
    Vertex c3 = this.sqlgGraph.addVertex(T.label, "C", "name", "c3");
    a1.addEdge("ab", b1);
    a1.addEdge("ab", b2);
    b1.addEdge("bc", c1);
    b1.addEdge("bc", c2);
    b1.addEdge("bc", c3);
    this.sqlgGraph.tx().commit();

    List<Path> paths = this.sqlgGraph.traversal()
            .V().hasLabel("A")
            .optional(
                    __.out().optional(
                            __.out()
                    )
            )
            .path().by("name")
            .toList();
    for (Path path : paths) {
        System.out.println(path);
    }
}
----

[options="nowrap"]
[[anchor-before-optimization-optional-step]]
.Before optimization
----
[GraphStep(vertex,[]), HasStep([~label.eq(A)]), OptionalStep([VertexStep(OUT,vertex), OptionalStep([VertexStep(OUT,vertex)])]), PathStep([value(name)])]
----

[[anchor-after-optimization-optional-step]]
.After optimization
----
[SqlgGraphStep(vertex,[])@[sqlgPathFakeLabel], PathStep([value(name)])]
----

.output
----
[a1, b1, c3]
[a1, b1, c2]
[a1, b1, c1]
[a2]
[a1, b2]
----

.sql
[source,sql,options="nowrap"]
----
SELECT
	"public"."V_C"."ID" AS "alias1",
	"public"."V_C"."name" AS "alias2",
	"public"."V_A"."ID" AS "alias3",
	"public"."V_A"."name" AS "alias4",
	"public"."V_B"."ID" AS "alias5",
	"public"."V_B"."name" AS "alias6"
FROM
	"public"."V_A" INNER JOIN
	"public"."E_ab" ON "public"."V_A"."ID" = "public"."E_ab"."public.A__O" INNER JOIN
	"public"."V_B" ON "public"."E_ab"."public.B__I" = "public"."V_B"."ID" INNER JOIN
	"public"."E_bc" ON "public"."V_B"."ID" = "public"."E_bc"."public.B__O" INNER JOIN
	"public"."V_C" ON "public"."E_bc"."public.C__I" = "public"."V_C"."ID" <1>

SELECT
	"public"."V_A"."ID" AS "alias1",
	"public"."V_A"."name" AS "alias2"
FROM
	"public"."V_A" LEFT JOIN
	"public"."E_ab" ON "public"."V_A"."ID" = "public"."E_ab"."public.A__O"
WHERE
	("public"."E_ab"."public.A__O" IS NULL) <2>

SELECT
	"public"."V_B"."ID" AS "alias1",
	"public"."V_B"."name" AS "alias2",
	"public"."V_A"."ID" AS "alias3",
	"public"."V_A"."name" AS "alias4"
FROM
	"public"."V_A" INNER JOIN
	"public"."E_ab" ON "public"."V_A"."ID" = "public"."E_ab"."public.A__O" INNER JOIN
	"public"."V_B" ON "public"."E_ab"."public.B__I" = "public"."V_B"."ID" LEFT JOIN
	"public"."E_bc" ON "public"."V_B"."ID" = "public"."E_bc"."public.B__O"
WHERE
	("public"."E_bc"."public.B__O" IS NULL) <3>
----
<1> Get the 'C's
<2> Get the 'A's that do not have 'B's
<3> Get the 'B's that do not have 'C's

==== Choose Step

link:{tinkerpop-docs}#choose-step[`Choose Step`]

[source,java,options="nowrap"]
----
@Test
public void showChooseStep() {
    Vertex a1 = this.sqlgGraph.addVertex(T.label, "A", "name", "a1");
    Vertex a2 = this.sqlgGraph.addVertex(T.label, "A", "name", "a2");
    Vertex b1 = this.sqlgGraph.addVertex(T.label, "B", "name", "b1");
    Vertex b2 = this.sqlgGraph.addVertex(T.label, "B", "name", "b2");
    a1.addEdge("ab", b1);
    a1.addEdge("ab", b2);
    this.sqlgGraph.tx().commit();

    Traversal<Vertex, Path> traversal = this.sqlgGraph.traversal()
            .V().hasLabel("A")
            .choose(__.out(), __.out())
            .path().by("name");

    printTraversalForm(traversal);

    List<Path> paths = traversal.toList();
    for (Path path : paths) {
        System.out.println(path);
    }
}
----

[options="nowrap"]
[[anchor-before-optimization-choose-step]]
.Before optimization
----
[GraphStep(vertex,[]), HasStep([~label.eq(A)]), ChooseStep([VertexStep(OUT,vertex), HasNextStep],{false=[[IdentityStep, EndStep]], true=[[VertexStep(OUT,vertex), EndStep]]}), PathStep([value(name)])]
----

[[anchor-after-optimization-choose-step]]
.After optimization
----
[SqlgGraphStep(vertex,[])@[sqlgPathFakeLabel], PathStep([value(name)])]
----

.output
----
[a1, b1]
[a1, b2]
[a2]
----

.sql
[source,sql,options="nowrap"]
----
SELECT
	"public"."V_B"."ID" AS "alias1",
	"public"."V_B"."name" AS "alias2",
	"public"."V_A"."ID" AS "alias3",
	"public"."V_A"."name" AS "alias4"
FROM
	"public"."V_A" INNER JOIN
	"public"."E_ab" ON "public"."V_A"."ID" = "public"."E_ab"."public.A__O" INNER JOIN
	"public"."V_B" ON "public"."E_ab"."public.B__I" = "public"."V_B"."ID"
DEBUG 2018-08-12 19:31:50,944 [main] org.umlg.sqlg.strategy.SqlgSqlExecutor:
SELECT
	"public"."V_A"."ID" AS "alias1",
	"public"."V_A"."name" AS "alias2"
FROM
	"public"."V_A" LEFT JOIN
	"public"."E_ab" ON "public"."V_A"."ID" = "public"."E_ab"."public.A__O"
WHERE
	("public"."E_ab"."public.A__O" IS NULL)
----

==== Order Step

link:{tinkerpop-docs}#order-step[`Order Step`]

Sqlg optimizes the OrderGlobalStep if the data that the order applies to can be retrieved in one sql statement.
If not then order the ordering occurs in java via the OrderGlobalStep as per normal.

[source,java,options="nowrap"]
----
@Test
public void testOrderBy() {
    Vertex a1 = this.sqlgGraph.addVertex(T.label, "A", "name", "a", "surname", "a");
    Vertex a2 = this.sqlgGraph.addVertex(T.label, "A", "name", "a", "surname", "b");
    Vertex a3 = this.sqlgGraph.addVertex(T.label, "A", "name", "a", "surname", "c");
    Vertex b1 = this.sqlgGraph.addVertex(T.label, "A", "name", "b", "surname", "a");
    Vertex b2 = this.sqlgGraph.addVertex(T.label, "A", "name", "b", "surname", "b");
    Vertex b3 = this.sqlgGraph.addVertex(T.label, "A", "name", "b", "surname", "c");
    this.sqlgGraph.tx().commit();

    Traversal<Vertex, Vertex> traversal = this.sqlgGraph.traversal().V().hasLabel("A")
            .order().by("name", Order.incr).by("surname", Order.decr);
    printTraversalForm(traversal);

    List<Vertex> vertices = traversal.toList();
    for (Vertex v : vertices) {
        System.out.println(v.value("name") + " " + v.value("surname"));
    }
}
----

[options="nowrap"]
[[anchor-before-optimization-order-step]]
.Before optimization
----
[GraphStep(vertex,[]), HasStep([~label.eq(A)]), OrderGlobalStep([[value(name), incr], [value(surname), decr]])]
----

[[anchor-after-optimization-order-step]]
.After optimization
----
[SqlgGraphStep(vertex,[])@[sqlgPathOrderRangeLabel]]
----

.output
----
a c
a b
a a
b c
b b
b a
----

.sql
[source,sql,options="nowrap"]
----
SELECT
	"public"."V_A"."ID" AS "alias1",
	"public"."V_A"."surname" AS "alias2",
	"public"."V_A"."name" AS "alias3"
FROM
	"public"."V_A"
ORDER BY
	 "alias3" ASC,
	 "alias2" DESC
----

==== Range Step

link:{tinkerpop-docs}#range-step[`Range Step`]

Sqlg optimizes the `RangeGlobalStep`

[source,java,options="nowrap"]
----
@Test
public void testRangeOnVertexLabels() {
    for (int i = 0; i < 100; i++) {
        this.sqlgGraph.addVertex(T.label, "Person", "name", "person" + i);
    }
    this.sqlgGraph.tx().commit();
    Traversal<Vertex, String> traversal = this.sqlgGraph.traversal()
            .V().hasLabel("Person")
            .order().by("name")
            .range(1, 4)
            .values("name");
    printTraversalForm(traversal);

    List<String> names = traversal.toList();
    for (String name : names) {
        System.out.println(name);
    }
}
----

[options="nowrap"]
[[anchor-before-optimization-range-step]]
.Before optimization
----
[GraphStep(vertex,[]), HasStep([~label.eq(Person)]), OrderGlobalStep([[value(name), incr]]), RangeGlobalStep(1,4), PropertiesStep([name],value)]
----

[options="nowrap"]
[[anchor-after-optimization-range-step]]
.After optimization
----
[SqlgGraphStep(vertex,[])@[sqlgPathOrderRangeLabel], PropertiesStep([name],value)]
----

.output
----
person1
person10
person11
----

.sql
[source,sql,options="nowrap"]
----
SELECT
	"public"."V_Person"."ID" AS "alias1",
	"public"."V_Person"."name" AS "alias2"
FROM
	"public"."V_Person"
ORDER BY
	 "alias2" ASC
LIMIT 3 OFFSET 1
----

==== Limit Step

link:{tinkerpop-docs}#limit-step[`Limit Step`]

Sqlg optimizes `.limit(x)`

[source,java,options="nowrap"]
----
@Test
public void testLimitOnVertexLabels() {
    for (int i = 0; i < 100; i++) {
        this.sqlgGraph.addVertex(T.label, "Person", "name", "person" + i);
    }
    this.sqlgGraph.tx().commit();
    Traversal<Vertex, String> traversal = this.sqlgGraph.traversal()
            .V().hasLabel("Person")
            .order().by("name")
            .limit(3)
            .values("name");
    printTraversalForm(traversal);

    List<String> names = traversal.toList();
    for (String name : names) {
        System.out.println(name);
    }
}
----

[options="nowrap"]
[[anchor-before-optimization-limit-step]]
.Before optimization
----
[GraphStep(vertex,[]), HasStep([~label.eq(Person)]), OrderGlobalStep([[value(name), incr]]), RangeGlobalStep(0,3), PropertiesStep([name],value)]
----

[options="nowrap"]
[[anchor-after-optimization-limit-step]]
.After optimization
----
[SqlgGraphStep(vertex,[])@[sqlgPathOrderRangeLabel], PropertiesStep([name],value)]
----

.output
----
person0
person1
person10
----

.sql
[source,sql,options="nowrap"]
----
SELECT
	"public"."V_Person"."ID" AS "alias1",
	"public"."V_Person"."name" AS "alias2"
FROM
	"public"."V_Person"
ORDER BY
	 "alias2" ASC
LIMIT 3 OFFSET 0
----

==== Drop Step

link:{tinkerpop-docs}#drop-step[`Drop Step`]

[source,java,options="nowrap"]
----
@Test
public void testsDropStepTrivial() {
    this.sqlgGraph.addVertex(T.label, "A", "name", "a1");
    this.sqlgGraph.addVertex(T.label, "A", "name", "a2");
    this.sqlgGraph.addVertex(T.label, "A", "name", "a3");
    this.sqlgGraph.tx().commit();

    Traversal<Vertex, Vertex> traversal = this.sqlgGraph.traversal().V().hasLabel("A").drop();
    printTraversalForm(traversal);

    traversal.iterate();
    this.sqlgGraph.tx().commit();

    assertEquals(0, this.sqlgGraph.traversal().V().hasLabel("A").count().next(), 0);
}
----

[options="nowrap"]
[[anchor-before-optimization-drop-step-trivial]]
.Before optimization
----
[GraphStep(vertex,[]), HasStep([~label.eq(A)]), DropStep]
----

[options="nowrap"]
[[anchor-after-optimization-drop-step-trivial]]
.After optimization
----
[SqlgGraphStep(vertex,[]), SqlgDropStepBarrier]
----

.sql
[source,sql,options="nowrap"]
----
TRUNCATE ONLY "public"."V_A" <1>
----

<1> As vertex label 'A' has no in or out edges nor are there any predicates the `TRUNCATE` command is used.

[source,java,options="nowrap"]
----
@Test
public void testsDropStepWithHas() {
    this.sqlgGraph.addVertex(T.label, "A", "name", "a1");
    this.sqlgGraph.addVertex(T.label, "A", "name", "a2");
    this.sqlgGraph.addVertex(T.label, "A", "name", "a3");
    this.sqlgGraph.tx().commit();

    Traversal<Vertex, Vertex> traversal = this.sqlgGraph.traversal().V()
            .hasLabel("A")
            .has("name", P.within("a1", "a2"))
            .drop();
    printTraversalForm(traversal);

    traversal.iterate();
    this.sqlgGraph.tx().commit();

    assertEquals(1, this.sqlgGraph.traversal().V().hasLabel("A").count().next(), 0);
}
----

[options="nowrap"]
[[anchor-before-optimization-drop-step-with-has]]
.Before optimization
----
[GraphStep(vertex,[]), HasStep([~label.eq(A), name.within([a1, a2])]), DropStep]
----

[options="nowrap"]
[[anchor-after-optimization-drop-step-with-has]]
.After optimization
----
[SqlgGraphStep(vertex,[]), SqlgDropStepBarrier]
----

.sql
[source,sql,options="nowrap"]
----
WITH todelete AS (
SELECT
	"public"."V_A"."ID" AS "alias1"
FROM
	"public"."V_A"
WHERE
	( "public"."V_A"."name" in (?, ?))
)
DELETE FROM "public"."V_A" a USING todelete
WHERE a."ID" = todelete."alias1" <1>
----

<1> `DELETE` with a where clause.

[source,java,options="nowrap"]
----
@Test
public void testDropStepWithEdges() {
    Vertex a1 = this.sqlgGraph.addVertex(T.label, "A", "name", "a1");
    Vertex b1 = this.sqlgGraph.addVertex(T.label, "B", "name", "b1");
    Vertex b2 = this.sqlgGraph.addVertex(T.label, "B", "name", "b2");
    Vertex b3 = this.sqlgGraph.addVertex(T.label, "B", "name", "b3");
    a1.addEdge("ab", b1);
    a1.addEdge("ab", b2);
    a1.addEdge("ab", b3);
    this.sqlgGraph.tx().commit();

    Traversal<Vertex, Vertex> traversal = this.sqlgGraph.traversal().V().hasLabel("A").out().drop();
    printTraversalForm(traversal);

    traversal.iterate();
    this.sqlgGraph.tx().commit();

    assertEquals(0, this.sqlgGraph.traversal().V().hasLabel("B").count().next(), 0);
}
----

[options="nowrap"]
[[anchor-before-optimization-drop-step-with-edges]]
.Before optimization
----
[GraphStep(vertex,[]), HasStep([~label.eq(A)]), VertexStep(OUT,vertex), DropStep]
----

[options="nowrap"]
[[anchor-after-optimization-drop-step-with-edges]]
.After optimization
----
[SqlgGraphStep(vertex,[]), SqlgDropStepBarrier]
----

.sql
[source,sql,options="nowrap"]
----
SET CONSTRAINTS ALL DEFERRED <1>

WITH todelete AS (
SELECT
	"public"."V_B"."ID" AS "alias1"
FROM
	"public"."V_A" INNER JOIN
	"public"."E_ab" ON "public"."V_A"."ID" = "public"."E_ab"."public.A__O" INNER JOIN
	"public"."V_B" ON "public"."E_ab"."public.B__I" = "public"."V_B"."ID"
)
DELETE FROM "public"."V_B" a USING todelete
WHERE a."ID" = todelete."alias1" <2>

WITH todelete AS (
SELECT
	"public"."E_ab"."ID" AS "alias1"
FROM
	"public"."V_A" INNER JOIN
	"public"."E_ab" ON "public"."V_A"."ID" = "public"."E_ab"."public.A__O" LEFT JOIN
	"public"."V_B" ON "public"."E_ab"."public.B__I" = "public"."V_B"."ID"
WHERE
	("public"."V_B"."ID" IS NULL) AND
	("public"."E_ab"."public.B__I" IS NOT NULL)
)
DELETE FROM "public"."E_ab" a USING todelete
WHERE a."ID" = todelete."alias1" <3>

SET CONSTRAINTS ALL IMMEDIATE <4>
----

<1> On postgresql we defer (disable) the foreign key constraints.
<2> Delete the 'B' vertices first. As the edge constraints are disabled this is possible.
<3> Delete the edges.
<4. Enable the foreign key constraints.


=== Optimization (strategy 2)

The following steps are optimized. Steps are

* <<Vertex Step>>
* <<Repeat Step>>
* <<Optional Step>>
* <<Choose Step>>
* <<Local Step>>
* <<And Step>>
* <<Or Step>>
* <<Not Step>>
* <<Where Step>>

The combined step will then in turn generate the sql statements to retrieve the data.
It attempts to retrieve the data in as few distinct sql statements as possible.

==== Vertex Step

[source,java,options="nowrap"]
----
@Test
public void testStrategy2VertexStep() {
    Vertex a1 = this.sqlgGraph.addVertex(T.label, "A", "name", "a1");
    Vertex a2 = this.sqlgGraph.addVertex(T.label, "A", "name", "a2");
    Vertex a3 = this.sqlgGraph.addVertex(T.label, "A", "name", "a3");
    Vertex b1 = this.sqlgGraph.addVertex(T.label, "B", "name", "b1");
    Vertex b2 = this.sqlgGraph.addVertex(T.label, "B", "name", "b2");
    Vertex b3 = this.sqlgGraph.addVertex(T.label, "B", "name", "b3");
    a1.addEdge("ab", b1);
    a2.addEdge("ab", b2);
    a3.addEdge("ab", b3);
    this.sqlgGraph.tx().commit();

    Traversal<Vertex, String> t = this.sqlgGraph.traversal()
            .V().hasLabel("A")
            .limit(2)
            .out()
            .values("name");
    printTraversalForm(t);
    List<String> result = t.toList();
    for (String name : result) {
        System.out.println(name);
    }
}
----

[options="nowrap"]
.output
----
b1
b2
----

[options="nowrap"]
.Before optimization
----
[GraphStep(vertex,[]), HasStep([~label.eq(A)]), RangeGlobalStep(0,2), VertexStep(OUT,vertex), PropertiesStep([name],value)]
----

[options="nowrap"]
[[anchor-after-optimization-vertex-step,after optimization]]
.After optimization
----
[SqlgGraphStep(vertex,[])@[sqlgPathOrderRangeLabel], SqlgVertexStep@[sqlgPathFakeLabel], PropertiesStep([name],value)]
----

<<anchor-after-optimization-vertex-step>> shows that there is a link:{apidocs}/org/umlg/sqlg/step/SqlgVertexStep.html[`SqlgVertexStep`]
after the `SqlgGraphStep`. The `SqlgVertexStep` will barrier the incoming `A` s and execute the next traversal for all
the incoming elements in one `sql` statement.

[source,sql,options="nowrap"]
----
SELECT
	"public"."V_A"."ID" AS "alias1",
	"public"."V_A"."name" AS "alias2"
FROM
	"public"."V_A"
LIMIT 2 OFFSET 0 <1>

SELECT
	"index" as "index",
	"public"."V_B"."ID" AS "alias1",
	"public"."V_B"."name" AS "alias2"
FROM
	"public"."V_A" INNER JOIN
	"public"."E_ab" ON "public"."V_A"."ID" = "public"."E_ab"."public.A__O" INNER JOIN
	"public"."V_B" ON "public"."E_ab"."public.B__I" = "public"."V_B"."ID" INNER JOIN
	(VALUES(1, 1),(2, 2)) AS tmp ("tmpId", "index") ON "public"."V_A"."ID" = tmp."tmpId"
ORDER BY
	"index" <2>
----

<1> Get all the `A` s.
<2> For all the previously fetched `A` s get the `B` s.

==== Repeat Step

[source,java,options="nowrap"]
----
@Test
public void testStrategy2RepeatStep() {
    Vertex a1 = this.sqlgGraph.addVertex(T.label, "A", "name", "a1");
    Vertex a2 = this.sqlgGraph.addVertex(T.label, "A", "name", "a2");
    Vertex b1 = this.sqlgGraph.addVertex(T.label, "B", "name", "b1");
    Vertex b2 = this.sqlgGraph.addVertex(T.label, "B", "name", "b2");
    Vertex b3 = this.sqlgGraph.addVertex(T.label, "B", "name", "b3");
    Vertex b4 = this.sqlgGraph.addVertex(T.label, "B", "name", "b4");
    Vertex b5 = this.sqlgGraph.addVertex(T.label, "B", "name", "b5");
    Vertex b6 = this.sqlgGraph.addVertex(T.label, "B", "name", "b6");
    Vertex c1 = this.sqlgGraph.addVertex(T.label, "C", "name", "c1");
    Vertex c2 = this.sqlgGraph.addVertex(T.label, "C", "name", "c2");
    Vertex c3 = this.sqlgGraph.addVertex(T.label, "C", "name", "c3");
    Vertex c4 = this.sqlgGraph.addVertex(T.label, "C", "name", "c4");
    Vertex x = this.sqlgGraph.addVertex(T.label, "X", "name", "hallo");
    a1.addEdge("ab", b1);
    a1.addEdge("ab", b2);
    a1.addEdge("ab", b3);
    a2.addEdge("ab", b4);
    a2.addEdge("ab", b5);
    a2.addEdge("ab", b6);

    b1.addEdge("bx", x);

    b4.addEdge("bc", c1);
    b4.addEdge("bc", c2);
    b4.addEdge("bc", c3);

    c1.addEdge("cx", x);

    this.sqlgGraph.tx().commit();

    Traversal<Vertex, String> t = this.sqlgGraph.traversal()
            .V().hasLabel("A")
            .repeat(__.out())
            .until(__.out().has("name", "hallo"))
            .values("name");
    printTraversalForm(t);

    List<String> names = t.toList();
    for (String name: names) {
        System.out.println(name);
    }
}
----

[options="nowrap"]
.Before optimization
----
[GraphStep(vertex,[]), HasStep([~label.eq(A)]), RepeatStep([VertexStep(OUT,vertex), RepeatEndStep],until([VertexStep(OUT,vertex), HasStep([name.eq(hallo)])]),emit(false)), PropertiesStep([name],value)]
----

[options="nowrap"]
[[anchor-after-optimization-repeat-step-strategy1,after optimization]]
.After optimization
----
post-strategy:[SqlgGraphStep(vertex,[])@[sqlgPathFakeLabel], SqlgRepeatStepBarrier([SqlgVertexStep@[sqlgPathFakeLabel], SqlgRepeatEndStepBarrier],until([SqlgVertexStep@[sqlgPathFakeLabel]]),emit(false)), PropertiesStep([name],value)]
----


[source,sql,options="nowrap"]
----
SELECT
	"public"."V_A"."ID" AS "alias1",
	"public"."V_A"."name" AS "alias2"
FROM
	"public"."V_A" <1>

SELECT
	"index" as "index",
	"public"."V_B"."ID" AS "alias1",
	"public"."V_B"."name" AS "alias2"
FROM
	"public"."V_A" INNER JOIN
	"public"."E_ab" ON "public"."V_A"."ID" = "public"."E_ab"."public.A__O" INNER JOIN
	"public"."V_B" ON "public"."E_ab"."public.B__I" = "public"."V_B"."ID" INNER JOIN
	(VALUES(1, 1),(2, 2)) AS tmp ("tmpId", "index") ON "public"."V_A"."ID" = tmp."tmpId"
ORDER BY
	"index" <2>

SELECT
	"index" as "index",
	"public"."V_X"."ID" AS "alias1",
	"public"."V_X"."name" AS "alias2"
FROM
	"public"."V_B" INNER JOIN
	"public"."E_bx" ON "public"."V_B"."ID" = "public"."E_bx"."public.B__O" INNER JOIN
	"public"."V_X" ON "public"."E_bx"."public.X__I" = "public"."V_X"."ID" INNER JOIN
	(VALUES(3, 1),(2, 2),(1, 3),(6, 4),(5, 5),(4, 6)) AS tmp ("tmpId", "index") ON "public"."V_B"."ID" = tmp."tmpId"
WHERE
	( "public"."V_X"."name" = ?)
ORDER BY
	"index" <3>

SELECT
	"index" as "index",
	"public"."V_C"."ID" AS "alias1",
	"public"."V_C"."name" AS "alias2"
FROM
	"public"."V_B" INNER JOIN
	"public"."E_bc" ON "public"."V_B"."ID" = "public"."E_bc"."public.B__O" INNER JOIN
	"public"."V_C" ON "public"."E_bc"."public.C__I" = "public"."V_C"."ID" INNER JOIN
	(VALUES(3, 1),(2, 2),(1, 3),(6, 4),(5, 5),(4, 6)) AS tmp ("tmpId", "index") ON "public"."V_B"."ID" = tmp."tmpId"
WHERE
	( "public"."V_C"."name" = ?)
ORDER BY
	"index" <4>

SELECT
	"index" as "index",
	"public"."V_X"."ID" AS "alias1",
	"public"."V_X"."name" AS "alias2"
FROM
	"public"."V_B" INNER JOIN
	"public"."E_bx" ON "public"."V_B"."ID" = "public"."E_bx"."public.B__O" INNER JOIN
	"public"."V_X" ON "public"."E_bx"."public.X__I" = "public"."V_X"."ID" INNER JOIN
	(VALUES(3, 3),(2, 4),(6, 5),(5, 6),(4, 7)) AS tmp ("tmpId", "index") ON "public"."V_B"."ID" = tmp."tmpId"
ORDER BY
	"index" <5>

SELECT
	"index" as "index",
	"public"."V_C"."ID" AS "alias1",
	"public"."V_C"."name" AS "alias2"
FROM
	"public"."V_B" INNER JOIN
	"public"."E_bc" ON "public"."V_B"."ID" = "public"."E_bc"."public.B__O" INNER JOIN
	"public"."V_C" ON "public"."E_bc"."public.C__I" = "public"."V_C"."ID" INNER JOIN
	(VALUES(3, 3),(2, 4),(6, 5),(5, 6),(4, 7)) AS tmp ("tmpId", "index") ON "public"."V_B"."ID" = tmp."tmpId"
ORDER BY
	"index" <6>

SELECT
	"index" as "index",
	"public"."V_X"."ID" AS "alias1",
	"public"."V_X"."name" AS "alias2"
FROM
	"public"."V_C" INNER JOIN
	"public"."E_cx" ON "public"."V_C"."ID" = "public"."E_cx"."public.C__O" INNER JOIN
	"public"."V_X" ON "public"."E_cx"."public.X__I" = "public"."V_X"."ID" INNER JOIN
	(VALUES(3, 7),(2, 8),(1, 9)) AS tmp ("tmpId", "index") ON "public"."V_C"."ID" = tmp."tmpId"
WHERE
	( "public"."V_X"."name" = ?)
ORDER BY
	"index" <7>

SELECT
	"index" as "index",
	"public"."V_X"."ID" AS "alias1",
	"public"."V_X"."name" AS "alias2"
FROM
	"public"."V_C" INNER JOIN
	"public"."E_cx" ON "public"."V_C"."ID" = "public"."E_cx"."public.C__O" INNER JOIN
	"public"."V_X" ON "public"."E_cx"."public.X__I" = "public"."V_X"."ID" INNER JOIN
	(VALUES(3, 8),(2, 9)) AS tmp ("tmpId", "index") ON "public"."V_C"."ID" = tmp."tmpId"
ORDER BY
	"index" <8>
----

<1> Get all the `A` s.
<2> Get all the `B` s for the incoming `A` s. This represent the first `out` iteration of the `repeat`.
<3> The `until` traversal executed for all the incoming `B` s going out to `X`.
<4> The `until` traversal executed for all the incoming `B` s going out to `C`.
<5> Get all the `X` for the incoming `B` s. This is the second `out` iteration of the `repeat`.
<6> Get all the `C` for the incoming `B` s. This is the second `out` iteration of the `repeat`.
<7> The `until` traversal executed for all the incoming `C` s going out to `X`.
<8> Get all the `X` for the incoming `C` s. This is the third `out` iteration of the `repeat`.

.output
----
b1
c1
----

==== Optional Step

[source,java,options="nowrap"]
----
@Test
public void testStrategy2OptionalStep() {
    Vertex a1 = this.sqlgGraph.addVertex(T.label, "A", "name", "a1");
    Vertex a2 = this.sqlgGraph.addVertex(T.label, "A", "name", "a2");
    Vertex b1 = this.sqlgGraph.addVertex(T.label, "B", "name", "b1");
    Vertex b2 = this.sqlgGraph.addVertex(T.label, "B", "name", "b2");
    Vertex c1 = this.sqlgGraph.addVertex(T.label, "C", "name", "c1");
    a1.addEdge("ab", b1);
    a1.addEdge("ab", b2);
    b1.addEdge("bc", c1);


    this.sqlgGraph.tx().commit();

    Traversal<Vertex, String> traversal = this.sqlgGraph.traversal()
            .V().hasLabel("A")
            .optional(
                __.repeat(
                        __.out()
                ).times(2)
            )
            .values("name");
    printTraversalForm(traversal);
    List<String> names = traversal.toList();
    for (String name : names) {
        System.out.println(name);
    }
}
----

[options="nowrap"]
.Before optimization
----
[GraphStep(vertex,[]), HasStep([~label.eq(A)]), OptionalStep([RepeatStep([VertexStep(OUT,vertex), RepeatEndStep],until(loops(2)),emit(false))]), PropertiesStep([name],value)]
----

[options="nowrap"]
[[anchor-after-optimization-repeat-step-strategy2,after optimization]]
.After optimization
----
[SqlgGraphStep(vertex,[])@[sqlgPathFakeLabel], SqlgOptionalStepBarrier([SqlgRepeatStepBarrier([SqlgVertexStep@[sqlgPathFakeLabel], SqlgRepeatEndStepBarrier],until(loops(2)),emit(false))]), PropertiesStep([name],value)]
----

[source,sql,options="nowrap"]
----
SELECT
	"public"."V_A"."ID" AS "alias1",
	"public"."V_A"."name" AS "alias2"
FROM
	"public"."V_A"

SELECT
	"index" as "index",
	"public"."V_B"."ID" AS "alias1",
	"public"."V_B"."name" AS "alias2"
FROM
	"public"."V_A" INNER JOIN
	"public"."E_ab" ON "public"."V_A"."ID" = "public"."E_ab"."public.A__O" INNER JOIN
	"public"."V_B" ON "public"."E_ab"."public.B__I" = "public"."V_B"."ID" INNER JOIN
	(VALUES(1, 1),(2, 2)) AS tmp ("tmpId", "index") ON "public"."V_A"."ID" = tmp."tmpId"
ORDER BY
	"index"

SELECT
	3 as "index",
	"public"."V_C"."ID" AS "alias1",
	"public"."V_C"."name" AS "alias2"
FROM
	"public"."V_B" INNER JOIN
	"public"."E_bc" ON "public"."V_B"."ID" = "public"."E_bc"."public.B__O" INNER JOIN
	"public"."V_C" ON "public"."E_bc"."public.C__I" = "public"."V_C"."ID"
WHERE
	"public"."V_B"."ID" = 2
ORDER BY
	"index"

SELECT
	4 as "index",
	"public"."V_C"."ID" AS "alias1",
	"public"."V_C"."name" AS "alias2"
FROM
	"public"."V_B" INNER JOIN
	"public"."E_bc" ON "public"."V_B"."ID" = "public"."E_bc"."public.B__O" INNER JOIN
	"public"."V_C" ON "public"."E_bc"."public.C__I" = "public"."V_C"."ID"
WHERE
	"public"."V_B"."ID" = 1
ORDER BY
	"index"
----

.output
----
a2
c1
----

==== Choose Step

[source,java,options="nowrap"]
----
@Test
public void testStrategy2ChooseStep() {
    Vertex a1 = this.sqlgGraph.addVertex(T.label, "A", "name", "a1");
    Vertex a2 = this.sqlgGraph.addVertex(T.label, "A", "name", "a2");
    Vertex b1 = this.sqlgGraph.addVertex(T.label, "B", "name", "a3");
    Vertex b2 = this.sqlgGraph.addVertex(T.label, "B", "name", "a4");
    a1.addEdge("ab", b1);
    a1.addEdge("ab", b2);
    this.sqlgGraph.tx().commit();

    Traversal<Vertex, String> traversal = this.sqlgGraph.traversal()
            .V()
            .hasLabel("A")
            .choose(
                    v -> v.label().equals("A"),
                    __.out(),
                    __.in()
            ).values("name");
    printTraversalForm(traversal);

    List<String> names = traversal.toList();
    for (String name : names) {
        System.out.println(name);
    }
}
----

[options="nowrap"]
.Before optimization
----

----

[options="nowrap"]
[[anchor-after-optimization-choose-step-strategy2,after optimization]]
.After optimization
----
[GraphStep(vertex,[]), HasStep([~label.eq(A)]), ChooseStep([LambdaFilterStep(lambda), HasNextStep],{false=[[VertexStep(IN,vertex), EndStep]], true=[[VertexStep(OUT,vertex), EndStep]]}), PropertiesStep([name],value)]
----

[source,sql,options="nowrap"]
----
[SqlgGraphStep(vertex,[])@[sqlgPathFakeLabel], SqlgChooseStepBarrier([LambdaFilterStep(lambda)],{false=[[SqlgVertexStep, EndStep]], true=[[SqlgVertexStep@[~gremlin.incidentToAdjacent], EndStep]]}), PropertiesStep([name],value)]
----

.output
----
a4
a3
----

==== Local Step

[source,java,options="nowrap"]
----
@Test
public void testStrategy2LocalStep() {
    Vertex a1 = this.sqlgGraph.addVertex(T.label, "A", "name", "a1");
    Vertex b1 = this.sqlgGraph.addVertex(T.label, "B", "name", "b1");
    Vertex b2 = this.sqlgGraph.addVertex(T.label, "B", "name", "b2");
    Vertex b3 = this.sqlgGraph.addVertex(T.label, "B", "name", "b3");
    Vertex c11 = this.sqlgGraph.addVertex(T.label, "C", "name", "c11");
    Vertex c12 = this.sqlgGraph.addVertex(T.label, "C", "name", "c12");
    Vertex c13 = this.sqlgGraph.addVertex(T.label, "C", "name", "c13");
    Vertex c21 = this.sqlgGraph.addVertex(T.label, "C", "name", "c21");
    Vertex c22 = this.sqlgGraph.addVertex(T.label, "C", "name", "c22");
    Vertex c23 = this.sqlgGraph.addVertex(T.label, "C", "name", "c23");
    Vertex c31 = this.sqlgGraph.addVertex(T.label, "C", "name", "c31");
    Vertex c32 = this.sqlgGraph.addVertex(T.label, "C", "name", "c32");
    Vertex c33 = this.sqlgGraph.addVertex(T.label, "C", "name", "c33");
    a1.addEdge("ab", b1);
    a1.addEdge("ab", b2);
    a1.addEdge("ab", b3);
    b1.addEdge("bc", c11);
    b1.addEdge("bc", c12);
    b1.addEdge("bc", c13);
    b2.addEdge("bc", c21);
    b2.addEdge("bc", c22);
    b2.addEdge("bc", c23);
    b3.addEdge("bc", c31);
    b3.addEdge("bc", c32);
    b3.addEdge("bc", c33);
    this.sqlgGraph.tx().commit();

    Traversal<Vertex, String> traversal = this.sqlgGraph.traversal()
            .V(a1)
            .local(
                    __.out().limit(1).out()
            ).values("name");
    printTraversalForm(traversal);

    List<String> names = traversal.toList();
    for (String name : names) {
        System.out.println(name);
    }
}
----

[options="nowrap"]
.Before optimization
----
[GraphStep(vertex,[v[public.A:::1]]), LocalStep([VertexStep(OUT,vertex), RangeGlobalStep(0,1), VertexStep(OUT,vertex)]), PropertiesStep([name],value)]
----

[options="nowrap"]
[[anchor-after-optimization-local-step-strategy2,after optimization]]
.After optimization
----
[SqlgGraphStep(vertex,[])@[sqlgPathFakeLabel], LocalStep([SqlgVertexStep@[sqlgPathOrderRangeLabel], SqlgVertexStep@[sqlgPathFakeLabel]]), PropertiesStep([name],value)]
----

[source,sql,options="nowrap"]
----

----

.output
----
SELECT
	"public"."V_A"."ID" AS "alias1",
	"public"."V_A"."name" AS "alias2"
FROM
	"public"."V_A"
WHERE
	( "public"."V_A"."ID" = ?)

SELECT
	1 as "index",
	"public"."V_B"."ID" AS "alias1",
	"public"."V_B"."name" AS "alias2"
FROM
	"public"."V_A" INNER JOIN
	"public"."E_ab" ON "public"."V_A"."ID" = "public"."E_ab"."public.A__O" INNER JOIN
	"public"."V_B" ON "public"."E_ab"."public.B__I" = "public"."V_B"."ID"
WHERE
	"public"."V_A"."ID" = 1
ORDER BY
	"index"
LIMIT 1 OFFSET 0 <1>

SELECT
	1 as "index",
	"public"."V_C"."ID" AS "alias1",
	"public"."V_C"."name" AS "alias2"
FROM
	"public"."V_B" INNER JOIN
	"public"."E_bc" ON "public"."V_B"."ID" = "public"."E_bc"."public.B__O" INNER JOIN
	"public"."V_C" ON "public"."E_bc"."public.C__I" = "public"."V_C"."ID"
WHERE
	"public"."V_B"."ID" = 1
ORDER BY
	"index"
----

<1> In this case the query is simple enough for the `LIMIT` to be executed on the database.

==== And Step

[source,java,options="nowrap"]
----
@Test
public void testStrategy2AndStep() {
    Vertex a1 = this.sqlgGraph.addVertex(T.label, "A", "name", "a1");
    Vertex b1 = this.sqlgGraph.addVertex(T.label, "B", "name", "b1");
    a1.addEdge("ab", b1);
    a1.addEdge("abb", b1);
    Vertex a2 = this.sqlgGraph.addVertex(T.label, "A", "name", "a2");
    Vertex b2 = this.sqlgGraph.addVertex(T.label, "B", "name", "b2");
    a2.addEdge("abb", b2);
    Vertex a3 = this.sqlgGraph.addVertex(T.label, "A", "name", "a3");
    Vertex b3 = this.sqlgGraph.addVertex(T.label, "B", "name", "b3");
    a3.addEdge("abbb", b3);

    Traversal<Vertex, String> traversal = this.sqlgGraph.traversal().V().hasLabel("A").and(
            __.out("ab"),
            __.out("abb")
    ).values("name");
    printTraversalForm(traversal);

    List<String> names = traversal.toList();
    for (String name : names) {
        System.out.println(name);
    }
}
----

[options="nowrap"]
.Before optimization
----
[GraphStep(vertex,[]), HasStep([~label.eq(A)]), AndStep([[VertexStep(OUT,[ab],vertex)], [VertexStep(OUT,[abb],vertex)]]), PropertiesStep([name],value)]
----

[options="nowrap"]
[[anchor-after-optimization-and-step-strategy2,after optimization]]
.After optimization
----
[SqlgGraphStep(vertex,[])@[sqlgPathFakeLabel], SqlgAndStepBarrier([[SqlgVertexStep@[sqlgPathFakeLabel]], [SqlgVertexStep@[sqlgPathFakeLabel]]]), PropertiesStep([name],value)]
----

[source,sql,options="nowrap"]
----
SELECT
	"public"."V_A"."ID" AS "alias1",
	"public"."V_A"."name" AS "alias2"
FROM
	"public"."V_A"

SELECT
	"index" as "index",
	"public"."V_B"."ID" AS "alias1",
	"public"."V_B"."name" AS "alias2"
FROM
	"public"."V_A" INNER JOIN
	"public"."E_ab" ON "public"."V_A"."ID" = "public"."E_ab"."public.A__O" INNER JOIN
	"public"."V_B" ON "public"."E_ab"."public.B__I" = "public"."V_B"."ID" INNER JOIN
	(VALUES(1, 1),(2, 2),(3, 3)) AS tmp ("tmpId", "index") ON "public"."V_A"."ID" = tmp."tmpId"
ORDER BY
	"index"

SELECT
	"index" as "index",
	"public"."V_B"."ID" AS "alias1",
	"public"."V_B"."name" AS "alias2"
FROM
	"public"."V_A" INNER JOIN
	"public"."E_abb" ON "public"."V_A"."ID" = "public"."E_abb"."public.A__O" INNER JOIN
	"public"."V_B" ON "public"."E_abb"."public.B__I" = "public"."V_B"."ID" INNER JOIN
	(VALUES(1, 1),(2, 2),(3, 3)) AS tmp ("tmpId", "index") ON "public"."V_A"."ID" = tmp."tmpId"
ORDER BY
	"index"
----

.output
----
a1
----

==== Or Step

[source,java,options="nowrap"]
----
@Test
public void testStrategy2OrStep() {
    Vertex a1 = this.sqlgGraph.addVertex(T.label, "A", "name", "a1");
    Vertex b1 = this.sqlgGraph.addVertex(T.label, "B", "name", "b1");
    a1.addEdge("ab", b1);
    Vertex a2 = this.sqlgGraph.addVertex(T.label, "A", "name", "a2");
    Vertex b2 = this.sqlgGraph.addVertex(T.label, "B", "name", "b2");
    a2.addEdge("abb", b2);
    Vertex a3 = this.sqlgGraph.addVertex(T.label, "A", "name", "a3");
    Vertex b3 = this.sqlgGraph.addVertex(T.label, "B", "name", "b3");
    a3.addEdge("abbb", b3);
    Vertex a4 = this.sqlgGraph.addVertex(T.label, "A", "name", "a4");
    Vertex b4 = this.sqlgGraph.addVertex(T.label, "B", "name", "b4");
    a4.addEdge("abbbb", b4);


    Traversal<Vertex, String> traversal = this.sqlgGraph.traversal()
            .V().hasLabel("A")
            .or(
                    __.out("ab"),
                    __.out("abb"),
                    __.out("abbb")
            ).values("name");
    printTraversalForm(traversal);

    List<String> names = traversal.toList();
    for (String name : names) {
        System.out.println(name);
    }
}
----

[options="nowrap"]
.Before optimization
----
[GraphStep(vertex,[]), HasStep([~label.eq(A)]), OrStep([[VertexStep(OUT,[ab],vertex)], [VertexStep(OUT,[abb],vertex)], [VertexStep(OUT,[abbb],vertex)]]), PropertiesStep([name],value)]
----

[options="nowrap"]
[[anchor-after-optimization-or-step-strategy2,after optimization]]
.After optimization
----
[SqlgGraphStep(vertex,[])@[sqlgPathFakeLabel], SqlgOrStepBarrier([[SqlgVertexStep@[sqlgPathFakeLabel]], [SqlgVertexStep@[sqlgPathFakeLabel]], [SqlgVertexStep@[sqlgPathFakeLabel]]]), PropertiesStep([name],value)]
----

[source,sql,options="nowrap"]
----
SELECT
	"public"."V_A"."ID" AS "alias1",
	"public"."V_A"."name" AS "alias2"
FROM
	"public"."V_A"

SELECT
	"index" as "index",
	"public"."V_B"."ID" AS "alias1",
	"public"."V_B"."name" AS "alias2"
FROM
	"public"."V_A" INNER JOIN
	"public"."E_ab" ON "public"."V_A"."ID" = "public"."E_ab"."public.A__O" INNER JOIN
	"public"."V_B" ON "public"."E_ab"."public.B__I" = "public"."V_B"."ID" INNER JOIN
	(VALUES(1, 1),(2, 2),(3, 3),(4, 4)) AS tmp ("tmpId", "index") ON "public"."V_A"."ID" = tmp."tmpId"
ORDER BY
	"index"

SELECT
	"index" as "index",
	"public"."V_B"."ID" AS "alias1",
	"public"."V_B"."name" AS "alias2"
FROM
	"public"."V_A" INNER JOIN
	"public"."E_abb" ON "public"."V_A"."ID" = "public"."E_abb"."public.A__O" INNER JOIN
	"public"."V_B" ON "public"."E_abb"."public.B__I" = "public"."V_B"."ID" INNER JOIN
	(VALUES(2, 1),(3, 2),(4, 3)) AS tmp ("tmpId", "index") ON "public"."V_A"."ID" = tmp."tmpId"
ORDER BY
	"index"

SELECT
	"index" as "index",
	"public"."V_B"."ID" AS "alias1",
	"public"."V_B"."name" AS "alias2"
FROM
	"public"."V_A" INNER JOIN
	"public"."E_abbb" ON "public"."V_A"."ID" = "public"."E_abbb"."public.A__O" INNER JOIN
	"public"."V_B" ON "public"."E_abbb"."public.B__I" = "public"."V_B"."ID" INNER JOIN
	(VALUES(3, 1),(4, 2)) AS tmp ("tmpId", "index") ON "public"."V_A"."ID" = tmp."tmpId"
ORDER BY
	"index"
----

.output
----
a1
a2
a3
----

==== Not Step

[source,java,options="nowrap"]
----
@Test
public void testStrategy2NotStep() {
    Vertex a1 = this.sqlgGraph.addVertex(T.label, "A", "name", "a1");
    Vertex a2 = this.sqlgGraph.addVertex(T.label, "A", "name", "a2");
    Vertex b1 = this.sqlgGraph.addVertex(T.label, "B", "name", "b1");
    a1.addEdge("ab", b1);
    this.sqlgGraph.tx().commit();

    Traversal<Vertex, String> traversal = this.sqlgGraph.traversal()
            .V().hasLabel("A")
            .not(
                    __.out()
            ).values("name");

    List<String> names = traversal.toList();
    for (String name : names) {
        System.out.println(name);
    }
}
----

[options="nowrap"]
.Before optimization
----
[GraphStep(vertex,[]), HasStep([~label.eq(A)]), NotStep([VertexStep(OUT,vertex)]), PropertiesStep([name],value)]
----

[options="nowrap"]
[[anchor-after-optimization-not-step-strategy2,after optimization]]
.After optimization
----
[SqlgGraphStep(vertex,[])@[sqlgPathFakeLabel], SqlgNotStepBarrier([[SqlgVertexStep@[sqlgPathFakeLabel]]]), PropertiesStep([name],value)]
----

[source,sql,options="nowrap"]
----
SELECT
	"public"."V_A"."ID" AS "alias1",
	"public"."V_A"."name" AS "alias2"
FROM
	"public"."V_A"

SELECT
	"index" as "index",
	"public"."V_B"."ID" AS "alias1",
	"public"."V_B"."name" AS "alias2"
FROM
	"public"."V_A" INNER JOIN
	"public"."E_ab" ON "public"."V_A"."ID" = "public"."E_ab"."public.A__O" INNER JOIN
	"public"."V_B" ON "public"."E_ab"."public.B__I" = "public"."V_B"."ID" INNER JOIN
	(VALUES(1, 1),(2, 2)) AS tmp ("tmpId", "index") ON "public"."V_A"."ID" = tmp."tmpId"
ORDER BY
	"index"
----

.output
----
a2
----

==== Where Step

[source,java,options="nowrap"]
----
@Test
public void testStrategy2WhereStep() {
    Vertex a1 = this.sqlgGraph.addVertex(T.label, "A", "name", "a1");
    Vertex a2 = this.sqlgGraph.addVertex(T.label, "A", "name", "a2");
    Vertex b1 = this.sqlgGraph.addVertex(T.label, "B", "name", "b1");
    Vertex b2 = this.sqlgGraph.addVertex(T.label, "B", "name", "b2");
    Vertex b3 = this.sqlgGraph.addVertex(T.label, "B", "name", "b3");
    a1.addEdge("ab", b1);
    a1.addEdge("ab", b2);
    a1.addEdge("ab", b3);
    a2.addEdge("ab", b1);
    this.sqlgGraph.tx().commit();

    Traversal<Vertex, String> traversal = this.sqlgGraph.traversal()
            .V().hasLabel("A")
            .where(
                    __.out()
            ).values("name");
    printTraversalForm(traversal);

    List<String> names = traversal.toList();
    for (String name : names) {
        System.out.println(name);
    }
}
----

[options="nowrap"]
.Before optimization
----
[GraphStep(vertex,[]), HasStep([~label.eq(A)]), TraversalFilterStep([VertexStep(OUT,vertex)]), PropertiesStep([name],value)]
----

[options="nowrap"]
[[anchor-after-optimization-where-step-strategy2,after optimization]]
.After optimization
----
[SqlgGraphStep(vertex,[])@[sqlgPathFakeLabel], SqlgTraversalFilterStepBarrier([SqlgVertexStep@[sqlgPathFakeLabel]]), PropertiesStep([name],value)]
----

[source,sql,options="nowrap"]
----
SELECT
	"public"."V_A"."ID" AS "alias1",
	"public"."V_A"."name" AS "alias2"
FROM
	"public"."V_A"

SELECT
	"index" as "index",
	"public"."V_B"."ID" AS "alias1",
	"public"."V_B"."name" AS "alias2"
FROM
	"public"."V_A" INNER JOIN
	"public"."E_ab" ON "public"."V_A"."ID" = "public"."E_ab"."public.A__O" INNER JOIN
	"public"."V_B" ON "public"."E_ab"."public.B__I" = "public"."V_B"."ID" INNER JOIN
	(VALUES(1, 1),(2, 2)) AS tmp ("tmpId", "index") ON "public"."V_A"."ID" = tmp."tmpId"
ORDER BY
	"index"
----

=== Predicates

TinkerPop's http://tinkerpop.apache.org/javadocs/current/full/org/apache/tinkerpop/gremlin/process/traversal/Compare.html[Compare] and
http://tinkerpop.apache.org/javadocs/current/full/org/apache/tinkerpop/gremlin/process/traversal/Contains.html[Contains] predicates are optimized
to execute on the database.

==== Compare predicate

[source,java,options="nowrap"]
----
@Test
public void showComparePredicates() {
    Vertex a1 = this.sqlgGraph.addVertex(T.label, "A", "name", "a1");
    Vertex b1 = this.sqlgGraph.addVertex(T.label, "B", "name", "b1");
    Vertex b2 = this.sqlgGraph.addVertex(T.label, "B", "name", "b2");
    Vertex c1 = this.sqlgGraph.addVertex(T.label, "C", "name", "c1");
    Vertex c2 = this.sqlgGraph.addVertex(T.label, "C", "name", "c2");
    Vertex c3 = this.sqlgGraph.addVertex(T.label, "C", "name", "c3");
    Vertex c4 = this.sqlgGraph.addVertex(T.label, "C", "name", "c4");
    a1.addEdge("ab", b1);
    a1.addEdge("ab", b2);
    b1.addEdge("bc", c1);
    b1.addEdge("bc", c2);
    b2.addEdge("bc", c3);
    b2.addEdge("bc", c4);
    this.sqlgGraph.tx().commit();

    List<String> result = this.sqlgGraph.traversal()
            .V().hasLabel("A")
            .out().has("name", P.eq("b1"))
            .out().has("name", P.eq("c2")) <1>
            .<String>values("name")
            .toList();
    for (String name : result) {
        System.out.println(name);
    }
}
----
<1> The `P` predicates will resolve on the database as a `sql` `where` clause.

.sql
[source,sql,options="nowrap"]
----
SELECT
	"public"."V_C"."ID" AS "alias1",
	"public"."V_C"."name" AS "alias2"
FROM
	"public"."V_A" INNER JOIN
	"public"."E_ab" ON "public"."V_A"."ID" = "public"."E_ab"."public.A__O" INNER JOIN
	"public"."V_B" ON "public"."E_ab"."public.B__I" = "public"."V_B"."ID" INNER JOIN
	"public"."E_bc" ON "public"."V_B"."ID" = "public"."E_bc"."public.B__O" INNER JOIN
	"public"."V_C" ON "public"."E_bc"."public.C__I" = "public"."V_C"."ID"
WHERE
	( "public"."V_B"."name" = ?) AND ( "public"."V_C"."name" = ?)
----

The same pattern is used for all the
http://tinkerpop.apache.org/javadocs/current/full/org/apache/tinkerpop/gremlin/process/traversal/Compare.html[Compare] predicates.

==== Contains predicate

Sqlg's implementation of http://tinkerpop.apache.org/javadocs/current/full/org/apache/tinkerpop/gremlin/process/traversal/Contains.html[Contains]
is slightly more complex.

For Postgresql, MSSqlServer and HSQLDB a join onto a `values expression` is used.

For H2 and MariaDB a regular `in` clause is used.

[source,java,options="nowrap"]
----
@Test
public void showContainsPredicate() {
    List<Integer> numbers = new ArrayList<>(10000);
    for (int i = 0; i < 10000; i++) {
        this.sqlgGraph.addVertex(T.label, "A", "number", i);
        numbers.add(i);
    }
    this.sqlgGraph.tx().commit();

    List<Vertex> persons = this.sqlgGraph.traversal().V()
            .hasLabel("A")
            .has("number", P.within(numbers))
            .toList();

    assertEquals(10000, persons.size());
}
----

.sql
[source,sql,options="nowrap"]
----
SELECT
	"public"."V_A"."ID" AS "alias1",
	"public"."V_A"."number" AS "alias2"
FROM
	"public"."V_A" INNER JOIN
	(VALUES (0::INTEGER), (1::INTEGER), ... (9998::INTEGER), (9999::INTEGER)) as tmp1(within) on "public"."V_A"."number" = tmp1.within
----

This pattern makes `P.within` and `p.without` very fast even with millions of values being passed into the query.
For the case of there being only one value Sqlg will use an `equals` instead of a values statement or an `in` statement.

==== Text predicate

[NOTE]
Sqlg assumes a case-sensitive collation.
MSSqlServer does not default to a case-sensitive collation.
Create the database with `CREATE DATABASE sqlgraphdb COLLATE sql_latin1_general_cp1_cs_as`

Sqlg includes its own Text predicate for full text queries.

* Text.contains (case sensitive string contains)
* Text.ncontains (case sensitive string does not contain)
* Text.containsCIS (case insensitive string contains)
* Text.ncontainsCIS (case insensitive string does not contain)
* Text.startsWith (case sensitive string starts with)
* Text.nstartsWith (case sensitive string does not start with)
* Text.endsWith (case sensitive string ends with)
* Text.nendsWith (case sensitive string does not end with)

[source,java,options="nowrap"]
----
@Test
public void showTextPredicate() {
    Vertex john = this.sqlgGraph.addVertex(T.label, "Person", "name", "John XXX Doe");
    Vertex peter = this.sqlgGraph.addVertex(T.label, "Person", "name", "Peter YYY Snow");
    this.sqlgGraph.tx().commit();

    List<Vertex> persons = this.sqlgGraph.traversal().V()
            .hasLabel("Person")
            .has("name", Text.contains("XXX")).toList();

    assertEquals(1, persons.size());
    assertEquals(john, persons.get(0));
}
----

.sql
[source,sql,options="nowrap"]
----
SELECT
	"public"."V_Person"."ID" AS "alias1",
	"public"."V_Person"."name" AS "alias2"
FROM
	"public"."V_Person"
WHERE
	( "public"."V_Person"."name" like ?)
----

==== Full text search

Full text search is supported on postgresql.

This is shown under <<anchor-full-text-indexing>>

==== DateTime queries

LocalDateTime, LocalDate and LocalTime queries are supported.

[source,java,options="nowrap"]
----
@Test
public void showSearchOnLocalDateTime() {
    LocalDateTime born1 = LocalDateTime.of(1990, 1, 1, 1, 1, 1);
    LocalDateTime born2 = LocalDateTime.of(1990, 1, 1, 1, 1, 2);
    LocalDateTime born3 = LocalDateTime.of(1990, 1, 1, 1, 1, 3);
    Vertex john = this.sqlgGraph.addVertex(T.label, "Person", "name", "John", "born", born1);
    Vertex peter = this.sqlgGraph.addVertex(T.label, "Person", "name", "Peter", "born", born2);
    Vertex paul = this.sqlgGraph.addVertex(T.label, "Person", "name", "Paul", "born", born3);
    this.sqlgGraph.tx().commit();

    List<Vertex> persons = this.sqlgGraph.traversal().V().hasLabel("Person")
            .has("born", P.eq(born1))
            .toList();
    assertEquals(1, persons.size());
    assertEquals(john, persons.get(0));

    persons = this.sqlgGraph.traversal().V().hasLabel("Person")
            .has("born", P.between(LocalDateTime.of(1990, 1, 1, 1, 1, 1), LocalDateTime.of(1990, 1, 1, 1, 1, 3)))
            .toList();
    //P.between is inclusive to exclusive
    assertEquals(2, persons.size());
    assertTrue(persons.contains(john));
    assertTrue(persons.contains(peter));
}
----

.sql
[source,sql,options="nowrap"]
----
SELECT
	"public"."V_Person"."ID" AS "alias1",
	"public"."V_Person"."born" AS "alias2",
	"public"."V_Person"."name" AS "alias3"
FROM
	"public"."V_Person"
WHERE
	( "public"."V_Person"."born" >= ?) AND ( "public"."V_Person"."born" < ?)
----

== Batch Mode

Sqlg supports 3 distinct batch modes. Normal, streaming and streaming with lock. Batch modes are only implemented on Postgresql.
Batch mode is activated on the transaction object itself. After every `commit` the batchMode needs to be reactivated.

Sqlg introduces an extra method on the transaction, `flush()`.

* In normal batch mode `flush()` will send all the data to Postgresql, assign id(s) and clear the cache.
* In streaming mode `flush()` will close the OutputStream that the data has been written to.
* In streaming mode with lock `flush()` will close the OutputStream that the data has been written to and assign id(s).

The Postgresql 'https://www.postgresql.org/docs/current/static/sql-copy.html[copy]' command is used to bulk insert data.

=== Normal batch mode

In normal batch mode the standard TinkerPop modification api can be used. Normal batch mode caches all modifications in memory
and on `commit()` or `flush()` sends the modifications to the server.

Because all modifications are held in memory it is important to call `commit()` or `flush()` to prevent an `OutOfMemoryError`.

In batch mode vertices and edges returned from `Graph.addVertex` and `vertex.addEdge` respectively do *not* yet have their id(s) assigned to them.
This is because the new vertices and edges are cached in memory and are only sent to Postgresql on `commit()` or `flush()`.
After `commit()` or `flush()` the new vertices and edges have their id(s) assigned.

The transaction must be manually placed in normal batch mode. i.e. `SqlgGraph.tx().normalBatchModeOn()` must occur before any batch processing.
After every `commit()` the transaction reverts to a regular transaction and must be placed in normal batch mode again
for batch processing to continue.

Vertices and edges can be created and updated and removed as per normal making normal batch mode easy to use.

[NOTE]
Sqlg does not query the cache. If a gremlin query is executed while in batch mode the batch is first flushed.
Take care not to query the graph while in batch mode as flushing often will defeat the purpose of batching in the first place.

[source,java,options="nowrap"]
.custom api
----
sqlgGraph.tx().normalBatchModeOn();
sqlgGraph.tx().flush();
----

Create 10 000 000 Persons each with a car. 20 000 000 vertices and 10 000 000 edges in total.

[source,java,options="nowrap"]
----
@Test
public void showNormalBatchMode() {
    StopWatch stopWatch = new StopWatch();
    stopWatch.start();
    this.sqlgGraph.tx().normalBatchModeOn();
    for (int i = 1; i <= 10_000_000; i++) {
        Vertex person = this.sqlgGraph.addVertex(T.label, "Person", "name", "John" + i);
        Vertex car = this.sqlgGraph.addVertex(T.label, "Car", "name", "Dodge" + i);
        person.addEdge("drives", car);
        if (i % 100_000 == 0) { # <1>
            this.sqlgGraph.tx().flush(); # <1>
        }
    }
    this.sqlgGraph.tx().commit();
    stopWatch.stop();
    System.out.println(stopWatch.toString());
}
----
<1> To preserve memory `commit` or `flush` every so often.

.output without edge foreign keys
----
Time taken: 0:05:48.889
----

.output with edge foreign keys
----
Time taken: 0:02:33.313
----

.memory
image:sqlg/normalBatchModeMemory.png[image of tinkerpop-classic]

=== Streaming batch mode

Streaming batch writes any new vertex or edge immediately to Postgresql via its `stdin` api. I.e. the data is written
directly to a Postgresql jdbc driver OutputStream.

Streaming batch mode does *not* use the `Graph.addVertex` method. Instead `SqlgGraph.streamVertex` is defined.

The transaction must be placed in streaming batch mode manually before any streaming batch modification can happen. `SqlgGraph.tx().streamingBatchModeOn()`
After every `commit()` the transaction reverts to normal mode and must be placed into streaming batch mode again
for streaming batch mode to continue.

The benefit of streaming mode is that the memory consumption is very low as nothing is cached. It is also somewhat faster than
the normal batch mode (+/- 25% faster).

However the caveat is that, per transaction/thread only one label/table can be written between consecutive calls to `SqlgTransaction.flush()`.
Further it is not possible to assign an id to the vertex or element. As such the `SqlgGraph.streamVertex` method returns void.

[source,java,options="nowrap"]
.custom api
----
sqlgGraph.tx().streamingBatchModeOn();
----

Create 10 000 000 Persons and 10 000 000 cars.

[source,java,options="nowrap"]
----
@Test
public void showStreamingBatchMode() {
    StopWatch stopWatch = new StopWatch();
    stopWatch.start();
    //enable streaming mode
    this.sqlgGraph.tx().streamingBatchModeOn();
    for (int i = 1; i <= 10_000_000; i++) {
        this.sqlgGraph.streamVertex(T.label, "Person", "name", "John" + i);
    }
    this.sqlgGraph.tx().flush(); # <1>
    for (int i = 1; i <= 10_000_000; i++) {
        this.sqlgGraph.streamVertex(T.label, "Car", "name", "Dodge" + i);
    }
    this.sqlgGraph.tx().commit();
    stopWatch.stop();
    System.out.println(stopWatch.toString());
}
----
<1> flushing is needed before starting streaming Car. Only only one label/table can stream at a time.

.output
----
Time taken: 0:00:42.014
----

.memory
image:sqlg/streamingBatchModeMemory.png[image of tinkerpop-classic]

=== Bulk edge creation

To create an edge via the normal api a handle to the `Vertex` is needed.
This is not always the case. In particula if the `SqlgGraph.streamVertex` api is used no handle to the `Vertex` is returned.

For this scenario there is a bulk edge creation method.

[source,java,options="nowrap"]
----
public <L, R> void bulkAddEdges(String outVertexLabel, String inVertexLabel, String edgeLabel, Pair<String, String> idFields, Collection<Pair<L, R>> uids) {
----

 * `outLabel` and `inLabel` specifies the out and in vertex labels that the edges will be between.
 * `edgeLabel` is the label of the edges to be created.
 * `idFields` specifies the fields that uniquely identify the out and in vertex.
 * `uids` are the actual unique identifies for each out/in vertex pairing.

Sqlg will then first copy the `uids` into a temporary table. Then it joins the temporary table on the out and in vertex tables
to retrieve the in and out ids.
These ids are then inserted into the edge table.
All this happens on Postgresql, having minimal processing and memory impact on the java process.

The unique identifiers still have to be kept in memory, but its is not necessary to have the actual out and in vertices in memory.

[NOTE]
The unique identifiers do not need to be the vertices's id. It can be any property as long as it is unique.

[source,java,options="nowrap"]
----
@Test
public void showBulkEdgeCreation() {
    StopWatch stopWatch = new StopWatch();
    stopWatch.start();
    int count = 0;
    for (int i = 1; i <= 10; i++) {
        List<Pair<String, String>> identifiers = new ArrayList<>();
        this.sqlgGraph.tx().streamingBatchModeOn();
        for (int j = 1; j <= 1_000_000; j++) {
            this.sqlgGraph.streamVertex(T.label, "Person", "name", "John" + count, "personUid", String.valueOf(count));
        }
        this.sqlgGraph.tx().flush();
        for (int j = 1; j <= 1_000_000; j++) {
            this.sqlgGraph.streamVertex(T.label, "Car", "name", "Dodge" + count, "carUid", String.valueOf(count));
            identifiers.add(Pair.of(String.valueOf(count), String.valueOf(count++)));
        }
        this.sqlgGraph.tx().flush();
        this.sqlgGraph.bulkAddEdges("Person", "Car", "drives", Pair.of("personUid", "carUid"), identifiers);
        this.sqlgGraph.tx().commit();
    }
    stopWatch.stop();
    System.out.println("Time taken: " + stopWatch.toString());
}
----

.output (with edge foreign keys)
----
Time taken: 0:10:03.397
----

.output (without edge foreign keys)
----
Time taken: 0:03:45.951
----

.memory
image:sqlg/bulkAddEdgesMemory.png[image of tinkerpop-classic]

=== Streaming with lock batch mode

Streaming with lock batch mode is similar to streaming batch mode. The difference being that the label/table being written to is
locked. Locking the table ensures that no concurrent changes will occur on the table. This allows Sqlg to query the id sequence and
assigned ids to the elements.

This means that the normal `Vertex vertex = graph.addVertex(...)` method can be used. This is useful if a pointer to the new vertices are needed.

The transaction must be placed into streaming with lock batch mode manually before any streaming with lock batch modification can happen.
`SqlgGraph.tx().streamingWithLockBatchModeOn()` After every `commit()` the transaction reverts to normal mode and must
be placed into streaming batch mode again for streaming batch mode to continue.

[source,java,options="nowrap"]
.custom api
----
sqlgGraph.tx().streamingWithLockBatchModeOn();
----

[source,java,options="nowrap"]
----
@Test
public void showStreamingWithLockBulkEdgeCreation() {
    StopWatch stopWatch = new StopWatch();
    stopWatch.start();
    int count = 0;
    for (int i = 1; i <= 10; i++) {
        List<Vertex> persons = new ArrayList<>();
        this.sqlgGraph.tx().streamingWithLockBatchModeOn();
        for (int j = 1; j <= 1_000_000; j++) {
            Vertex person = this.sqlgGraph.addVertex(T.label, "Person", "name", "John" + count);
            persons.add(person);
        }
        this.sqlgGraph.tx().flush();
        List<Vertex> cars = new ArrayList<>();
        for (int j = 1; j <= 1_000_000; j++) {
            Vertex car = this.sqlgGraph.addVertex(T.label, "Car", "name", "Dodge" + count++);
            cars.add(car);
        }
        this.sqlgGraph.tx().flush();
        Iterator<Vertex> carIter = cars.iterator();
        for (Vertex person : persons) {
            person.addEdge("drives", carIter.next());
        }
        this.sqlgGraph.tx().commit();
    }
    stopWatch.stop();
    System.out.println(stopWatch.toString());
}
----

.output without edge foreign keys
----
Time taken: 0:02:42.363
----

.memory
image:sqlg/streamingBatchModeWithLockMemory.png[image of tinkerpop-classic]

== Topology

Sqlg stores the graph's topology information in the graph itself as a graph.
The topology is stored in the `sqlg_schema` schema.

.UML diagram of Sqlg's topology.
image:uml/topology Class Diagram.png[image of Sqlg's topology]

TinkerPop has no notion of schema or topology. However any TinkerPop graph has an implicit schema.
Sqlg manages the schema as a first class construct.

Sqlg follows the normal TinkerPop semantics in that the schema does not need to be defined upfront.
Every graph modification first checks to see if the element's schema (label,name) exists.
If not, it will create the element's schema. For `Postgresql` this works well as it supports transactional schema creation/modification.

[WARNING]
Hsqldb, H2 and MariaDb do not support transactional schema creation/modification. They will both silently commit the
transaction and continue. This breaks the user's transaction boundaries. For Hsqldb, H2 and MariaDb it is recommended to
create the schema upfront.

It is possible to query and traverse the topology as a normal TinkerPop graph.
To query the topology the `TopologyStrategy` is used. To facilitate ease of use, `SqlgGraph.topology()` method is added to enable the strategy.
Being able to query the topology is helpful to understand a graph's structure.

[source,java,options="nowrap"]
----
@Test
public void showTopologyTraversals() {
    Io.Builder<GraphSONIo> builder = GraphSONIo.build(GraphSONVersion.V3_0); <1>
    final GraphReader reader = sqlgGraph.io(builder).reader().create();
    try (final InputStream stream = AbstractGremlinTest.class.getResourceAsStream("/tinkerpop-modern-v3d0.json")) {
        reader.readGraph(stream, sqlgGraph);
    } catch (IOException e) {
        Assert.fail(e.getMessage());
    }
    System.out.println("//All vertex labels");
    sqlgGraph.topology().V()
            .hasLabel(Topology.SQLG_SCHEMA + "." + Topology.SQLG_SCHEMA_VERTEX_LABEL) # <2>
            .forEachRemaining(
                    v -> System.out.println(v.<String>value(Topology.SQLG_SCHEMA_VERTEX_LABEL_NAME))
            );

    System.out.println("//All edge labels");
    sqlgGraph.topology().V()
            .hasLabel(Topology.SQLG_SCHEMA + "." + Topology.SQLG_SCHEMA_VERTEX_LABEL)
            .out(Topology.SQLG_SCHEMA_OUT_EDGES_EDGE) # <3>
            .forEachRemaining(
                    v -> System.out.println(v.<String>value(Topology.SQLG_SCHEMA_EDGE_LABEL_NAME))
            );

    System.out.println("//'person' properties");
    sqlgGraph.topology().V()
            .hasLabel(Topology.SQLG_SCHEMA + "." + Topology.SQLG_SCHEMA_VERTEX_LABEL)
            .has(Topology.SQLG_SCHEMA_VERTEX_LABEL_NAME, "person") # <4>
            .out(Topology.SQLG_SCHEMA_VERTEX_PROPERTIES_EDGE) # <5>
            .forEachRemaining(
                    v -> {
                        System.out.print(v.<String>value(Topology.SQLG_SCHEMA_PROPERTY_NAME) + " : ");
                        System.out.println(v.<String>value(Topology.SQLG_SCHEMA_PROPERTY_TYPE));
                    }
            );

    System.out.println("//'software' properties");
    sqlgGraph.topology().V()
            .hasLabel(Topology.SQLG_SCHEMA + "." + Topology.SQLG_SCHEMA_VERTEX_LABEL)
            .has(Topology.SQLG_SCHEMA_VERTEX_LABEL_NAME, "software")
            .out(Topology.SQLG_SCHEMA_VERTEX_PROPERTIES_EDGE)
            .forEachRemaining(
                    v -> {
                        System.out.print(v.<String>value(Topology.SQLG_SCHEMA_PROPERTY_NAME) + " : ");
                        System.out.println(v.<String>value(Topology.SQLG_SCHEMA_PROPERTY_TYPE));
                    }
            );

    System.out.println("//'created' properties");
    sqlgGraph.topology().V()
            .hasLabel(Topology.SQLG_SCHEMA + "." + Topology.SQLG_SCHEMA_VERTEX_LABEL) # <6>
            .out(Topology.SQLG_SCHEMA_OUT_EDGES_EDGE) # <7>
            .has(Topology.SQLG_SCHEMA_EDGE_LABEL_NAME, "created") # <8>
            .out(Topology.SQLG_SCHEMA_EDGE_PROPERTIES_EDGE) # <9>
            .forEachRemaining(
                    v -> {
                        System.out.print(v.<String>value(Topology.SQLG_SCHEMA_PROPERTY_NAME) + " : ");
                        System.out.println(v.<String>value(Topology.SQLG_SCHEMA_PROPERTY_TYPE));
                    }
            );

    System.out.println("//'knows' properties");
    sqlgGraph.topology().V()
            .hasLabel(Topology.SQLG_SCHEMA + "." + Topology.SQLG_SCHEMA_VERTEX_LABEL)
            .out(Topology.SQLG_SCHEMA_OUT_EDGES_EDGE)
            .has(Topology.SQLG_SCHEMA_EDGE_LABEL_NAME, "knows")
            .out(Topology.SQLG_SCHEMA_EDGE_PROPERTIES_EDGE)
            .forEachRemaining(
                    v -> {
                        System.out.print(v.<String>value(Topology.SQLG_SCHEMA_PROPERTY_NAME) + " : ");
                        System.out.println(v.<String>value(Topology.SQLG_SCHEMA_PROPERTY_TYPE));
                    }
            );

}
----
<1> Use TinkerPop's i.o. infrastructure to load the modern graph.
<2> Find all VertexLabels, they are in `sqlg_schema.vertex`
<3> Traverse out on the `out_edges` edge to find all the edges. 'WARNING' this may produce duplicates as a single edge label
may have many different distinct out vertex labels.
<4> Find the `person` vertex.
<5> Traverse out on the `vertex_property` edge to find the 'person' vertex labels properties.
<6> Find all vertex labels. i.e. vertices in `sqlg_schema.vertex`
<7> Traverse the `out_edges` edge.
<8> Filter the out edges for only the 'created' edges.
<9> Traverse the `edge_properties` edge to find the 'created' edge's properties.


.output
----
//All vertex labels
person
software
//All edge labels
knows
created
//'person' properties
name : STRING
age : INTEGER
//'software' properties
name : STRING
lang : STRING
//'created' properties
weight : DOUBLE
//'knows' properties
weight : DOUBLE
----


=== Topology eager creation

It is often useful to create the topology upfront. The topology creation api is accessed via the `Topology` object.
It is a singleton. `Topology topology = sqlgGraph.getTopology();`
To create new topology objects use the `ensureXXX` methods. They will return the a topology object representing the specific
topology element. i.e. `Schema`, `VertexLabel`, `EdgeLabel`, `PropertyColumn`, `Index` or `GlobalUniqueIndex`

[NOTE]
The `ensureXXX` methods will create the topology object if it does not exists.
If it does exist it will simply return the relevant topology object.
On any topology object one can call `isCommitted` or `isUncommitted` to check the state of the object.
`committed` indicates that it already exists. `uncommitted` indicates that it has been created in the current active transaction.

.eg
[source,java,options="nowrap"]
----
@Test
public void createModernTopology() {
    Topology topology = this.sqlgGraph.getTopology(); # <1>
    VertexLabel personVertexLabel = topology.ensureVertexLabelExist("public", "person", new HashMap<String, PropertyType>() {{
        put("name", PropertyType.STRING);
        put("age", PropertyType.INTEGER);
    }}); # <2>
    VertexLabel softwareVertexLabel = topology.ensureVertexLabelExist("public", "software", new HashMap<String, PropertyType>() {{
        put("name", PropertyType.STRING);
        put("lang", PropertyType.STRING);
    }});
    EdgeLabel createdEdgeLabel = personVertexLabel.ensureEdgeLabelExist("created", softwareVertexLabel, new HashMap<String, PropertyType>() {{
        put("weight", PropertyType.DOUBLE);
    }}); # <3>
    EdgeLabel knowsEdgeLabel = personVertexLabel.ensureEdgeLabelExist("knows", personVertexLabel, new HashMap<String, PropertyType>() {{
        put("weight", PropertyType.DOUBLE);
    }});
    this.sqlgGraph.tx().commit(); # <4>
}
----
<1> Get the `Topology` object.
<2> Create the 'person' VertexLabel. The `HashMap<String, PropertyType>` defines the 'person''s properties.
<3> Create the 'created' EdgeLabel. The format is outVertexLabel.ensureEdgeLabelExist(name, inVertexLabel, properties)
<4> Be sure to commit the transaction. Postgresql and MSSqlServer supports transactional schema creation. Hsqldb,H2 and MariaDB do not.

[source,java,options="nowrap"]
----
@Test
public void generalTopologyCreationWithSchema() {
    Schema schema = this.sqlgGraph.getTopology().ensureSchemaExist("Humans"); # <1>
    VertexLabel personVertexLabel = schema.ensureVertexLabelExist("Person", new HashMap<String, PropertyType>() {{
        put("name", PropertyType.STRING);
        put("date", PropertyType.LOCALDATE);
    }}); # <2>
    this.sqlgGraph.tx().commit();
}
----
<1> Create the 'Humans' schema
<2> Create the 'Person' VertexLabel via the Schema object.

Sqlg keeps an in-memory cache of the graphs entire topology. It is possible query this cache directly.

[source,java,options="nowrap"]
----
@Test
public void queryCache() {
    loadModern();
    Optional<Schema> publicSchema = this.sqlgGraph.getTopology().getSchema(this.sqlgGraph.getSqlDialect().getPublicSchema()); # <1>
    assertTrue(publicSchema.isPresent());
    Schema publicSchemaViaShortCut = this.sqlgGraph.getTopology().getPublicSchema(); # <2>
    Optional<VertexLabel> personVertexLabel = publicSchema.get().getVertexLabel("person"); # <3>
    assertTrue(personVertexLabel.isPresent());
    Optional<EdgeLabel> createEdgeLabel = personVertexLabel.get().getOutEdgeLabel("created"); # <4>
    assertTrue(createEdgeLabel.isPresent());
    Optional<EdgeLabel> knowsEdgeLabel = personVertexLabel.get().getOutEdgeLabel("knows"); # <5>
    assertTrue(knowsEdgeLabel.isPresent());

    Optional<PropertyColumn> namePropertyColumn = personVertexLabel.get().getProperty("name"); # <6>
    assertTrue(namePropertyColumn.isPresent());
    assertEquals(PropertyType.STRING, namePropertyColumn.get().getPropertyType()); # <7>
    Optional<PropertyColumn> agePropertyColumn = personVertexLabel.get().getProperty("age");
    assertTrue(agePropertyColumn.isPresent());
    assertEquals(PropertyType.INTEGER, agePropertyColumn.get().getPropertyType());
    Optional<PropertyColumn> weightPropertyColumn = createEdgeLabel.get().getProperty("weight");
    assertTrue(weightPropertyColumn.isPresent());
    assertEquals(PropertyType.DOUBLE, weightPropertyColumn.get().getPropertyType());
}
----
<1> Get the 'public' schema object.
<2> Because the 'public' schema will always exist there is a shortcut method to get it.
<3> Use the 'Schema' object the get the 'person' VertexLabel
<4> Use the 'person' VertexLabel to get its 'created' out edge.
<5> Use the 'person' VertexLabel to get its 'knows' out edge.
<6> Use the 'person' VertexLabel to get its 'name' property. Properties are represented by the `PropertyColumn` class.
<7> On the `PropertyColumn` object one can get the `PropertyType`. PropertyType is an enum representing all data types supported by Sqlg.

== Postgresql Partitioning

Sqlg supports `postgresql` partitioning. To partition a table it needs to be created upfront using the `Topology` api.
Sqlg currently supports `RANGE` and `LIST` partitions.

[source,java,options="nowrap"]
----
@Test
public void testPartitioningRange() {
    Schema publicSchema = this.sqlgGraph.getTopology().getPublicSchema(); # <1>
    VertexLabel partitionedVertexLabel = publicSchema.ensurePartitionedVertexLabelExist(
            "Measurement",
            new LinkedHashMap<String, PropertyType>() {{
                put("date", PropertyType.LOCALDATE);
                put("temp", PropertyType.INTEGER);
            }},
            ListOrderedSet.listOrderedSet(Collections.singletonList("date")),
            PartitionType.RANGE, #<2>
            "date"); # <3>
    partitionedVertexLabel.ensureRangePartitionExists("measurement1", "'2016-07-01'", "'2016-08-01'"); # <4>
    partitionedVertexLabel.ensureRangePartitionExists("measurement2", "'2016-08-01'", "'2016-09-01'"); # <5>
    this.sqlgGraph.tx().commit();

    LocalDate localDate1 = LocalDate.of(2016, 7, 1);
    this.sqlgGraph.addVertex(T.label, "Measurement", "date", localDate1);
    LocalDate localDate2 = LocalDate.of(2016, 8, 1);
    this.sqlgGraph.addVertex(T.label, "Measurement", "date", localDate2);
    this.sqlgGraph.tx().commit();

    Assert.assertEquals(2, this.sqlgGraph.traversal().V().hasLabel("Measurement").count().next(), 0);
    Assert.assertEquals(1, this.sqlgGraph.traversal().V().hasLabel("Measurement").has("date", localDate1).count().next(), 0);
    Assert.assertEquals(1, this.sqlgGraph.traversal().V().hasLabel("Measurement").has("date", localDate2).count().next(), 0);

    Partition partition = this.sqlgGraph.getTopology().getPublicSchema().getVertexLabel("Measurement").get().getPartition("measurement1").get(); # <6>
    partition.remove(); # <7>
    this.sqlgGraph.tx().commit();

    Assert.assertEquals(1, this.sqlgGraph.traversal().V().hasLabel("Measurement").count().next(), 0);
    Assert.assertEquals(0, this.sqlgGraph.traversal().V().hasLabel("Measurement").has("date", localDate1).count().next(), 0);
    Assert.assertEquals(1, this.sqlgGraph.traversal().V().hasLabel("Measurement").has("date", localDate2).count().next(), 0);

    Assert.assertEquals(1, this.sqlgGraph.topology().V().hasLabel(Topology.SQLG_SCHEMA + "." + Topology.SQLG_SCHEMA_PARTITION).count().next(), 0); # <8>
}
----
<1> Get the 'public' schema object.
<2> Indicates a `RANGE` partition.
<3> Create a `VertexLabel` with a range partition on the `date` field.
<4> Create a named partition for the range '2016-07-01' to '2016-08-01'.
<5> Create a named partition for the range '2016-08-01' to '2016-09-01'.
<6> Using the `Topology` api get the `measurement1` partition.
<7> Remove the `measurement1` partition.
<8> Assert that `Sqlg`s topology only has one partition.


[source,java,options="nowrap"]
----
//the partitionExpression 'left(lower(name), 1)' is to complex for the query planner to optimize.
//i.e. select * from Cities where name = 'asdasd' willscan all partitions.
@Test
public void testPartitioningList() {
    Schema publicSchema = this.sqlgGraph.getTopology().getPublicSchema();
    VertexLabel partitionedVertexLabel = publicSchema.ensurePartitionedVertexLabelExist("Cities",
            new LinkedHashMap<String, PropertyType>() {{
                put("name", PropertyType.STRING);
                put("population", PropertyType.LONG);
            }},
            ListOrderedSet.listOrderedSet(Collections.singletonList("name")),
            PartitionType.LIST, # <1>
            "left(lower(name), 1)"); # <2>
    partitionedVertexLabel.ensureListPartitionExists("Cities_a", "'a'"); # <3>
    partitionedVertexLabel.ensureListPartitionExists("Cities_b", "'b'");
    partitionedVertexLabel.ensureListPartitionExists("Cities_c", "'c'");
    partitionedVertexLabel.ensureListPartitionExists("Cities_d", "'d'");
    this.sqlgGraph.tx().commit();

    this.sqlgGraph.tx().normalBatchModeOn();
    for (int i = 0; i < 100; i++) {
        this.sqlgGraph.addVertex(T.label, "Cities", "name", "aasbc", "population", 1000L);
    }
    this.sqlgGraph.addVertex(T.label, "Cities", "name", "basbc", "population", 1000L);
    for (int i = 0; i < 100; i++) {
        this.sqlgGraph.addVertex(T.label, "Cities", "name", "casbc", "population", 1000L);
    }
    this.sqlgGraph.addVertex(T.label, "Cities", "name", "dasbc", "population", 1000L);
    this.sqlgGraph.tx().commit();

    Assert.assertEquals(202, this.sqlgGraph.traversal().V().hasLabel("Cities").count().next(), 0);
    Assert.assertEquals(100, this.sqlgGraph.traversal().V().hasLabel("Cities").has("name", "aasbc").count().next(), 0);
    Assert.assertEquals(1, this.sqlgGraph.traversal().V().hasLabel("Cities").has("name", "basbc").count().next(), 0);
    Assert.assertEquals(100, this.sqlgGraph.traversal().V().hasLabel("Cities").has("name", "casbc").count().next(), 0);

    Partition partition = this.sqlgGraph.getTopology().getPublicSchema().getVertexLabel("Cities").get().getPartition("Cities_a").get();
    partition.remove();
    this.sqlgGraph.tx().commit();

    Assert.assertEquals(102, this.sqlgGraph.traversal().V().hasLabel("Cities").count().next(), 0);
    Assert.assertEquals(3, this.sqlgGraph.topology().V().hasLabel(Topology.SQLG_SCHEMA + "." + Topology.SQLG_SCHEMA_PARTITION).count().next(), 0);
}
----

<1> Indicates a `LIST` partition.
<2> The partition expression.
<3> Create a named partition for the list entry 'a'.<|MERGE_RESOLUTION|>--- conflicted
+++ resolved
@@ -247,67 +247,6 @@
 === Gremlin Console
 
 .Postgresql
-<<<<<<< HEAD
- [pieter@pieter-laptop bin]$ ./gremlin.sh
-          \,,,/
-          (o o)
- -----oOOo-(3)-oOOo-----
- plugin activated: tinkerpop.server
- plugin activated: tinkerpop.utilities
- plugin activated: tinkerpop.tinkergraph
- gremlin> :install org.umlg sqlg-postgres 2.0.0
- ==>Loaded: [org.umlg, sqlg-postgres, 2.0.0]
- gremlin> :plugin list
- ==>tinkerpop.server[active]
- ==>tinkerpop.gephi
- ==>tinkerpop.utilities[active]
- ==>tinkerpop.sugar
- ==>tinkerpop.credentials
- ==>tinkerpop.tinkergraph[active]
- ==>sqlg.postgres
- gremlin> :plugin use sqlg.postgres
- ==>sqlg.postgres activated
- gremlin> graph = SqlgGraph.open('pathTo/sqlg.properties')
- ==>sqlggraph[SqlGraph]
- gremlin> g = graph.traversal()
- ==>sqlggraphtraversalsource[sqlggraph[SqlGraph] (jdbc:postgresql://localhost:5432/sqlgraphdb), standard]
- gremlin> graph.io(graphml()).readGraph('pathTo/grateful-dead.xml')
- ==>null
- gremlin> g.V().count()
- ==>808
- gremlin>
-
-.HSQLDB
- [pieter@pieter-laptop bin]$ ./gremlin.sh
-
-          \,,,/
-          (o o)
- -----oOOo-(3)-oOOo-----
- plugin activated: tinkerpop.server
- plugin activated: tinkerpop.utilities
- plugin activated: tinkerpop.tinkergraph
- gremlin> :install org.umlg sqlg-hsqldb 2.0.0
- ==>Loaded: [org.umlg, sqlg-hsqldb, 2.0.0]
- gremlin> :plugin list
- ==>tinkerpop.server[active]
- ==>tinkerpop.gephi
- ==>tinkerpop.utilities[active]
- ==>tinkerpop.sugar
- ==>tinkerpop.credentials
- ==>tinkerpop.tinkergraph[active]
- ==>sqlg.hsqldb
- gremlin> :plugin use sqlg.hsqldb
- ==>sqlg.hsqldb activated
- gremlin> graph = SqlgGraph.open('pathTo/sqlg.properties')
- ==>sqlggraph[SqlGraph]
- gremlin> g = graph.traversal()
- ==>sqlggraphtraversalsource[sqlggraph[SqlGraph] (jdbc:hsqldb:file:src/test/db/sqlgraphdb), standard]
- gremlin> graph.io(graphml()).readGraph('pathTo/grateful-dead.xml')
- ==>null
- gremlin> g.V().count()
- ==>808
- gremlin>
-=======
 pieter@pieter-Precision-7510:~/Downloads/tinkerpop-console/apache-tinkerpop-gremlin-console-3.3.4/bin$ ./gremlin.sh
 
          \,,,/
@@ -386,7 +325,6 @@
 gremlin> g.V().count()
 ==>815
 gremlin>
->>>>>>> 8e17cbf2
 
  [NOTE]
  If it is the first time to install sqlg, then you need to restart the gremlin console.
