package org.umlg.sqlg.sql.parse;

import com.google.common.base.Preconditions;
import com.google.common.base.Splitter;
import org.apache.commons.lang3.mutable.MutableBoolean;
import org.apache.commons.lang3.tuple.Pair;
import org.apache.tinkerpop.gremlin.process.traversal.*;
import org.apache.tinkerpop.gremlin.process.traversal.lambda.ElementValueTraversal;
import org.apache.tinkerpop.gremlin.process.traversal.lambda.TokenTraversal;
import org.apache.tinkerpop.gremlin.process.traversal.step.map.SelectOneStep;
import org.apache.tinkerpop.gremlin.process.traversal.step.map.VertexStep;
import org.apache.tinkerpop.gremlin.process.traversal.step.util.ElementValueComparator;
import org.apache.tinkerpop.gremlin.process.traversal.step.util.HasContainer;
import org.apache.tinkerpop.gremlin.structure.*;
import org.umlg.sqlg.predicate.FullText;
import org.umlg.sqlg.sql.dialect.SqlBulkDialect;
import org.umlg.sqlg.strategy.BaseStrategy;
import org.umlg.sqlg.strategy.SqlgComparatorHolder;
import org.umlg.sqlg.strategy.SqlgRangeHolder;
import org.umlg.sqlg.strategy.TopologyStrategy;
import org.umlg.sqlg.structure.PropertyType;
import org.umlg.sqlg.structure.*;
import org.umlg.sqlg.util.SqlgUtil;

import java.io.IOException;
import java.io.Writer;
import java.security.SecureRandom;
import java.sql.ResultSet;
import java.sql.SQLException;
import java.util.*;
import java.util.function.Predicate;
import java.util.stream.Collectors;

import static org.apache.tinkerpop.gremlin.structure.T.label;
import static org.umlg.sqlg.structure.Topology.EDGE_PREFIX;
import static org.umlg.sqlg.structure.Topology.VERTEX_PREFIX;

/**
 * Date: 2015/01/08
 * Time: 7:06 AM
 */
public class SchemaTableTree {
    public static final String ALIAS_SEPARATOR = "~&~";
    private static final String CONSTRUCT_SQL_MAY_ONLY_BE_CALLED_ON_THE_ROOT_OBJECT = "constructSql may only be called on the root object";
    private static final String WITHIN = "within";
    private static final String WITHOUT = "without";
    //stepDepth indicates the depth of the replaced steps. i.e. v1.out().out().out() existVertexLabel stepDepth 0,1,2,3
    private int stepDepth;
    private SchemaTable schemaTable;
    private SchemaTableTree parent;
    //The root node does not have a direction. For the other nodes it indicates the direction from its parent to it.
    private Direction direction;
    private STEP_TYPE stepType;
    private List<SchemaTableTree> children = new ArrayList<>();
    private SqlgGraph sqlgGraph;
    //leafNodes is only set on the root node;
    private List<SchemaTableTree> leafNodes = new ArrayList<>();
    private List<HasContainer> hasContainers = new ArrayList<>();
    private SqlgComparatorHolder sqlgComparatorHolder = new SqlgComparatorHolder();
    private List<org.javatuples.Pair<Traversal.Admin<?, ?>, Comparator<?>>> dbComparators = new ArrayList<>();
    //labels are immutable
    private Set<String> labels;
    private Set<String> realLabels;
    private String reducedLabels;
    //untilFirst is for the repeatStep optimization
    private boolean untilFirst;

    //This counter must only ever be used on the root node of the schema table tree
    //It is used to alias the select clauses
    private int rootAliasCounter = 1;
    private boolean emit;

    //left join, as required by the optimized ChooseStep via the optional step
    private boolean optionalLeftJoin;

    //Only root SchemaTableTrees have these maps;
    private AliasMapHolder aliasMapHolder;

    //This counter is used for the within predicate when aliasing the temporary table
    private int tmpTableAliasCounter = 1;

    //This represents all tables filtered by TopologyStrategy
    private Map<String, Map<String, PropertyType>> filteredAllTables;

    private int replacedStepDepth;

    //Cached for query load performance
    private Map<String, Pair<String, PropertyType>> columnNamePropertyName;
    private String idProperty;
    private String labeledAliasId;

    private boolean localStep = false;
    private boolean fakeEmit = false;

    /**
     * range limitation, if any
     */
    private SqlgRangeHolder sqlgRangeHolder;
    //This is the incoming element id and the traversals start elements index, for SqlgVertexStep.
    private List<Pair<Long, Long>> parentIdsAndIndexes;



    public enum STEP_TYPE {
        GRAPH_STEP,
        VERTEX_STEP,
        EDGE_VERTEX_STEP
    }

    SchemaTableTree(SqlgGraph sqlgGraph, SchemaTable schemaTable, int stepDepth, int replacedStepDepth) {
        this.sqlgGraph = sqlgGraph;
        this.schemaTable = schemaTable;
        this.stepDepth = stepDepth;
        this.hasContainers = new ArrayList<>();
        this.dbComparators = new ArrayList<>();
        this.labels = Collections.emptySet();
        this.replacedStepDepth = replacedStepDepth;
        this.filteredAllTables = SqlgUtil.filterSqlgSchemaHasContainers(sqlgGraph.getTopology(), this.hasContainers, Topology.SQLG_SCHEMA.equals(schemaTable.getSchema()));
    }

    /**
     * This constructor is called for the root SchemaTableTree(s)
     * <p>
     * This is invoked from {@link ReplacedStep} when creating the root {@link SchemaTableTree}s.
     * The hasContainers at this stage contains the {@link TopologyStrategy} from or without hasContainer.
     * After doing the filtering it must be removed from the hasContainers as it must not partake in sql generation.
     */
    SchemaTableTree(SqlgGraph sqlgGraph, SchemaTable schemaTable, int stepDepth,
                    List<HasContainer> hasContainers,
                    SqlgComparatorHolder sqlgComparatorHolder,
                    List<org.javatuples.Pair<Traversal.Admin<?, ?>, Comparator<?>>> dbComparators,
                    SqlgRangeHolder sqlgRangeHolder,
                    STEP_TYPE stepType,
                    boolean emit,
                    boolean untilFirst,
                    boolean optionalLeftJoin,
                    int replacedStepDepth,
                    Set<String> labels
    ) {
        this.sqlgGraph = sqlgGraph;
        this.schemaTable = schemaTable;
        this.stepDepth = stepDepth;
        this.replacedStepDepth = replacedStepDepth;
        this.hasContainers = hasContainers;
        this.sqlgComparatorHolder = sqlgComparatorHolder;
        this.dbComparators = dbComparators;
        this.sqlgRangeHolder = sqlgRangeHolder;
        this.labels = Collections.unmodifiableSet(labels);
        this.stepType = stepType;
        this.emit = emit;
        this.untilFirst = untilFirst;
        this.optionalLeftJoin = optionalLeftJoin;
        this.filteredAllTables = SqlgUtil.filterSqlgSchemaHasContainers(sqlgGraph.getTopology(), this.hasContainers, Topology.SQLG_SCHEMA.equals(schemaTable.getSchema()));
        initializeAliasColumnNameMaps();
    }

    SchemaTableTree addChild(
            SchemaTable schemaTable,
            Direction direction,
            Class<? extends Element> elementClass,
            ReplacedStep replacedStep,
            boolean isEdgeVertexStep,
            Set<String> labels) {
        return addChild(
                schemaTable,
                direction,
                elementClass,
                replacedStep.getHasContainers(),
                replacedStep.getSqlgComparatorHolder(),
//                replacedStep.getDbComparators(),
                replacedStep.getSqlgComparatorHolder().getComparators(),
                replacedStep.getSqlgRangeHolder(),
                replacedStep.getDepth(),
                isEdgeVertexStep,
                replacedStep.isEmit(),
                replacedStep.isUntilFirst(),
                replacedStep.isLeftJoin(),
                labels);
    }

    SchemaTableTree addChild(
            SchemaTable schemaTable,
            Direction direction,
            Class<? extends Element> elementClass,
            ReplacedStep replacedStep,
            Set<String> labels) {

        Preconditions.checkState(replacedStep.getStep() instanceof VertexStep, "addChild can only be called for a VertexStep, found %s", replacedStep.getStep().getClass().getSimpleName());
        //Do not emit the edge schema table for a vertex step.
        boolean emit;
        if (elementClass.isAssignableFrom(Vertex.class)) {
            emit = schemaTable.isVertexTable() && replacedStep.isEmit();
        } else if (elementClass.isAssignableFrom(Edge.class)) {
            emit = schemaTable.isEdgeTable() && replacedStep.isEmit();
        } else {
            throw new IllegalStateException(String.format("BUG: Expected %s, instead found %s", "Edge or Vertex", elementClass.getSimpleName()));
        }

        return addChild(
                schemaTable,
                direction,
                elementClass,
                replacedStep.getHasContainers(),
                replacedStep.getSqlgComparatorHolder(),
//                replacedStep.getDbComparators(),
                replacedStep.getSqlgComparatorHolder().getComparators(),
                replacedStep.getSqlgRangeHolder(),
                replacedStep.getDepth(),
                false,
                emit,
                replacedStep.isUntilFirst(),
                replacedStep.isLeftJoin(),
                labels);
    }

    private SchemaTableTree addChild(
            SchemaTable schemaTable,
            Direction direction,
            Class<? extends Element> elementClass,
            List<HasContainer> hasContainers,
            SqlgComparatorHolder sqlgComparatorHolder,
            List<org.javatuples.Pair<Traversal.Admin<?, ?>, Comparator<?>>> dbComparators,
            SqlgRangeHolder sqlgRangeHolder,
            int stepDepth,
            boolean isEdgeVertexStep,
            boolean emit,
            boolean untilFirst,
            boolean leftJoin,
            Set<String> labels) {

        SchemaTableTree schemaTableTree = new SchemaTableTree(this.sqlgGraph, schemaTable, stepDepth, this.replacedStepDepth);
        if ((elementClass.isAssignableFrom(Edge.class) && schemaTable.getTable().startsWith(EDGE_PREFIX)) ||
                (elementClass.isAssignableFrom(Vertex.class) && schemaTable.getTable().startsWith(VERTEX_PREFIX))) {
            schemaTableTree.hasContainers = new ArrayList<>(hasContainers);
            schemaTableTree.sqlgComparatorHolder = sqlgComparatorHolder;
            schemaTableTree.dbComparators = new ArrayList<>(dbComparators);
            schemaTableTree.sqlgRangeHolder = sqlgRangeHolder;
        }
        schemaTableTree.parent = this;
        schemaTableTree.direction = direction;
        this.children.add(schemaTableTree);
        schemaTableTree.stepType = isEdgeVertexStep ? STEP_TYPE.EDGE_VERTEX_STEP : STEP_TYPE.VERTEX_STEP;
        schemaTableTree.labels = Collections.unmodifiableSet(labels);
        schemaTableTree.emit = emit;
        schemaTableTree.untilFirst = untilFirst;
        schemaTableTree.optionalLeftJoin = leftJoin;
        return schemaTableTree;
    }

    private Map<String, Map<String, PropertyType>> getFilteredAllTables() {
        return getRoot().filteredAllTables;
    }

    void initializeAliasColumnNameMaps() {
        this.aliasMapHolder = new AliasMapHolder();
    }

    private Map<String, String> getColumnNameAliasMap() {
        return this.getRoot().aliasMapHolder.getColumnNameAliasMap();
    }

    public Map<String, String> getAliasColumnNameMap() {
        return this.getRoot().aliasMapHolder.getAliasColumnNameMap();
    }

    private Map<String, Pair<String, PropertyType>> getColumnNamePropertyName() {
        if (this.columnNamePropertyName == null) {
            this.columnNamePropertyName = new HashMap<>();
            for (Map.Entry<String, String> entry : getRoot().aliasMapHolder.getAliasColumnNameMap().entrySet()) {
                String alias = entry.getKey();
                String columnName = entry.getValue();
                //only load the labelled columns
                if (!columnName.endsWith(SchemaTableTree.ALIAS_SEPARATOR + Topology.ID) &&
                        (columnName.contains(BaseStrategy.PATH_LABEL_SUFFIX) || columnName.contains(BaseStrategy.EMIT_LABEL_SUFFIX))) {

                    if (containsLabelledColumn(columnName)) {
                        String propertyName = propertyNameFromLabeledAlias(columnName);
                        PropertyType propertyType = this.sqlgGraph.getTopology().getTableFor(getSchemaTable()).get(propertyName);
                        this.columnNamePropertyName.put(alias, Pair.of(propertyName, propertyType));
                    }
                }
            }
        }
        return this.columnNamePropertyName;
    }

    private boolean hasParent() {
        return this.parent != null;
    }

    private SchemaTableTree getRoot() {
        return walkUp(this);
    }

    private SchemaTableTree walkUp(SchemaTableTree schemaTableTree) {
        if (schemaTableTree.hasParent()) {
            return schemaTableTree.walkUp(schemaTableTree.getParent());
        } else {
            return schemaTableTree;
        }
    }

    public void setEmit(boolean emit) {
        this.emit = emit;
    }

    public boolean isEmit() {
        return emit;
    }

    public boolean isOptionalLeftJoin() {
        return this.optionalLeftJoin;
    }

    public void setOptionalLeftJoin(boolean optionalLeftJoin) {
        this.optionalLeftJoin = optionalLeftJoin;
    }

    public void resetColumnAliasMaps() {
        this.aliasMapHolder.clear();
        this.rootAliasCounter = 1;
    }

    private boolean containsLabelledColumn(String columnName) {
        if (columnName.startsWith(this.stepDepth + ALIAS_SEPARATOR + this.reducedLabels() + ALIAS_SEPARATOR)) {
            String column = columnName.substring((this.stepDepth + ALIAS_SEPARATOR + this.reducedLabels() + ALIAS_SEPARATOR).length());
            Iterator<String> split = Splitter.on(ALIAS_SEPARATOR).split(column).iterator();
            String schema = split.next();
            String table = split.next();
            return schema.equals(this.schemaTable.getSchema()) && table.equals(this.schemaTable.getTable());
        } else {
            return false;
        }
    }

    public SchemaTable getSchemaTable() {
        return schemaTable;
    }

    public String constructSql(LinkedList<SchemaTableTree> distinctQueryStack) {
        Preconditions.checkState(this.parent == null, CONSTRUCT_SQL_MAY_ONLY_BE_CALLED_ON_THE_ROOT_OBJECT);
        //If the same element occurs multiple times in the stack then the sql needs to be different.
        //This is because the same element can not be joined on more than once in sql
        //The way to overcome this is to break up the path in select sections with no duplicates and then join them together.
        if (duplicatesInStack(distinctQueryStack)) {
            List<LinkedList<SchemaTableTree>> subQueryStacks = splitIntoSubStacks(distinctQueryStack);
            return constructDuplicatePathSql(this.sqlgGraph, subQueryStacks);
        } else {
            //If there are no duplicates in the path then one select statement will suffice.
            return constructSinglePathSql(this.sqlgGraph, false, distinctQueryStack, null, null);
        }
    }

    public String constructSqlForOptional(LinkedList<SchemaTableTree> innerJoinStack, Set<SchemaTableTree> leftJoinOn) {
        Preconditions.checkState(this.parent == null, CONSTRUCT_SQL_MAY_ONLY_BE_CALLED_ON_THE_ROOT_OBJECT);
        if (duplicatesInStack(innerJoinStack)) {
            List<LinkedList<SchemaTableTree>> subQueryStacks = splitIntoSubStacks(innerJoinStack);
            return constructDuplicatePathSql(this.sqlgGraph, subQueryStacks, leftJoinOn);
        } else {
            //If there are no duplicates in the path then one select statement will suffice.
            return constructSinglePathSql(this.sqlgGraph, false, innerJoinStack, null, null, leftJoinOn);
        }
    }

    public String constructSqlForEmit(LinkedList<SchemaTableTree> innerJoinStack) {
        Preconditions.checkState(this.parent == null, CONSTRUCT_SQL_MAY_ONLY_BE_CALLED_ON_THE_ROOT_OBJECT);
        if (duplicatesInStack(innerJoinStack)) {
            List<LinkedList<SchemaTableTree>> subQueryStacks = splitIntoSubStacks(innerJoinStack);
            return constructDuplicatePathSql(this.sqlgGraph, subQueryStacks);
        } else {
            //If there are no duplicates in the path then one select statement will suffice.
            return constructSinglePathSql(this.sqlgGraph, false, innerJoinStack, null, null);
        }
    }

    /**
     * @return A Triple. SchemaTableTree is the root of the tree that formed the sql statement.
     * It is needed to set the values in the where clause.
     * SchemaTable is the element being returned.
     * String is the sql.
     */
    public List<Pair<LinkedList<SchemaTableTree>, String>> constructSql() {
        Preconditions.checkState(this.parent == null, CONSTRUCT_SQL_MAY_ONLY_BE_CALLED_ON_THE_ROOT_OBJECT);

        List<Pair<LinkedList<SchemaTableTree>, String>> result = new ArrayList<>();
        List<LinkedList<SchemaTableTree>> distinctQueries = constructDistinctQueries();
        for (LinkedList<SchemaTableTree> distinctQueryStack : distinctQueries) {

            //If the same element occurs multiple times in the stack then the sql needs to be different.
            //This is because the same element can not be joined on more than once in sql
            //The way to overcome this is  to break up the path in select sections with no duplicates and then join them together.
            if (duplicatesInStack(distinctQueryStack)) {
                List<LinkedList<SchemaTableTree>> subQueryStacks = splitIntoSubStacks(distinctQueryStack);
                String singlePathSql = constructDuplicatePathSql(this.sqlgGraph, subQueryStacks);
                result.add(Pair.of(distinctQueryStack, singlePathSql));
            } else {
                //If there are no duplicates in the path then one select statement will suffice.
                String singlePathSql = constructSinglePathSql(this.sqlgGraph, false, distinctQueryStack, null, null);
                result.add(Pair.of(distinctQueryStack, singlePathSql));
            }
        }
        return result;
    }

    public List<LinkedList<SchemaTableTree>> constructDistinctQueries() {
        Preconditions.checkState(this.parent == null, "constructDistinctQueries may only be called on the root object");
        List<LinkedList<SchemaTableTree>> result = new ArrayList<>();
        //noinspection Convert2streamapi
        for (SchemaTableTree leafNode : this.leafNodes) {
            if (leafNode.getStepDepth() == this.replacedStepDepth) {
                result.add(leafNode.constructQueryStackFromLeaf());
            }
        }
        for (LinkedList<SchemaTableTree> schemaTableTrees : result) {
            if (schemaTableTrees.get(0).getParent() != null) {
                throw new IllegalStateException("Expected root SchemaTableTree for the first SchemaTableTree in the LinkedList");
            }
        }
        return result;
    }

    public static void constructDistinctOptionalQueries(SchemaTableTree current, List<Pair<LinkedList<SchemaTableTree>, Set<SchemaTableTree>>> result) {
        LinkedList<SchemaTableTree> stack = current.constructQueryStackFromLeaf();
        //left joins but not the leave nodes as they are already present in the main sql result set.
        if (current.isOptionalLeftJoin() && (current.getStepDepth() < current.getReplacedStepDepth())) {
            Set<SchemaTableTree> leftyChildren = new HashSet<>();
            leftyChildren.addAll(current.children);
            Pair p = Pair.of(stack, leftyChildren);
            result.add(p);
        }
        for (SchemaTableTree child : current.children) {
            if (child.isVertexStep() && child.getSchemaTable().isVertexTable()) {
                constructDistinctOptionalQueries(child, result);
            } else {
                for (SchemaTableTree vertexChild : child.children) {
                    constructDistinctOptionalQueries(vertexChild, result);
                }
            }
        }
    }

    public static void constructDistinctEmitBeforeQueries(SchemaTableTree current, List<LinkedList<SchemaTableTree>> result) {
        LinkedList<SchemaTableTree> stack = current.constructQueryStackFromLeaf();
        //if its at the full depth it existVertexLabel already been loaded.
        //local step together with emit will createVertexLabel a fake emit. The fake emit will indicate that the incoming traverser must be emitted.
        if (!current.isLocalStep() && current.isEmit() && (current.getStepDepth() < current.getReplacedStepDepth())) {
            result.add(stack);
        }
        if (current.isLocalStep() && current.isEmit()) {
            current.setFakeEmit(true);
        }
        for (SchemaTableTree child : current.children) {
            if (child.isVertexStep() && child.getSchemaTable().isVertexTable()) {
                constructDistinctEmitBeforeQueries(child, result);
            } else {
                for (SchemaTableTree vertexChild : child.children) {
                    constructDistinctEmitBeforeQueries(vertexChild, result);
                }
            }
        }
    }

    private String constructDuplicatePathSql(SqlgGraph sqlgGraph, List<LinkedList<SchemaTableTree>> subQueryLinkedLists) {
        return constructDuplicatePathSql(sqlgGraph, subQueryLinkedLists, Collections.emptySet());
    }

    /**
     * Construct a sql statement for one original path to a leaf node.
     * As the path contains the same label more than once it existVertexLabel been split into a List of Stacks.
     */
    private String constructDuplicatePathSql(SqlgGraph sqlgGraph, List<LinkedList<SchemaTableTree>> subQueryLinkedLists, Set<SchemaTableTree> leftJoinOn) {
        String singlePathSql = "\nFROM (";
        int count = 1;
        SchemaTableTree lastOfPrevious = null;
        for (LinkedList<SchemaTableTree> subQueryLinkedList : subQueryLinkedLists) {
            SchemaTableTree firstOfNext = null;
            boolean last = count == subQueryLinkedLists.size();
            if (!last) {
                //this is to get the next SchemaTable to join to
                LinkedList<SchemaTableTree> nextList = subQueryLinkedLists.get(count);
                firstOfNext = nextList.getFirst();
            }
            SchemaTableTree firstSchemaTableTree = subQueryLinkedList.getFirst();

            String sql;
            if (last) {
                sql = constructSinglePathSql(sqlgGraph, true, subQueryLinkedList, lastOfPrevious, null, leftJoinOn);
            } else {
                sql = constructSinglePathSql(sqlgGraph, true, subQueryLinkedList, lastOfPrevious, firstOfNext);
            }
            singlePathSql += sql;
            if (count == 1) {
                singlePathSql += "\n) a" + count++ + " INNER JOIN (";
            } else {
                //join the last with the first
                singlePathSql += "\n) a" + count + " ON ";
                singlePathSql += constructSectionedJoin(sqlgGraph, lastOfPrevious, firstSchemaTableTree, count);
                if (count++ < subQueryLinkedLists.size()) {
                    singlePathSql += " INNER JOIN (";
                }
            }
            lastOfPrevious = subQueryLinkedList.getLast();
        }
        singlePathSql += constructOuterOrderByClause(sqlgGraph, subQueryLinkedLists);
        String result = "SELECT\n\t" + constructOuterFromClause(subQueryLinkedLists);
        return result + singlePathSql;
    }

    private String constructOuterFromClause(List<LinkedList<SchemaTableTree>> subQueryLinkedLists) {
        String result = "";
        int countOuter = 1;
        LinkedList<SchemaTableTree> previousSubQuery = null;
        boolean first = true;
        for (LinkedList<SchemaTableTree> subQueryLinkedList : subQueryLinkedLists) {

            int countInner = 1;
            for (SchemaTableTree schemaTableTree : subQueryLinkedList) {

                //print the ID of the incoming element.
                if (first && subQueryLinkedList.getFirst().stepType != STEP_TYPE.GRAPH_STEP) {
                    result += "a1." + sqlgGraph.getSqlDialect().maybeWrapInQoutes("index") + " as index,\n\r";
                }
                first = false;

                //labelled entries need to be in the outer select
                if (!schemaTableTree.getLabels().isEmpty()) {
                    result = schemaTableTree.printLabeledOuterFromClause(result, countOuter, schemaTableTree.getColumnNameAliasMap());
                    result += ", ";
                }
                if (schemaTableTree.getSchemaTable().isEdgeTable() && schemaTableTree.isEmit()) {
                    Optional<String> optional = schemaTableTree.printEmitMappedAliasIdForOuterFromClause(countOuter, schemaTableTree.getColumnNameAliasMap());
                    if (optional.isPresent()) {
                        result += optional.get();
                        result += ", ";
                    }
                }
                //last entry, always print this
                if (countOuter == subQueryLinkedLists.size() && countInner == subQueryLinkedList.size()) {
                    @SuppressWarnings("ConstantConditions")
                    SchemaTableTree previousSchemaTableTree = previousSubQuery.getLast();
                    result += schemaTableTree.printOuterFromClause(countOuter, schemaTableTree.getColumnNameAliasMap(), previousSchemaTableTree);
                    result += ", ";
                }
                countInner++;

            }
            previousSubQuery = subQueryLinkedList;
            countOuter++;
        }
        result = result.substring(0, result.length() - 2);
        return result;
    }

    private Optional<String> printEmitMappedAliasIdForOuterFromClause(int countOuter, Map<String, String> columnNameAliasMap) {
        Optional<String> optional = this.mappedAliasIdForOuterFromClause(columnNameAliasMap);
        if (optional.isPresent()) {
            return Optional.of(" a" + countOuter + "." + this.sqlgGraph.getSqlDialect().maybeWrapInQoutes(optional.get()));
        } else {
            return Optional.empty();
        }
    }

    private static String constructOuterOrderByClause(SqlgGraph sqlgGraph, List<LinkedList<SchemaTableTree>> subQueryLinkedLists) {
        String result = "";
        int countOuter = 1;
        //construct the order by clause for the comparators
        MutableBoolean mutableOrderBy = new MutableBoolean(false);
        for (LinkedList<SchemaTableTree> subQueryLinkedList : subQueryLinkedLists) {
            int countInner = 1;
            for (SchemaTableTree schemaTableTree : subQueryLinkedList) {
                //last entry, only order on the last entry as duplicate paths are for the same SchemaTable
                if (countOuter == subQueryLinkedLists.size() && countInner == subQueryLinkedList.size()) {
                    result += schemaTableTree.toOrderByClause(sqlgGraph, mutableOrderBy, countOuter);
                    result += schemaTableTree.toRangeClause(sqlgGraph, mutableOrderBy.booleanValue());
                }
                countInner++;
            }
            countOuter++;
        }
        return result;
    }

    private String printOuterFromClause(int count, Map<String, String> columnNameAliasMapCopy, SchemaTableTree previousSchemaTableTree) {
        String sql = "";
        Map<String, PropertyType> propertyTypeMap = this.getFilteredAllTables().get(this.toString());
        Optional<String> optional = this.lastMappedAliasIdForOuterFrom(columnNameAliasMapCopy);
        if (optional.isPresent()) {
            sql = "a" + count + "." + this.sqlgGraph.getSqlDialect().maybeWrapInQoutes(optional.get());
            if (propertyTypeMap.size() > 0) {
                sql += ", ";
            }
        }
        int propertyCount = 1;
        for (Map.Entry<String, PropertyType> propertyNameEntry : propertyTypeMap.entrySet()) {
            sql += "a" + count + "." + this.sqlgGraph.getSqlDialect().maybeWrapInQoutes(this.mappedAliasPropertyName(propertyNameEntry.getKey(), columnNameAliasMapCopy));
            for (String postFix : propertyNameEntry.getValue().getPostFixes()) {
                sql += ", ";
                sql += "a" + count + "." + this.sqlgGraph.getSqlDialect().maybeWrapInQoutes(this.mappedAliasPropertyName(propertyNameEntry.getKey() + postFix, columnNameAliasMapCopy));
            }
            if (propertyCount++ < propertyTypeMap.size()) {
                sql += ", ";
            }
        }
        if (this.getSchemaTable().isEdgeTable()) {
            sql = printEdgeInOutVertexIdOuterFromClauseFor("a" + count, sql, previousSchemaTableTree);
        }
        return sql;
    }

    private static String constructSectionedJoin(SqlgGraph sqlgGraph, SchemaTableTree fromSchemaTableTree, SchemaTableTree toSchemaTableTree, int count) {
        if (toSchemaTableTree.direction == Direction.BOTH) {
            throw new IllegalStateException("Direction may not be BOTH!");
        }
        String rawToLabel;
        if (toSchemaTableTree.getSchemaTable().getTable().startsWith(VERTEX_PREFIX)) {
            rawToLabel = toSchemaTableTree.getSchemaTable().getTable().substring(VERTEX_PREFIX.length());
        } else {
            rawToLabel = toSchemaTableTree.getSchemaTable().getTable();
        }
        String rawFromLabel;
        if (fromSchemaTableTree.getSchemaTable().getTable().startsWith(VERTEX_PREFIX)) {
            rawFromLabel = fromSchemaTableTree.getSchemaTable().getTable().substring(VERTEX_PREFIX.length());
        } else {
            rawFromLabel = fromSchemaTableTree.getSchemaTable().getTable();
        }

        String result;
        if (fromSchemaTableTree.getSchemaTable().getTable().startsWith(EDGE_PREFIX)) {
            if (toSchemaTableTree.isEdgeVertexStep()) {
                if (toSchemaTableTree.direction == Direction.OUT) {
                    result = "a" + (count - 1) + "." + sqlgGraph.getSqlDialect().maybeWrapInQoutes(fromSchemaTableTree.getSchemaTable().getSchema() + "." + fromSchemaTableTree.getSchemaTable().getTable() + "." +
                            toSchemaTableTree.getSchemaTable().getSchema() + "." + rawToLabel + Topology.OUT_VERTEX_COLUMN_END);
                    result += " = a" + count + "." + sqlgGraph.getSqlDialect().maybeWrapInQoutes(toSchemaTableTree.lastMappedAliasId());
                } else {
                    result = "a" + (count - 1) + "." + sqlgGraph.getSqlDialect().maybeWrapInQoutes(fromSchemaTableTree.getSchemaTable().getSchema() + "." + fromSchemaTableTree.getSchemaTable().getTable() + "." +
                            toSchemaTableTree.getSchemaTable().getSchema() + "." + rawToLabel + Topology.IN_VERTEX_COLUMN_END);
                    result += " = a" + count + "." + sqlgGraph.getSqlDialect().maybeWrapInQoutes(toSchemaTableTree.lastMappedAliasId());
                }
            } else {
                if (toSchemaTableTree.direction == Direction.OUT) {
                    result = "a" + (count - 1) + "." + sqlgGraph.getSqlDialect().maybeWrapInQoutes(fromSchemaTableTree.getSchemaTable().getSchema() + "." + fromSchemaTableTree.getSchemaTable().getTable() + "." +
                            toSchemaTableTree.getSchemaTable().getSchema() + "." + rawToLabel + Topology.IN_VERTEX_COLUMN_END);
                    result += " = a" + count + "." + sqlgGraph.getSqlDialect().maybeWrapInQoutes(toSchemaTableTree.lastMappedAliasId());
                } else {
                    result = "a" + (count - 1) + "." + sqlgGraph.getSqlDialect().maybeWrapInQoutes(fromSchemaTableTree.getSchemaTable().getSchema() + "." + fromSchemaTableTree.getSchemaTable().getTable() + "." +
                            toSchemaTableTree.getSchemaTable().getSchema() + "." + rawToLabel + Topology.OUT_VERTEX_COLUMN_END);
                    result += " = a" + count + "." + sqlgGraph.getSqlDialect().maybeWrapInQoutes(toSchemaTableTree.lastMappedAliasId());
                }
            }
        } else {
            if (toSchemaTableTree.direction == Direction.OUT) {
                result = "a" + (count - 1) + "." + sqlgGraph.getSqlDialect().maybeWrapInQoutes(fromSchemaTableTree.getSchemaTable().getSchema() + "." + fromSchemaTableTree.getSchemaTable().getTable() + "." + Topology.ID);
                result += " = a" + count + "." + sqlgGraph.getSqlDialect().maybeWrapInQoutes(toSchemaTableTree.mappedAliasVertexForeignKeyColumnEnd(fromSchemaTableTree, toSchemaTableTree.direction, rawFromLabel));
            } else {
                result = "a" + (count - 1) + "." + sqlgGraph.getSqlDialect().maybeWrapInQoutes(fromSchemaTableTree.getSchemaTable().getSchema() + "." + fromSchemaTableTree.getSchemaTable().getTable() + "." + Topology.ID);
                result += " = a" + count + "." + sqlgGraph.getSqlDialect().maybeWrapInQoutes(toSchemaTableTree.mappedAliasVertexForeignKeyColumnEnd(fromSchemaTableTree, toSchemaTableTree.direction, rawFromLabel));
            }
        }
        return result;
    }

    private String constructSinglePathSql(SqlgGraph sqlgGraph, boolean partOfDuplicateQuery, LinkedList<SchemaTableTree> distinctQueryStack, SchemaTableTree lastOfPrevious, SchemaTableTree firstOfNextStack) {
        return constructSinglePathSql(sqlgGraph, partOfDuplicateQuery, distinctQueryStack, lastOfPrevious, firstOfNextStack, Collections.emptySet());
    }

    /**
     * Constructs a sql select statement from the SchemaTableTree call stack.
     * The SchemaTableTree is not used as a tree. It is used only as as SchemaTable with a direction.
     * first and last is needed to facilitate generating the from statement.
     * If both first and last is true then the gremlin does not contain duplicate labels in its path and
     * can be executed in one sql statement.
     * If first and last is not equal then the sql will join across many select statements.
     * The previous select needs to join onto the subsequent select. For this the from needs to select the appropriate
     * field for the join.
     */
    private String constructSinglePathSql(
            SqlgGraph sqlgGraph,
            boolean partOfDuplicateQuery,
            LinkedList<SchemaTableTree> distinctQueryStack,
            SchemaTableTree lastOfPrevious,
            SchemaTableTree firstOfNextStack,
            Set<SchemaTableTree> leftJoinOn) {

        StringBuilder singlePathSql = new StringBuilder("\nSELECT\n\t");
        SchemaTableTree firstSchemaTableTree = distinctQueryStack.getFirst();
        SchemaTable firstSchemaTable = firstSchemaTableTree.getSchemaTable();

        //The SqlgVertexStep's incoming/parent element index and ids
        if (lastOfPrevious == null && distinctQueryStack.getFirst().stepType != STEP_TYPE.GRAPH_STEP) {
            //if there is only 1 incoming start/traverser we use a where clause as its faster.
            if (this.parentIdsAndIndexes.size() == 1) {
                singlePathSql.append(this.parentIdsAndIndexes.get(0).getRight());
                singlePathSql.append(" as ");
                singlePathSql.append(sqlgGraph.getSqlDialect().maybeWrapInQoutes("index"));
            } else {
                //Hardcoding here for H2
                if (sqlgGraph.getSqlDialect().supportsFullValueExpression()) {
                    singlePathSql.append(sqlgGraph.getSqlDialect().maybeWrapInQoutes("index"));
                } else {
                    singlePathSql.append(sqlgGraph.getSqlDialect().maybeWrapInQoutes("C2"));
                }
                singlePathSql.append(" as ");
                singlePathSql.append(sqlgGraph.getSqlDialect().maybeWrapInQoutes("index"));
            }
            singlePathSql.append(",\n\t");
        }

        singlePathSql.append(constructFromClause(sqlgGraph, distinctQueryStack, lastOfPrevious, firstOfNextStack));
        singlePathSql.append("\nFROM\n\t");
        singlePathSql.append(sqlgGraph.getSqlDialect().maybeWrapInQoutes(firstSchemaTableTree.getSchemaTable().getSchema()));
        singlePathSql.append(".");
        singlePathSql.append(sqlgGraph.getSqlDialect().maybeWrapInQoutes(firstSchemaTableTree.getSchemaTable().getTable()));
        SchemaTableTree previous = firstSchemaTableTree;
        boolean skipFirst = true;
        for (SchemaTableTree schemaTableTree : distinctQueryStack) {
            if (skipFirst) {
                skipFirst = false;
                continue;
            }
            singlePathSql.append(constructJoinBetweenSchemaTables(sqlgGraph, previous, schemaTableTree));
            previous = schemaTableTree;
        }

        SchemaTableTree previousLeftJoinSchemaTableTree = null;
        for (SchemaTableTree schemaTableTree : leftJoinOn) {
            if (previousLeftJoinSchemaTableTree == null || !previousLeftJoinSchemaTableTree.getSchemaTable().equals(schemaTableTree.getSchemaTable())) {
                singlePathSql.append(constructJoinBetweenSchemaTables(sqlgGraph, previous, schemaTableTree, true));
            } else {
                singlePathSql.append(appendToJoinBetweenSchemaTables(sqlgGraph, previous, schemaTableTree, true));
            }
            previousLeftJoinSchemaTableTree = schemaTableTree;
        }

        //Check if there is a hasContainer with a P.within more than x.
        //If so add in a join to the temporary table that will hold the values of the P.within predicate.
        //These values are inserted/copy command into a temporary table before joining.
        for (SchemaTableTree schemaTableTree : distinctQueryStack) {
            if (sqlgGraph.getSqlDialect().supportsBulkWithinOut() && schemaTableTree.hasBulkWithinOrOut(sqlgGraph)) {
                singlePathSql.append(schemaTableTree.bulkWithJoin(sqlgGraph));
            }
        }

        MutableBoolean mutableWhere = new MutableBoolean(false);
        MutableBoolean mutableOrderBy = new MutableBoolean(false);

        //lastOfPrevious is null for the first call in the call stack it needs the id parameter in the where clause.
        if (lastOfPrevious == null && distinctQueryStack.getFirst().stepType != STEP_TYPE.GRAPH_STEP) {
            if (this.parentIdsAndIndexes.size() != 1) {
                singlePathSql.append(" INNER JOIN\n\t(VALUES");
                int count = 1;
                for (Pair<Long, Long> parentIdAndIndex : this.parentIdsAndIndexes) {
                    singlePathSql.append("(");
                    singlePathSql.append(parentIdAndIndex.getLeft());
                    singlePathSql.append(", ");
                    singlePathSql.append(parentIdAndIndex.getRight());
                    singlePathSql.append(")");
                    if (count++ < this.parentIdsAndIndexes.size()) {
                        singlePathSql.append(",");
                    }
                }

                if (sqlgGraph.getSqlDialect().supportsFullValueExpression()) {
                    singlePathSql.append(") AS tmp (");
                    singlePathSql.append(sqlgGraph.getSqlDialect().maybeWrapInQoutes("tmpId"));
                    singlePathSql.append(", ");
                    singlePathSql.append(sqlgGraph.getSqlDialect().maybeWrapInQoutes("index"));
                    singlePathSql.append(") ON ");

                    singlePathSql.append(sqlgGraph.getSqlDialect().maybeWrapInQoutes(firstSchemaTable.getSchema()));
                    singlePathSql.append(".");
                    singlePathSql.append(sqlgGraph.getSqlDialect().maybeWrapInQoutes(firstSchemaTable.getTable()));
                    singlePathSql.append(".");
                    singlePathSql.append(sqlgGraph.getSqlDialect().maybeWrapInQoutes(Topology.ID));
                    singlePathSql.append(" = tmp.");
                    singlePathSql.append(sqlgGraph.getSqlDialect().maybeWrapInQoutes("tmpId"));
                } else {
                    //This really is only for H2
                    singlePathSql.append(") ON ");
                    singlePathSql.append(sqlgGraph.getSqlDialect().maybeWrapInQoutes(firstSchemaTable.getSchema()));
                    singlePathSql.append(".");
                    singlePathSql.append(sqlgGraph.getSqlDialect().maybeWrapInQoutes(firstSchemaTable.getTable()));
                    singlePathSql.append(".");
                    singlePathSql.append(sqlgGraph.getSqlDialect().maybeWrapInQoutes(Topology.ID));
                    singlePathSql.append(" = ");
                    singlePathSql.append(sqlgGraph.getSqlDialect().maybeWrapInQoutes("C1"));
                }
            } else {
                singlePathSql.append("\nWHERE\n\t");
                singlePathSql.append(sqlgGraph.getSqlDialect().maybeWrapInQoutes(firstSchemaTable.getSchema()));
                singlePathSql.append(".");
                singlePathSql.append(sqlgGraph.getSqlDialect().maybeWrapInQoutes(firstSchemaTable.getTable()));
                singlePathSql.append(".");
                singlePathSql.append(sqlgGraph.getSqlDialect().maybeWrapInQoutes(Topology.ID));
                singlePathSql.append(" = ");
                singlePathSql.append(this.parentIdsAndIndexes.get(0).getLeft());
                mutableWhere.setTrue();
            }
        }

        //construct the where clause for the hasContainers
        for (SchemaTableTree schemaTableTree : distinctQueryStack) {
            singlePathSql.append(schemaTableTree.toWhereClause(sqlgGraph, mutableWhere));
        }
        //add in the is null where clause for the optional left joins
        for (SchemaTableTree schemaTableTree : leftJoinOn) {
            singlePathSql.append(schemaTableTree.toOptionalLeftJoinWhereClause(sqlgGraph, mutableWhere));
        }

        //if partOfDuplicateQuery then the order by clause is on the outer select
        if (!partOfDuplicateQuery) {

            if (lastOfPrevious == null && distinctQueryStack.getFirst().stepType != STEP_TYPE.GRAPH_STEP) {
                singlePathSql.append("\nORDER BY\n\t");
                singlePathSql.append(sqlgGraph.getSqlDialect().maybeWrapInQoutes("index"));
                mutableOrderBy.setTrue();
            }

            //construct the order by clause for the comparators
            for (SchemaTableTree schemaTableTree : distinctQueryStack) {
<<<<<<< HEAD
                singlePathSql += schemaTableTree.toOrderByClause(sqlgGraph, mutableOrderBy, -1);
                singlePathSql += schemaTableTree.toRangeClause(sqlgGraph, mutableOrderBy.booleanValue());
=======
                singlePathSql.append(schemaTableTree.toOrderByClause(sqlgGraph, mutableOrderBy, -1));
                singlePathSql.append(schemaTableTree.toRangeClause(sqlgGraph));
>>>>>>> 7fc75e92
            }
        }

        return singlePathSql.toString();
    }


    private boolean hasBulkWithinOrOut(SqlgGraph sqlgGraph) {
        return this.hasContainers.stream().filter(h -> SqlgUtil.isBulkWithinAndOut(sqlgGraph, h)).findAny().isPresent();
    }

    private String bulkWithJoin(SqlgGraph sqlgGraph) {

        StringBuilder sb = new StringBuilder();
        List<HasContainer> bulkHasContainers = this.hasContainers.stream().filter(h -> SqlgUtil.isBulkWithinAndOut(sqlgGraph, h)).collect(Collectors.toList());
        for (HasContainer hasContainer : bulkHasContainers) {
            P<List<Object>> predicate = (P<List<Object>>) hasContainer.getPredicate();
            Collection<Object> withInList = predicate.getValue();
            Set<Object> withInOuts = new HashSet<>(withInList);

            Map<String, PropertyType> columns = new HashMap<>();
            Object next = withInOuts.iterator().next();
            if (next instanceof RecordId) {
                next = ((RecordId) next).getId();
            }
            if (hasContainer.getBiPredicate() == Contains.within) {
                columns.put(WITHIN, PropertyType.from(next));
            } else if (hasContainer.getBiPredicate() == Contains.without) {
                columns.put(WITHOUT, PropertyType.from(next));
            } else {
                throw new UnsupportedOperationException("Only Contains.within and Contains.without is supported!");
            }

            SecureRandom random = new SecureRandom();
            byte bytes[] = new byte[6];
            random.nextBytes(bytes);
            String tmpTableIdentified = Base64.getEncoder().encodeToString(bytes);
            tmpTableIdentified = VERTEX_PREFIX + Topology.BULK_TEMP_EDGE + tmpTableIdentified;
            sqlgGraph.getTopology().createTempTable(tmpTableIdentified, columns);

            Map<String, Object> withInOutMap = new HashMap<>();
            if (hasContainer.getBiPredicate() == Contains.within) {
                withInOutMap.put(WITHIN, "unused");
            } else {
                withInOutMap.put(WITHOUT, "unused");
            }
            String copySql = ((SqlBulkDialect) sqlgGraph.getSqlDialect()).temporaryTableCopyCommandSqlVertex(sqlgGraph, SchemaTable.of("public", tmpTableIdentified.substring(VERTEX_PREFIX.length())), withInOutMap.keySet());
            Writer writer = ((SqlBulkDialect) sqlgGraph.getSqlDialect()).streamSql(this.sqlgGraph, copySql);

            for (Object withInOutValue : withInOuts) {
                if (withInOutValue instanceof RecordId) {
                    withInOutValue = ((RecordId) withInOutValue).getId();
                }
                withInOutMap = new HashMap<>();
                if (hasContainer.getBiPredicate() == Contains.within) {
                    withInOutMap.put(WITHIN, withInOutValue);
                } else {
                    withInOutMap.put(WITHOUT, withInOutValue);
                }
                ((SqlBulkDialect) sqlgGraph.getSqlDialect()).writeStreamingVertex(writer, withInOutMap);
            }
            try {
                writer.close();
            } catch (IOException e) {
                throw new RuntimeException(e);
            }
            if (hasContainer.getBiPredicate() == Contains.within) {
                sb.append("\nINNER JOIN ");
            } else {
                //left join and in the where clause add a IS NULL, to find the values not in the right hand table
                sb.append("\nLEFT JOIN ");
            }
            sb.append(" ");
            sb.append(this.sqlgGraph.getSqlDialect().maybeWrapInQoutes(tmpTableIdentified));
            sb.append(" tmp");
            sb.append(this.rootSchemaTableTree().tmpTableAliasCounter);
            sb.append(" on");
            sb.append(sqlgGraph.getSqlDialect().maybeWrapInQoutes(this.getSchemaTable().getSchema()));
            sb.append(".");
            sb.append(sqlgGraph.getSqlDialect().maybeWrapInQoutes(this.getSchemaTable().getTable()));
            sb.append(".");
            if (hasContainer.getKey().equals(T.id.getAccessor())) {
                sb.append(sqlgGraph.getSqlDialect().maybeWrapInQoutes("ID"));
            } else {
                sb.append(sqlgGraph.getSqlDialect().maybeWrapInQoutes(hasContainer.getKey()));
            }
            if (hasContainer.getBiPredicate() == Contains.within) {
                sb.append(" = tmp");
                sb.append(this.rootSchemaTableTree().tmpTableAliasCounter++);
                sb.append(".within");
            } else {
                sb.append(" = tmp");
                sb.append(this.rootSchemaTableTree().tmpTableAliasCounter++);
                sb.append(".without");
            }

        }
        return sb.toString();
    }

    private String toOptionalLeftJoinWhereClause(SqlgGraph sqlgGraph, MutableBoolean printedWhere) {
        final StringBuilder result = new StringBuilder();
        if (!printedWhere.booleanValue()) {
            printedWhere.setTrue();
            result.append("\nWHERE\n\t(");
        } else {
            result.append(" AND\n\t(");
        }
        String rawLabel = this.parent.getSchemaTable().getTable().substring(VERTEX_PREFIX.length());
        result.append(sqlgGraph.getSqlDialect().maybeWrapInQoutes(this.getSchemaTable().getSchema()));
        result.append(".");
        result.append(sqlgGraph.getSqlDialect().maybeWrapInQoutes(this.getSchemaTable().getTable()));
        result.append(".");
        result.append(sqlgGraph.getSqlDialect().maybeWrapInQoutes(
                this.parent.getSchemaTable().getSchema() + "." + rawLabel +
                        (this.getDirection() == Direction.IN ? Topology.IN_VERTEX_COLUMN_END : Topology.OUT_VERTEX_COLUMN_END)));

        result.append(" IS NULL)");
        return result.toString();
    }

    private String toWhereClause(SqlgGraph sqlgGraph, MutableBoolean printedWhere) {
        final StringBuilder result = new StringBuilder();
        if (sqlgGraph.getSqlDialect().supportsBulkWithinOut()) {
            this.hasContainers.stream().filter(h -> !SqlgUtil.isBulkWithin(sqlgGraph, h)).forEach(h -> {
                if (!printedWhere.booleanValue()) {
                    printedWhere.setTrue();
                    result.append("\nWHERE\n\t(");
                } else {
                    result.append(" AND (");
                }
                WhereClause whereClause = WhereClause.from(h.getPredicate());
                result.append(" " + whereClause.toSql(sqlgGraph, this, h) + ")");
            });
        } else {
            for (HasContainer hasContainer : this.getHasContainers()) {
                if (!printedWhere.booleanValue()) {
                    printedWhere.setTrue();
                    result.append("\nWHERE\n\t(");
                } else {
                    result.append(" AND (");
                }
                WhereClause whereClause = WhereClause.from(hasContainer.getPredicate());
                result.append(" " + whereClause.toSql(sqlgGraph, this, hasContainer) + ")");
            }
        }
        return result.toString();
    }

    private String toOrderByClause(SqlgGraph sqlgGraph, MutableBoolean printedOrderBy, int counter) {
        String result = "";
        for (org.javatuples.Pair<Traversal.Admin<?, ?>, Comparator<?>> comparator : this.getDbComparators()) {
            if (!printedOrderBy.booleanValue()) {
                printedOrderBy.setTrue();
                result += "\nORDER BY\n\t";
            } else {
                result += ",\n\t";
            }
            if (comparator.getValue1() instanceof ElementValueComparator) {
                ElementValueComparator elementValueComparator = (ElementValueComparator) comparator.getValue1();
                String prefix = this.getSchemaTable().getSchema();
                prefix += SchemaTableTree.ALIAS_SEPARATOR;
                prefix += this.getSchemaTable().getTable();
                prefix += SchemaTableTree.ALIAS_SEPARATOR;
                prefix += elementValueComparator.getPropertyKey();
                String alias;
                if (counter == -1) {
                    //counter is -1 for single queries, i.e. they are not prefixed with ax
                    alias = sqlgGraph.getSqlDialect().maybeWrapInQoutes(this.getColumnNameAliasMap().get(prefix));
                } else {
                    alias = "a" + counter + "." + sqlgGraph.getSqlDialect().maybeWrapInQoutes(this.getColumnNameAliasMap().get(prefix));
                }
                result += " " + alias;
                if (elementValueComparator.getValueComparator() == Order.incr) {
                    result += " ASC";
                } else if (elementValueComparator.getValueComparator() == Order.decr) {
                    result += " DESC";
                } else {
                    throw new RuntimeException("Only handle Order.incr and Order.decr, not " + elementValueComparator.getValueComparator().toString());
                }

                //TODO redo this via SqlgOrderGlobalStep
            } else if (comparator.getValue0() instanceof ElementValueTraversal<?> && comparator.getValue1() instanceof Order) {
                ElementValueTraversal elementValueTraversal = (ElementValueTraversal) comparator.getValue0();
                String prefix = String.valueOf(this.stepDepth);
                prefix += SchemaTableTree.ALIAS_SEPARATOR;
                prefix += this.reducedLabels();
                prefix += SchemaTableTree.ALIAS_SEPARATOR;
                prefix += this.getSchemaTable().getSchema();
                prefix += SchemaTableTree.ALIAS_SEPARATOR;
                prefix += this.getSchemaTable().getTable();
                prefix += SchemaTableTree.ALIAS_SEPARATOR;
                prefix += elementValueTraversal.getPropertyKey();
                String alias;
                if (counter == -1) {
                    //counter is -1 for single queries, i.e. they are not prefixed with ax
                    alias = sqlgGraph.getSqlDialect().maybeWrapInQoutes(this.getColumnNameAliasMap().get(prefix));
                    if (alias.equals("\"null\"")) {
                        throw new IllegalArgumentException("order by field '" + elementValueTraversal.getPropertyKey() + "' not found!");
                    }
                } else {
                    alias = "a" + counter + "." + sqlgGraph.getSqlDialect().maybeWrapInQoutes(this.getColumnNameAliasMap().get(prefix));
                }
                result += " " + alias;
                if (comparator.getValue1() == Order.incr) {
                    result += " ASC";
                } else if (comparator.getValue1() == Order.decr) {
                    result += " DESC";
                } else {
                    throw new RuntimeException("Only handle Order.incr and Order.decr, not " + comparator.getValue1().toString());
                }
            } else {
                Preconditions.checkState(comparator.getValue0().getSteps().size() == 1, "toOrderByClause expects a TraversalComparator to have exactly one step!");
                Preconditions.checkState(comparator.getValue0().getSteps().get(0) instanceof SelectOneStep, "toOrderByClause expects a TraversalComparator to have exactly one SelectOneStep!");
                SelectOneStep selectOneStep = (SelectOneStep) comparator.getValue0().getSteps().get(0);
                Preconditions.checkState(selectOneStep.getScopeKeys().size() == 1, "toOrderByClause expects the selectOneStep to have one scopeKey!");
                Preconditions.checkState(selectOneStep.getLocalChildren().size() == 1, "toOrderByClause expects the selectOneStep to have one traversal!");
                Traversal.Admin<?, ?> t = (Traversal.Admin<?, ?>) selectOneStep.getLocalChildren().get(0);
                Preconditions.checkState(
                        t instanceof ElementValueTraversal ||
                                t instanceof TokenTraversal,
                        "toOrderByClause expects the selectOneStep's traversal to be a ElementValueTraversal or TokenTraversal!");

                //need to find the schemaTable that the select is for.
                //this schemaTable is for the leaf node as the order by only occurs last in gremlin (optimized gremlin that is)
                String select = (String) selectOneStep.getScopeKeys().iterator().next();
                SchemaTableTree selectSchemaTableTree = findSelectSchemaTable(select);
                Preconditions.checkState(selectSchemaTableTree != null, "SchemaTableTree not found for " + select);

                String prefix;
                if (selectSchemaTableTree.children.isEmpty()) {
                    //counter is -1 for single queries, i.e. they are not prefixed with ax
                    prefix = String.valueOf(selectSchemaTableTree.stepDepth);
                    prefix += SchemaTableTree.ALIAS_SEPARATOR;
                } else {
                    prefix = String.valueOf(selectSchemaTableTree.stepDepth);
                    prefix += SchemaTableTree.ALIAS_SEPARATOR;
                    prefix += selectSchemaTableTree.labels.iterator().next();
                    prefix += SchemaTableTree.ALIAS_SEPARATOR;
                }
                prefix += selectSchemaTableTree.getSchemaTable().getSchema();
                prefix += SchemaTableTree.ALIAS_SEPARATOR;
                prefix += selectSchemaTableTree.getSchemaTable().getTable();
                prefix += SchemaTableTree.ALIAS_SEPARATOR;
                if (t instanceof ElementValueTraversal) {
                    ElementValueTraversal elementValueTraversal = (ElementValueTraversal) t;
                    prefix += elementValueTraversal.getPropertyKey();
                } else {
                    TokenTraversal tokenTraversal = (TokenTraversal) t;
                    prefix += tokenTraversal.getToken().getAccessor();
                }
                String alias;
                if (counter == -1) {
                    //counter is -1 for single queries, i.e. they are not prefixed with ax
                    alias = sqlgGraph.getSqlDialect().maybeWrapInQoutes(this.getColumnNameAliasMap().get(prefix));
                } else {
                    alias = "a" + selectSchemaTableTree.stepDepth + "." + sqlgGraph.getSqlDialect().maybeWrapInQoutes(this.getColumnNameAliasMap().get(prefix));
                }
                result += " " + alias;
                if (comparator.getValue1() == Order.incr) {
                    result += " ASC";
                } else if (comparator.getValue1() == Order.decr) {
                    result += " DESC";
                } else {
                    throw new RuntimeException("Only handle Order.incr and Order.decr, not " + comparator.toString());
                }
            }
        }
        return result;
    }

<<<<<<< HEAD
    private String toRangeClause(SqlgGraph sqlgGraph, boolean printedOrderBy) {
        if (range != null) {
            return " " + sqlgGraph.getSqlDialect().getRangeClause(range, printedOrderBy);
=======
    private String toRangeClause(SqlgGraph sqlgGraph) {
        if (this.sqlgRangeHolder != null && this.sqlgRangeHolder.hasRange() && this.sqlgRangeHolder.isApplyOnDb()) {
            return "\n" + sqlgGraph.getSqlDialect().getRangeClause(this.sqlgRangeHolder.getRange());
>>>>>>> 7fc75e92
        }
        return "";
    }

    private SchemaTableTree findSelectSchemaTable(String select) {
        return this.walkUp((t) -> t.stream().filter(a -> a.endsWith(BaseStrategy.PATH_LABEL_SUFFIX + select)).findAny().isPresent());
    }

    private SchemaTableTree walkUp(Predicate<Set<String>> predicate) {
        if (predicate.test(this.labels)) {
            return this;
        }
        if (this.parent != null) {
            return this.parent.walkUp(predicate);
        }
        return null;
    }

    public static List<LinkedList<SchemaTableTree>> splitIntoSubStacks(LinkedList<SchemaTableTree> distinctQueryStack) {
        List<LinkedList<SchemaTableTree>> result = new ArrayList<>();
        LinkedList<SchemaTableTree> subList = new LinkedList<>();
        result.add(subList);
        Set<SchemaTable> alreadyVisited = new HashSet<>();
        for (SchemaTableTree schemaTableTree : distinctQueryStack) {
            if (!alreadyVisited.contains(schemaTableTree.getSchemaTable())) {
                alreadyVisited.add(schemaTableTree.getSchemaTable());
                subList.add(schemaTableTree);
            } else {
                alreadyVisited.clear();
                subList = new LinkedList<>();
                subList.add(schemaTableTree);
                result.add(subList);
                alreadyVisited.add(schemaTableTree.getSchemaTable());
            }
        }
        return result;
    }

    /**
     * Checks if the stack has the same element more than once.
     *
     * @param distinctQueryStack
     * @return true is there are duplicates else false
     */

    private boolean duplicatesInStack(LinkedList<SchemaTableTree> distinctQueryStack) {
        Set<SchemaTable> alreadyVisited = new HashSet<>();
        for (SchemaTableTree schemaTableTree : distinctQueryStack) {
            if (!alreadyVisited.contains(schemaTableTree.getSchemaTable())) {
                alreadyVisited.add(schemaTableTree.getSchemaTable());
            } else {
                return true;
            }
        }
        return false;
    }

    /**
     * Constructs the from clause with the required selected fields needed to make the join between the previous and the next SchemaTable
     *
     * @param distinctQueryStack      //     * @param firstSchemaTableTree    This is the first SchemaTable in the current sql stack. If it is an Edge table then its foreign key
     *                                //     *                                field to the previous table need to be in the select clause in order for the join statement to
     *                                //     *                                reference it.
     *                                //     * @param lastSchemaTableTree
     * @param previousSchemaTableTree The previous schemaTableTree that will be joined to.
     * @param nextSchemaTableTree     represents the table to join to. it is null for the last table as there is nothing to join to.  @return
     */
    private static String constructFromClause(
            SqlgGraph sqlgGraph,
            LinkedList<SchemaTableTree> distinctQueryStack,
            SchemaTableTree previousSchemaTableTree,
            SchemaTableTree nextSchemaTableTree) {

        SchemaTableTree firstSchemaTableTree = distinctQueryStack.getFirst();
        SchemaTableTree lastSchemaTableTree = distinctQueryStack.getLast();
        SchemaTable firstSchemaTable = firstSchemaTableTree.getSchemaTable();
        SchemaTable lastSchemaTable = lastSchemaTableTree.getSchemaTable();

        if (previousSchemaTableTree != null && previousSchemaTableTree.direction == Direction.BOTH) {
            throw new IllegalStateException("Direction should never be BOTH");
        }
        if (nextSchemaTableTree != null && nextSchemaTableTree.direction == Direction.BOTH) {
            throw new IllegalStateException("Direction should never be BOTH");
        }
        //The join is always between an edge and vertex or vertex and edge table.
        if (nextSchemaTableTree != null && lastSchemaTable.getTable().startsWith(VERTEX_PREFIX)
                && nextSchemaTableTree.getSchemaTable().getTable().startsWith(VERTEX_PREFIX)) {
            throw new IllegalStateException("Join can not be between 2 vertex tables!");
        }
        if (nextSchemaTableTree != null && lastSchemaTable.getTable().startsWith(EDGE_PREFIX)
                && nextSchemaTableTree.getSchemaTable().getTable().startsWith(EDGE_PREFIX)) {
            throw new IllegalStateException("Join can not be between 2 edge tables!");
        }

        if (previousSchemaTableTree != null && firstSchemaTable.getTable().startsWith(VERTEX_PREFIX)
                && previousSchemaTableTree.getSchemaTable().getTable().startsWith(VERTEX_PREFIX)) {
            throw new IllegalStateException("Join can not be between 2 vertex tables!");
        }
        if (previousSchemaTableTree != null && firstSchemaTable.getTable().startsWith(EDGE_PREFIX)
                && previousSchemaTableTree.getSchemaTable().getTable().startsWith(EDGE_PREFIX)) {
            throw new IllegalStateException("Join can not be between 2 edge tables!");
        }

        ColumnList columnList = new ColumnList(sqlgGraph);
        boolean printedId = false;

        //join to the previous label/table
        if (previousSchemaTableTree != null && firstSchemaTable.getTable().startsWith(EDGE_PREFIX)) {
            if (!previousSchemaTableTree.getSchemaTable().getTable().startsWith(VERTEX_PREFIX)) {
                throw new IllegalStateException("Expected table to start with " + VERTEX_PREFIX);
            }
            String previousRawLabel = previousSchemaTableTree.getSchemaTable().getTable().substring(VERTEX_PREFIX.length());
            if (firstSchemaTableTree.direction == Direction.OUT) {
                columnList.add(firstSchemaTable,
                        previousSchemaTableTree.getSchemaTable().getSchema() + "." +
                                previousRawLabel + Topology.OUT_VERTEX_COLUMN_END,
                        previousSchemaTableTree.stepDepth,
                        firstSchemaTableTree.calculatedAliasVertexForeignKeyColumnEnd(previousSchemaTableTree, firstSchemaTableTree.direction));
            } else {
                columnList.add(firstSchemaTable,
                        previousSchemaTableTree.getSchemaTable().getSchema() + "." +
                                previousRawLabel + Topology.IN_VERTEX_COLUMN_END,
                        previousSchemaTableTree.stepDepth,
                        firstSchemaTableTree.calculatedAliasVertexForeignKeyColumnEnd(previousSchemaTableTree, firstSchemaTableTree.direction));
            }
        } else if (previousSchemaTableTree != null && firstSchemaTable.getTable().startsWith(VERTEX_PREFIX)) {
            columnList.add(firstSchemaTable, Topology.ID, firstSchemaTableTree.stepDepth, firstSchemaTableTree.calculatedAliasId());
            printedId = firstSchemaTable == lastSchemaTable;
        }
        //join to the next table/label
        if (nextSchemaTableTree != null && lastSchemaTable.getTable().startsWith(EDGE_PREFIX)) {
            Preconditions.checkState(nextSchemaTableTree.getSchemaTable().getTable().startsWith(VERTEX_PREFIX), "Expected table to start with %s", VERTEX_PREFIX);

            String nextRawLabel = nextSchemaTableTree.getSchemaTable().getTable().substring(VERTEX_PREFIX.length());
            if (nextSchemaTableTree.direction == Direction.OUT) {
                if (nextSchemaTableTree.isEdgeVertexStep()) {
                    columnList.add(lastSchemaTable,
                            nextSchemaTableTree.getSchemaTable().getSchema() + "." +
                                    nextRawLabel + Topology.OUT_VERTEX_COLUMN_END,
                            nextSchemaTableTree.stepDepth,
                            lastSchemaTable.getSchema() + "." + lastSchemaTable.getTable() + "." +
                                    nextSchemaTableTree.getSchemaTable().getSchema() + "." +
                                    nextRawLabel + Topology.OUT_VERTEX_COLUMN_END);

                    constructAllLabeledFromClause(distinctQueryStack, columnList);
                } else {
                    columnList.add(lastSchemaTable,
                            nextSchemaTableTree.getSchemaTable().getSchema() + "." +
                                    nextRawLabel + Topology.IN_VERTEX_COLUMN_END,
                            nextSchemaTableTree.stepDepth,
                            lastSchemaTable.getSchema() + "." + lastSchemaTable.getTable() + "." +
                                    nextSchemaTableTree.getSchemaTable().getSchema() + "." +
                                    nextRawLabel + Topology.IN_VERTEX_COLUMN_END);

                    constructAllLabeledFromClause(distinctQueryStack, columnList);
                    constructEmitEdgeIdFromClause(distinctQueryStack, columnList);
                }
            } else {
                if (nextSchemaTableTree.isEdgeVertexStep()) {
                    columnList.add(lastSchemaTable,
                            nextSchemaTableTree.getSchemaTable().getSchema() + "." +
                                    nextRawLabel + Topology.IN_VERTEX_COLUMN_END,
                            nextSchemaTableTree.stepDepth,
                            lastSchemaTable.getSchema() + "." + lastSchemaTable.getTable() + "." +
                                    nextSchemaTableTree.getSchemaTable().getSchema() + "." +
                                    nextRawLabel + Topology.IN_VERTEX_COLUMN_END);

                    constructAllLabeledFromClause(distinctQueryStack, columnList);
                } else {
                    columnList.add(lastSchemaTable,
                            nextSchemaTableTree.getSchemaTable().getSchema() + "." +
                                    nextRawLabel + Topology.OUT_VERTEX_COLUMN_END,
                            nextSchemaTableTree.stepDepth,
                            lastSchemaTable.getSchema() + "." + lastSchemaTable.getTable() + "." +
                                    nextSchemaTableTree.getSchemaTable().getSchema() + "." +
                                    nextRawLabel + Topology.OUT_VERTEX_COLUMN_END);

                    constructAllLabeledFromClause(distinctQueryStack, columnList);
                    constructEmitEdgeIdFromClause(distinctQueryStack, columnList);
                }
            }
        } else if (nextSchemaTableTree != null && lastSchemaTable.getTable().startsWith(VERTEX_PREFIX)) {

            columnList.add(lastSchemaTable,
                    Topology.ID,
                    nextSchemaTableTree.stepDepth,
                    lastSchemaTable.getSchema() + "." + lastSchemaTable.getTable() + "." + Topology.ID);

            constructAllLabeledFromClause(distinctQueryStack, columnList);

            printedId = firstSchemaTable == lastSchemaTable;
        }

        //The last schemaTableTree in the call stack has no nextSchemaTableTree.
        //This last element's properties need to be returned, including all labeled properties for this path
        if (nextSchemaTableTree == null) {
            if (!printedId) {
                printIDFromClauseFor(lastSchemaTableTree, columnList);
            }
            printFromClauseFor(lastSchemaTableTree, columnList);

            if (lastSchemaTableTree.getSchemaTable().isEdgeTable()) {
                printEdgeInOutVertexIdFromClauseFor(sqlgGraph, firstSchemaTableTree, lastSchemaTableTree, columnList);
            }

            constructAllLabeledFromClause(distinctQueryStack, columnList);
            constructEmitFromClause(distinctQueryStack, columnList);
        }
        return columnList.toString();
    }


    private String printLabeledOuterFromClause(String sql, int counter, Map<String, String> columnNameAliasMapCopy) {
        sql += " a" + counter + "." + this.sqlgGraph.getSqlDialect().maybeWrapInQoutes(this.labeledMappedAliasIdForOuterFromClause(columnNameAliasMapCopy));
        Map<String, PropertyType> propertyTypeMap = this.getFilteredAllTables().get(this.getSchemaTable().toString());
        if (!propertyTypeMap.isEmpty()) {
            sql += ", ";
        }
        sql = this.printLabeledOuterFromClauseFor(sql, counter, columnNameAliasMapCopy);
        if (this.getSchemaTable().isEdgeTable()) {
            sql += ", ";
            sql = printLabeledEdgeInOutVertexIdOuterFromClauseFor(sql, counter, columnNameAliasMapCopy);
        }
        return sql;
    }

    private static void constructAllLabeledFromClause(LinkedList<SchemaTableTree> distinctQueryStack, ColumnList cols) {
        List<SchemaTableTree> labeled = distinctQueryStack.stream().filter(d -> !d.getLabels().isEmpty()).collect(Collectors.toList());
        for (SchemaTableTree schemaTableTree : labeled) {
            printLabeledIDFromClauseFor(schemaTableTree, cols);
            printLabeledFromClauseFor(schemaTableTree, cols);
            if (schemaTableTree.getSchemaTable().isEdgeTable()) {
                schemaTableTree.printLabeledEdgeInOutVertexIdFromClauseFor(cols);
            }
        }
    }

    private static void constructEmitEdgeIdFromClause(LinkedList<SchemaTableTree> distinctQueryStack, ColumnList cols) {
        List<SchemaTableTree> emitted = distinctQueryStack.stream()
                .filter(d -> d.getSchemaTable().isEdgeTable() && d.isEmit())
                .collect(Collectors.toList());
        for (SchemaTableTree schemaTableTree : emitted) {
            printEdgeId(schemaTableTree, cols);
        }
    }

    /**
     * If emit is true then the edge id also needs to be printed.
     * This is required when there are multiple edges to the same vertex.
     * Only by having access to the edge id can on tell if the vertex needs to be emitted.
     */
    private static void constructEmitFromClause(LinkedList<SchemaTableTree> distinctQueryStack, ColumnList cols) {
        int count = 1;
        for (SchemaTableTree schemaTableTree : distinctQueryStack) {
            if (count > 1) {
                if (!schemaTableTree.getSchemaTable().isEdgeTable() && schemaTableTree.isEmit()) {
                    //if the VertexStep is for an edge table there is no need to print edge ids as its already printed.
                    printEdgeId(schemaTableTree.parent, cols);
                }
            }
            count++;
        }
    }

    private static void printEdgeId(SchemaTableTree schemaTableTree, ColumnList cols) {
        Preconditions.checkArgument(schemaTableTree.getSchemaTable().isEdgeTable());
        cols.add(schemaTableTree, Topology.ID, schemaTableTree.calculatedAliasId());
    }

    private static void printIDFromClauseFor(SchemaTableTree lastSchemaTableTree, ColumnList cols) {
        cols.add(lastSchemaTableTree, Topology.ID, lastSchemaTableTree.calculatedAliasId());
    }

    private static void printFromClauseFor(SchemaTableTree lastSchemaTableTree, ColumnList cols) {
        Map<String, PropertyType> propertyTypeMap = lastSchemaTableTree.getFilteredAllTables().get(lastSchemaTableTree.getSchemaTable().toString());
        for (Map.Entry<String, PropertyType> propertyTypeMapEntry : propertyTypeMap.entrySet()) {
            String alias = lastSchemaTableTree.calculateAliasPropertyName(propertyTypeMapEntry.getKey());
            cols.add(lastSchemaTableTree, propertyTypeMapEntry.getKey(), alias);
            for (String postFix : propertyTypeMapEntry.getValue().getPostFixes()) {
                alias = lastSchemaTableTree.calculateAliasPropertyName(propertyTypeMapEntry.getKey() + postFix);
                cols.add(lastSchemaTableTree, propertyTypeMapEntry.getKey() + postFix, alias);
            }
        }
    }

    private String printLabeledOuterFromClauseFor(String sql, int counter, Map<String, String> columnNameAliasMapCopy) {
        Map<String, PropertyType> propertyTypeMap = this.getFilteredAllTables().get(this.getSchemaTable().toString());
        int count = 1;
        for (String propertyName : propertyTypeMap.keySet()) {
            sql += " a" + counter + ".";
            sql += this.sqlgGraph.getSqlDialect().maybeWrapInQoutes(this.labeledMappedAliasPropertyNameForOuterFromClause(propertyName, columnNameAliasMapCopy));
            if (count++ < propertyTypeMap.size()) {
                sql += ", ";
            }
        }
        return sql;
    }

    private static void printLabeledIDFromClauseFor(SchemaTableTree lastSchemaTableTree, ColumnList cols) {
        String alias = cols.getAlias(lastSchemaTableTree, Topology.ID);
        if (alias == null) {
            alias = lastSchemaTableTree.calculateLabeledAliasId();
            cols.add(lastSchemaTableTree, Topology.ID, alias);
        } else {
            lastSchemaTableTree.calculateLabeledAliasId(alias);
        }

    }

    private static void printLabeledFromClauseFor(SchemaTableTree lastSchemaTableTree, ColumnList cols) {
        Map<String, PropertyType> propertyTypeMap = lastSchemaTableTree.getFilteredAllTables().get(lastSchemaTableTree.getSchemaTable().toString());
        for (Map.Entry<String, PropertyType> propertyTypeMapEntry : propertyTypeMap.entrySet()) {
            String col = propertyTypeMapEntry.getKey();
            String alias = cols.getAlias(lastSchemaTableTree, col);
            if (alias == null) {
                alias = lastSchemaTableTree.calculateLabeledAliasPropertyName(propertyTypeMapEntry.getKey());
                cols.add(lastSchemaTableTree, col, alias);
            } else {
                lastSchemaTableTree.calculateLabeledAliasPropertyName(propertyTypeMapEntry.getKey(), alias);
            }
            for (String postFix : propertyTypeMapEntry.getValue().getPostFixes()) {
                col = propertyTypeMapEntry.getKey() + postFix;
                alias = cols.getAlias(lastSchemaTableTree, col);
                // postfix do not use labeled methods
                if (alias == null) {
                    alias = lastSchemaTableTree.calculateAliasPropertyName(propertyTypeMapEntry.getKey() + postFix);
                    cols.add(lastSchemaTableTree, col, alias);
                }
            }
        }
    }

    private String printEdgeInOutVertexIdOuterFromClauseFor(String prepend, String sql, SchemaTableTree previousSchemaTableTree) {
        Preconditions.checkState(this.getSchemaTable().isEdgeTable());
        //Do not print all the edge foreign key ids. Only the edge ids that this outer clause is for.
        Set<String> edgeForeignKeys = this.sqlgGraph.getTopology().getAllEdgeForeignKeys().get(this.getSchemaTable().toString())
                .stream().filter(foreignKeyName ->
                        foreignKeyName.equals(previousSchemaTableTree.getSchemaTable().withOutPrefix().toString() + Topology.IN_VERTEX_COLUMN_END)
                                ||
                                foreignKeyName.equals(previousSchemaTableTree.getSchemaTable().withOutPrefix() + Topology.OUT_VERTEX_COLUMN_END))
                .collect(Collectors.toSet());
        for (String edgeForeignKey : edgeForeignKeys) {
            sql += ", ";
            sql += prepend;
            sql += ".";
            sql += this.sqlgGraph.getSqlDialect().maybeWrapInQoutes(this.mappedAliasPropertyName(edgeForeignKey, this.getColumnNameAliasMap()));
        }
        return sql;
    }

    private static void printEdgeInOutVertexIdFromClauseFor(SqlgGraph sqlgGraph, SchemaTableTree firstSchemaTableTree, SchemaTableTree lastSchemaTableTree, ColumnList cols) {
        Preconditions.checkState(lastSchemaTableTree.getSchemaTable().isEdgeTable());

        Set<String> edgeForeignKeys = sqlgGraph.getTopology().getAllEdgeForeignKeys().get(lastSchemaTableTree.getSchemaTable().toString());
        for (String edgeForeignKey : edgeForeignKeys) {
            if (firstSchemaTableTree == null || !firstSchemaTableTree.equals(lastSchemaTableTree) ||
                    firstSchemaTableTree.getDirection() != getDirectionForForeignKey(edgeForeignKey)) {
                String alias = lastSchemaTableTree.calculateAliasPropertyName(edgeForeignKey);
                cols.add(lastSchemaTableTree, edgeForeignKey, alias);
            }
        }

    }

    private static Direction getDirectionForForeignKey(String edgeForeignKey) {
        return edgeForeignKey.endsWith(Topology.IN_VERTEX_COLUMN_END) ? Direction.IN : Direction.OUT;
    }

    private String printLabeledEdgeInOutVertexIdOuterFromClauseFor(String sql, int counter, Map<String, String> columnNameAliasMapCopy) {
        Preconditions.checkState(this.getSchemaTable().isEdgeTable());

        Set<String> edgeForeignKeys = this.sqlgGraph.getTopology().getAllEdgeForeignKeys().get(this.getSchemaTable().toString());
        int propertyCount = 1;
        for (String edgeForeignKey : edgeForeignKeys) {
            sql += " a" + counter + ".";
            sql += sqlgGraph.getSqlDialect().maybeWrapInQoutes(this.labeledMappedAliasPropertyNameForOuterFromClause(edgeForeignKey, columnNameAliasMapCopy));
            if (propertyCount++ < edgeForeignKeys.size()) {
                sql += ",\n\t";
            }
        }
        return sql;
    }

    private void printLabeledEdgeInOutVertexIdFromClauseFor(ColumnList cols) {
        Preconditions.checkState(this.getSchemaTable().isEdgeTable());

        Set<String> edgeForeignKeys = this.sqlgGraph.getTopology().getAllEdgeForeignKeys().get(this.getSchemaTable().toString());
        for (String edgeForeignKey : edgeForeignKeys) {
            String alias = cols.getAlias(this.getSchemaTable(), edgeForeignKey, this.stepDepth);
            if (alias == null) {
                cols.add(this.getSchemaTable(), edgeForeignKey, this.stepDepth, this.calculateLabeledAliasPropertyName(edgeForeignKey));
            } else {
                this.calculateLabeledAliasPropertyName(edgeForeignKey, alias);
            }
        }
    }

    private String calculatedAliasId() {
        String result = this.stepDepth + ALIAS_SEPARATOR + getSchemaTable().getSchema() + ALIAS_SEPARATOR + getSchemaTable().getTable() + ALIAS_SEPARATOR + Topology.ID;
        String alias = rootAliasAndIncrement();
        this.getColumnNameAliasMap().put(result, alias);
        this.getAliasColumnNameMap().put(alias, result);
        return alias;
    }

    private String calculateLabeledAliasId() {
        String reducedLabels = reducedLabels();
        String result = this.stepDepth + ALIAS_SEPARATOR + reducedLabels + ALIAS_SEPARATOR + getSchemaTable().getSchema() + ALIAS_SEPARATOR + getSchemaTable().getTable() + ALIAS_SEPARATOR + Topology.ID;
        String alias = rootAliasAndIncrement();
        this.getColumnNameAliasMap().put(result, alias);
        this.getAliasColumnNameMap().put(alias, result);
        return alias;
    }

    private void calculateLabeledAliasId(String alias) {
        String reducedLabels = reducedLabels();
        String result = this.stepDepth + ALIAS_SEPARATOR + reducedLabels + ALIAS_SEPARATOR + getSchemaTable().getSchema() + ALIAS_SEPARATOR + getSchemaTable().getTable() + ALIAS_SEPARATOR + Topology.ID;
        this.getColumnNameAliasMap().put(result, alias);
        this.getAliasColumnNameMap().put(alias, result);
    }

    private String calculateLabeledAliasPropertyName(String propertyName) {
        String reducedLabels = reducedLabels();
        String result = this.stepDepth + ALIAS_SEPARATOR + reducedLabels + ALIAS_SEPARATOR + getSchemaTable().getSchema() + ALIAS_SEPARATOR + getSchemaTable().getTable() + ALIAS_SEPARATOR + propertyName;
        String alias = rootAliasAndIncrement();
        this.getColumnNameAliasMap().put(result, alias);
        this.getAliasColumnNameMap().put(alias, result);
        return alias;
    }

    private void calculateLabeledAliasPropertyName(String propertyName, String alias) {
        String reducedLabels = reducedLabels();
        String result = this.stepDepth + ALIAS_SEPARATOR + reducedLabels + ALIAS_SEPARATOR + getSchemaTable().getSchema() + ALIAS_SEPARATOR + getSchemaTable().getTable() + ALIAS_SEPARATOR + propertyName;
        this.getColumnNameAliasMap().put(result, alias);
        this.getAliasColumnNameMap().put(alias, result);
    }

    private String calculateAliasPropertyName(String propertyName) {
        String result = this.stepDepth + ALIAS_SEPARATOR + getSchemaTable().getSchema() + ALIAS_SEPARATOR + getSchemaTable().getTable() + ALIAS_SEPARATOR + propertyName;
        String alias = rootAliasAndIncrement();
        this.getColumnNameAliasMap().put(result, alias);
        this.getAliasColumnNameMap().put(alias, result);
        return alias;
    }

    private String calculatedAliasVertexForeignKeyColumnEnd(SchemaTableTree previousSchemaTableTree, Direction direction) {
        String previousRawLabel = previousSchemaTableTree.getSchemaTable().getTable().substring(VERTEX_PREFIX.length());
        String result = this.stepDepth + ALIAS_SEPARATOR + getSchemaTable().getSchema() + ALIAS_SEPARATOR + getSchemaTable().getTable() + ALIAS_SEPARATOR + previousSchemaTableTree.getSchemaTable().getSchema() +
                //This must be a dot as its the foreign key column, i.e. blah__I
                "." + previousRawLabel + (direction == Direction.IN ? Topology.IN_VERTEX_COLUMN_END : Topology.OUT_VERTEX_COLUMN_END);
        String alias = rootAliasAndIncrement();
        this.getColumnNameAliasMap().put(result, alias);
        this.getAliasColumnNameMap().put(alias, result);
        return alias;
    }

    private String mappedAliasVertexForeignKeyColumnEnd(SchemaTableTree previousSchemaTableTree, Direction direction, String rawFromLabel) {
        String result = this.stepDepth + ALIAS_SEPARATOR + getSchemaTable().getSchema() + ALIAS_SEPARATOR + getSchemaTable().getTable() + ALIAS_SEPARATOR +
                previousSchemaTableTree.getSchemaTable().getSchema() +
                //This must be a dot as its the foreign key column, i.e. blah__I
                "." + rawFromLabel + (direction == Direction.IN ? Topology.IN_VERTEX_COLUMN_END : Topology.OUT_VERTEX_COLUMN_END);
        return this.getColumnNameAliasMap().get(result);
    }

    private String labeledMappedAliasPropertyNameForOuterFromClause(String propertyName, Map<String, String> columnNameAliasMapCopy) {
        String reducedLabels = reducedLabels();
        String result = this.stepDepth + ALIAS_SEPARATOR + reducedLabels + ALIAS_SEPARATOR + getSchemaTable().getSchema() + ALIAS_SEPARATOR + getSchemaTable().getTable() + ALIAS_SEPARATOR + propertyName;
        return columnNameAliasMapCopy.get(result);
    }

    private String labeledMappedAliasIdForOuterFromClause(Map<String, String> columnNameAliasMapCopy) {
        String reducedLabels = reducedLabels();
        String result = this.stepDepth + ALIAS_SEPARATOR + reducedLabels + ALIAS_SEPARATOR + getSchemaTable().getSchema() + ALIAS_SEPARATOR + getSchemaTable().getTable() + ALIAS_SEPARATOR + Topology.ID;
        return columnNameAliasMapCopy.get(result);
    }

    private Optional<String> mappedAliasIdForOuterFromClause(Map<String, String> columnNameAliasMap) {
        String result = this.stepDepth + ALIAS_SEPARATOR + getSchemaTable().getSchema() + ALIAS_SEPARATOR + getSchemaTable().getTable() + ALIAS_SEPARATOR + Topology.ID;
        return Optional.ofNullable(columnNameAliasMap.get(result));
    }

    private Optional<String> lastMappedAliasIdForOuterFrom(Map<String, String> columnNameAliasMapCopy) {
        String result = this.stepDepth + ALIAS_SEPARATOR + getSchemaTable().getSchema() + ALIAS_SEPARATOR + getSchemaTable().getTable() + ALIAS_SEPARATOR + Topology.ID;
        return Optional.ofNullable(columnNameAliasMapCopy.get(result));
    }

    private String mappedAliasPropertyName(String propertyName, Map<String, String> columnNameAliasMapCopy) {
        String result = this.stepDepth + ALIAS_SEPARATOR + getSchemaTable().getSchema() + ALIAS_SEPARATOR + getSchemaTable().getTable() + ALIAS_SEPARATOR + propertyName;
        return columnNameAliasMapCopy.get(result);
    }

    private String lastMappedAliasId() {
        String result = this.stepDepth + ALIAS_SEPARATOR + getSchemaTable().getSchema() + ALIAS_SEPARATOR + getSchemaTable().getTable() + ALIAS_SEPARATOR + Topology.ID;
        return this.getColumnNameAliasMap().get(result);
    }

    public String labeledAliasId() {
        if (this.labeledAliasId == null) {
            String reducedLabels = reducedLabels();
            this.labeledAliasId = this.stepDepth + ALIAS_SEPARATOR + reducedLabels + ALIAS_SEPARATOR + getSchemaTable().getSchema() + ALIAS_SEPARATOR + getSchemaTable().getTable() + ALIAS_SEPARATOR + Topology.ID;
        }
        return this.labeledAliasId;
    }

    private String rootAliasAndIncrement() {
        return "alias" + rootSchemaTableTree().rootAliasCounter++;
    }

    SchemaTableTree rootSchemaTableTree() {
        if (this.parent != null) {
            return this.parent.rootSchemaTableTree();
        } else {
            return this;
        }
    }

    private String propertyNameFromLabeledAlias(String alias) {
        //this code is optimized for speed, used to use String.replace but its slow
        String reducedLabels = reducedLabels();
        int lengthToWack = (this.stepDepth + ALIAS_SEPARATOR + reducedLabels + ALIAS_SEPARATOR + getSchemaTable().getSchema() + ALIAS_SEPARATOR + getSchemaTable().getTable() + ALIAS_SEPARATOR).length();
        return alias.substring(lengthToWack);
    }

    private String reducedLabels() {
        if (this.reducedLabels == null) {
            this.reducedLabels = getLabels().stream().reduce((a, b) -> a + ALIAS_SEPARATOR + b).get();
        }
        return this.reducedLabels;
    }

    private LinkedList<SchemaTableTree> constructQueryStackFromLeaf() {
        LinkedList<SchemaTableTree> queryCallStack = new LinkedList<>();
        SchemaTableTree node = this;
        while (node != null) {
            queryCallStack.add(0, node);
            node = node.parent;
        }
        return queryCallStack;
    }

    private static String constructJoinBetweenSchemaTables(SqlgGraph sqlgGraph, SchemaTableTree fromSchemaTableTree, SchemaTableTree labelToTraversTree) {
        return constructJoinBetweenSchemaTables(sqlgGraph, fromSchemaTableTree, labelToTraversTree, false);
    }

    private static String constructJoinBetweenSchemaTables(SqlgGraph sqlgGraph, SchemaTableTree fromSchemaTableTree, SchemaTableTree labelToTraversTree, boolean leftJoin) {
        SchemaTable fromSchemaTable = fromSchemaTableTree.getSchemaTable();
        SchemaTable labelToTravers = labelToTraversTree.getSchemaTable();

        //Assert that this is always from vertex to edge table or edge to vertex table
        Preconditions.checkState(
                (fromSchemaTable.isVertexTable() && !labelToTravers.isVertexTable()) ||
                        (!fromSchemaTable.isVertexTable() && labelToTravers.isVertexTable())
        );

        String rawLabel;
        if (fromSchemaTable.getTable().startsWith(VERTEX_PREFIX)) {
            rawLabel = fromSchemaTable.getTable().substring(VERTEX_PREFIX.length());
        } else {
            rawLabel = fromSchemaTable.getTable();
        }
        String rawLabelToTravers;
        if (labelToTravers.getTable().startsWith(VERTEX_PREFIX)) {
            rawLabelToTravers = labelToTravers.getTable().substring(VERTEX_PREFIX.length());
        } else {
            rawLabelToTravers = labelToTravers.getTable();
        }
        String joinSql;
        if (leftJoin) {
            joinSql = " LEFT JOIN\n\t";
        } else {
            joinSql = " INNER JOIN\n\t";
        }
        if (fromSchemaTable.getTable().startsWith(VERTEX_PREFIX)) {
            joinSql += sqlgGraph.getSqlDialect().maybeWrapInQoutes(labelToTravers.getSchema());
            joinSql += ".";
            joinSql += sqlgGraph.getSqlDialect().maybeWrapInQoutes(labelToTravers.getTable());
            joinSql += " ON ";
            joinSql += sqlgGraph.getSqlDialect().maybeWrapInQoutes(fromSchemaTable.getSchema());
            joinSql += ".";
            joinSql += sqlgGraph.getSqlDialect().maybeWrapInQoutes(fromSchemaTable.getTable());
            joinSql += ".";
            joinSql += sqlgGraph.getSqlDialect().maybeWrapInQoutes("ID");
            joinSql += " = ";
            joinSql += sqlgGraph.getSqlDialect().maybeWrapInQoutes(labelToTravers.getSchema());
            joinSql += ".";
            joinSql += sqlgGraph.getSqlDialect().maybeWrapInQoutes(labelToTravers.getTable());
            joinSql += ".";
            joinSql += sqlgGraph.getSqlDialect().maybeWrapInQoutes(
                    fromSchemaTable.getSchema() + "." + rawLabel +
                            (labelToTraversTree.getDirection() == Direction.IN ? Topology.IN_VERTEX_COLUMN_END : Topology.OUT_VERTEX_COLUMN_END)
            );
        } else {
            //From edge to vertex table the foreign key is opposite to the direction.
            //This is because this is second part of the traversal via the edge.
            //This code did not take specific traversals from the edge into account.

            joinSql += sqlgGraph.getSqlDialect().maybeWrapInQoutes(labelToTravers.getSchema());
            joinSql += ".";
            joinSql += sqlgGraph.getSqlDialect().maybeWrapInQoutes(labelToTravers.getTable());
            joinSql += " ON ";
            joinSql += sqlgGraph.getSqlDialect().maybeWrapInQoutes(fromSchemaTable.getSchema());
            joinSql += ".";
            joinSql += sqlgGraph.getSqlDialect().maybeWrapInQoutes(fromSchemaTable.getTable());
            joinSql += ".";
            if (labelToTraversTree.isEdgeVertexStep()) {
                joinSql += sqlgGraph.getSqlDialect().maybeWrapInQoutes(labelToTravers.getSchema() + "." +
                        rawLabelToTravers + (labelToTraversTree.getDirection() == Direction.OUT ? Topology.OUT_VERTEX_COLUMN_END : Topology.IN_VERTEX_COLUMN_END));
            } else {
                joinSql += sqlgGraph.getSqlDialect().maybeWrapInQoutes(labelToTravers.getSchema() + "." +
                        rawLabelToTravers + (labelToTraversTree.getDirection() == Direction.OUT ? Topology.IN_VERTEX_COLUMN_END : Topology.OUT_VERTEX_COLUMN_END));
            }
            joinSql += " = ";
            joinSql += sqlgGraph.getSqlDialect().maybeWrapInQoutes(labelToTravers.getSchema());
            joinSql += ".";
            joinSql += sqlgGraph.getSqlDialect().maybeWrapInQoutes(labelToTravers.getTable());
            joinSql += ".";
            joinSql += sqlgGraph.getSqlDialect().maybeWrapInQoutes("ID");
        }
        return joinSql;
    }

    private static String appendToJoinBetweenSchemaTables(SqlgGraph sqlgGraph, SchemaTableTree fromSchemaTableTree, SchemaTableTree labelToTraversTree, boolean leftJoin) {
        SchemaTable fromSchemaTable = fromSchemaTableTree.getSchemaTable();
        SchemaTable labelToTravers = labelToTraversTree.getSchemaTable();

        //Assert that this is always from vertex to edge table or edge to vertex table
        Preconditions.checkState(
                (fromSchemaTable.isVertexTable() && !labelToTravers.isVertexTable()) ||
                        (!fromSchemaTable.isVertexTable() && labelToTravers.isVertexTable())
        );

        String rawLabel;
        if (fromSchemaTable.getTable().startsWith(VERTEX_PREFIX)) {
            rawLabel = fromSchemaTable.getTable().substring(VERTEX_PREFIX.length());
        } else {
            rawLabel = fromSchemaTable.getTable();
        }
        String rawLabelToTravers;
        if (labelToTravers.getTable().startsWith(VERTEX_PREFIX)) {
            rawLabelToTravers = labelToTravers.getTable().substring(VERTEX_PREFIX.length());
        } else {
            rawLabelToTravers = labelToTravers.getTable();
        }
        String joinSql = " OR ";
        if (fromSchemaTable.getTable().startsWith(VERTEX_PREFIX)) {
            joinSql += sqlgGraph.getSqlDialect().maybeWrapInQoutes(fromSchemaTable.getSchema());
            joinSql += ".";
            joinSql += sqlgGraph.getSqlDialect().maybeWrapInQoutes(fromSchemaTable.getTable());
            joinSql += ".";
            joinSql += sqlgGraph.getSqlDialect().maybeWrapInQoutes("ID");
            joinSql += " = ";
            joinSql += sqlgGraph.getSqlDialect().maybeWrapInQoutes(labelToTravers.getSchema());
            joinSql += ".";
            joinSql += sqlgGraph.getSqlDialect().maybeWrapInQoutes(labelToTravers.getTable());
            joinSql += ".";
            joinSql += sqlgGraph.getSqlDialect().maybeWrapInQoutes(
                    fromSchemaTable.getSchema() + "." + rawLabel +
                            (labelToTraversTree.getDirection() == Direction.IN ? Topology.IN_VERTEX_COLUMN_END : Topology.OUT_VERTEX_COLUMN_END)
            );
        } else {
            //From edge to vertex table the foreign key is opposite to the direction.
            //This is because this is second part of the traversal via the edge.
            //This code did not take specific traversals from the edge into account.
            joinSql += sqlgGraph.getSqlDialect().maybeWrapInQoutes(fromSchemaTable.getSchema());
            joinSql += ".";
            joinSql += sqlgGraph.getSqlDialect().maybeWrapInQoutes(fromSchemaTable.getTable());
            joinSql += ".";
            if (labelToTraversTree.isEdgeVertexStep()) {
                joinSql += sqlgGraph.getSqlDialect().maybeWrapInQoutes(labelToTravers.getSchema() + "." +
                        rawLabelToTravers + (labelToTraversTree.getDirection() == Direction.OUT ? Topology.OUT_VERTEX_COLUMN_END : Topology.IN_VERTEX_COLUMN_END));
            } else {
                joinSql += sqlgGraph.getSqlDialect().maybeWrapInQoutes(labelToTravers.getSchema() + "." +
                        rawLabelToTravers + (labelToTraversTree.getDirection() == Direction.OUT ? Topology.IN_VERTEX_COLUMN_END : Topology.OUT_VERTEX_COLUMN_END));
            }
            joinSql += " = ";
            joinSql += sqlgGraph.getSqlDialect().maybeWrapInQoutes(labelToTravers.getSchema());
            joinSql += ".";
            joinSql += sqlgGraph.getSqlDialect().maybeWrapInQoutes(labelToTravers.getTable());
            joinSql += ".";
            joinSql += sqlgGraph.getSqlDialect().maybeWrapInQoutes("ID");
        }
        return joinSql;
    }

    /**
     * Remove all leaf nodes that are not at the deepest level.
     * Those nodes are not to be included in the sql as they do not have enough incident edges.
     * i.e. The graph is not deep enough along those labels.
     * <p/>
     * This is done via a breath first traversal.
     */
    void removeAllButDeepestAndAddCacheLeafNodes(int depth) {
        Queue<SchemaTableTree> queue = new LinkedList<>();
        queue.add(this);
        while (!queue.isEmpty()) {
            SchemaTableTree current = queue.remove();
            if (current.stepDepth < depth && current.children.isEmpty() && !current.isEmit() && !current.isOptionalLeftJoin()) {
                removeNode(current);
            } else {
                queue.addAll(current.children);
                if ((current.stepDepth == depth && current.children.isEmpty()) || (current.isEmit() && current.children.isEmpty()) || current.isOptionalLeftJoin() && current.children.isEmpty()) {
                    this.leafNodes.add(current);
                }
            }
        }
    }

    private void removeNode(SchemaTableTree node) {
        SchemaTableTree parent = node.parent;
        if (parent != null) {
            parent.children.remove(node);
            this.leafNodes.remove(node);
            //check if the parent has any other children. if not it too can be deleted. Follow this pattern recursively up.
            if (parent.children.isEmpty()) {
                removeNode(parent);
            }
        }
    }

    boolean removeNodesInvalidatedByHas() {
        if (invalidateByHas(this)) {
            return true;
        } else {
            Queue<SchemaTableTree> queue = new LinkedList<>();
            queue.add(this);
            while (!queue.isEmpty()) {
                SchemaTableTree current = queue.remove();
                removeObsoleteHasContainers(current);
                if (invalidateByHas(current)) {
                    removeNode(current);
                } else {
                    queue.addAll(current.children);
                }
            }
            return false;
        }
    }

    /**
     * remove "has" containers that are not valid anymore
     *
     * @param schemaTableTree the current table tree
     */
    private void removeObsoleteHasContainers(final SchemaTableTree schemaTableTree) {
        Set<HasContainer> toRemove = new HashSet<>();
        for (HasContainer hasContainer : schemaTableTree.hasContainers) {
            if (hasContainer.getKey().equals(label.getAccessor())) {
                toRemove.add(hasContainer);
            }
        }
        schemaTableTree.hasContainers.removeAll(toRemove);
    }

    private SchemaTable getHasContainerSchemaTable(SchemaTableTree schemaTableTree, SchemaTable predicateSchemaTable) {
        SchemaTable hasContainerLabelSchemaTable;
        //Check if we are on a vertex or edge
        if (schemaTableTree.getSchemaTable().getTable().startsWith(VERTEX_PREFIX)) {
            hasContainerLabelSchemaTable = SchemaTable.of(predicateSchemaTable.getSchema(), VERTEX_PREFIX + predicateSchemaTable.getTable());
        } else {
            hasContainerLabelSchemaTable = SchemaTable.of(predicateSchemaTable.getSchema(),EDGE_PREFIX + predicateSchemaTable.getTable());
        }
        return hasContainerLabelSchemaTable;
    }

    private SchemaTable getIDContainerSchemaTable(SchemaTableTree schemaTableTree, Object value) {
        RecordId id;
        if (value instanceof Long) {
            return schemaTableTree.getSchemaTable();
        } else if (!(value instanceof RecordId)) {
            id = RecordId.from(String.valueOf(value));
        } else {
            id = (RecordId) value;
        }
        return getHasContainerSchemaTable(schemaTableTree, id.getSchemaTable());

    }

    /**
     * verify the "has" containers we have are valid with the schema table tree given
     *
     * @param schemaTableTree
     * @return true if any has container does NOT match, false if everything is fine
     */
    private boolean invalidateByHas(SchemaTableTree schemaTableTree) {
        for (HasContainer hasContainer : schemaTableTree.hasContainers) {
            if (!hasContainer.getKey().equals(TopologyStrategy.TOPOLOGY_SELECTION_WITHOUT) && !hasContainer.getKey().equals(TopologyStrategy.TOPOLOGY_SELECTION_FROM)) {
                if (hasContainer.getKey().equals(label.getAccessor())) {
                    Preconditions.checkState(false, "label hasContainers should have been removed by now.");
//                    if (hasContainer.getValue() instanceof Collection) {
//                        Collection<String> labels = (Collection<String>) hasContainer.getValue();
//                        Set<SchemaTable> labelSchemaTables = labels.stream().map(l -> SchemaTable.from(this.sqlgGraph, l)).collect(Collectors.toSet());
//                        BiPredicate<SchemaTable, Collection<SchemaTable>> biPredicate  = (BiPredicate<SchemaTable, Collection<SchemaTable>>) hasContainer.getBiPredicate();
//                        boolean whatever = biPredicate.test(schemaTableTree.getSchemaTable().withOutPrefix(), labelSchemaTables);
//                        if (!whatever) {
//                            return true;
//                        }
//                    } else {
//                        SchemaTable labelSchemaTable = SchemaTable.from(this.sqlgGraph, (String)hasContainer.getValue());
//                        BiPredicate<SchemaTable, SchemaTable> biPredicate  = (BiPredicate<SchemaTable, SchemaTable>) hasContainer.getBiPredicate();
//                        boolean whatever = biPredicate.test(schemaTableTree.getSchemaTable().withOutPrefix(), labelSchemaTable);
//                        if (!whatever) {
//                            return true;
//                        }
//                    }
////                    // we may have been given a type in a schema
////                    SchemaTable predicateSchemaTable = SchemaTable.from(this.sqlgGraph, hasContainer.getValue().toString());
////                    SchemaTable hasContainerLabelSchemaTable = getHasContainerSchemaTable(schemaTableTree, predicateSchemaTable);
////                    if (hasContainer.getBiPredicate().equals(Compare.eq) && !hasContainerLabelSchemaTable.toString().equals(schemaTableTree.getSchemaTable().toString())) {
////                        return true;
////                    }
                } else if (hasContainer.getKey().equals(T.id.getAccessor())) {
                    if (hasContainer.getBiPredicate().equals(Compare.eq)) {
                        Object value = hasContainer.getValue();
                        SchemaTable hasContainerLabelSchemaTable = getIDContainerSchemaTable(schemaTableTree, value);
                        if (!hasContainerLabelSchemaTable.equals(schemaTableTree.getSchemaTable())) {
                            return true;
                        }
                    } else if (hasContainer.getBiPredicate().equals(Contains.within)) {
                        Collection<?> c = (Collection<?>) hasContainer.getPredicate().getValue();
                        Iterator<?> it = c.iterator();
                        Collection<Object> ok = new LinkedList<>();
                        while (it.hasNext()) {
                            Object value = it.next();
                            SchemaTable hasContainerLabelSchemaTable = getIDContainerSchemaTable(schemaTableTree, value);
                            if (hasContainerLabelSchemaTable.equals(schemaTableTree.getSchemaTable())) {
                                ok.add(value);
                            }
                        }
                        if (ok.isEmpty()) {
                            return true;
                        }
                        ((P<Collection<Object>>) (hasContainer.getPredicate())).setValue(ok);
                    }
                } else {
                    if (hasContainer.getBiPredicate() instanceof FullText && ((FullText) hasContainer.getBiPredicate()).getQuery() != null) {
                        return false;
                    }
                    //check if the hasContainer is for a property that exists, if not remove this node from the query tree
                    if (!this.getFilteredAllTables().get(schemaTableTree.getSchemaTable().toString()).containsKey(hasContainer.getKey())) {
                        return true;
                    }
                    //Check if it is a Contains.within with a empty list of values
                    if (hasEmptyWithin(hasContainer)) {
                        return true;
                    }
                }
            }
        }
        return false;
    }

    @SuppressWarnings("SimplifiableIfStatement")
    private boolean hasEmptyWithin(HasContainer hasContainer) {
        if (hasContainer.getBiPredicate() == Contains.within) {
            return ((Collection) hasContainer.getPredicate().getValue()).isEmpty();
        } else {
            return false;
        }
    }

    @Override
    public String toString() {
        return this.schemaTable.toString();
    }

    public String toTreeString() {
        StringBuilder result = new StringBuilder();
        internalToString(result);
        return result.toString();
    }

    private void internalToString(StringBuilder sb) {
        if (sb.length() > 0) {
            sb.append("\n");
        }
        for (int i = 0; i < this.stepDepth; i++) {
            sb.append("\t");
        }
        sb.append(this.schemaTable.toString()).append(" ")
                .append(this.stepDepth).append(" ")
                .append(this.hasContainers.toString()).append(" ")
                .append("Comparators = ")
//                .append(this.comparators.toString()).append(" ")
                .append(this.sqlgComparatorHolder.toString()).append(" ")
                .append("Range = ")
                .append(String.valueOf(this.sqlgRangeHolder.getRange())).append(" ")
                .append(this.direction != null ? this.direction.toString() : "").append(" ")
                .append("isVertexStep = ").append(this.isEdgeVertexStep())
                .append(" isUntilFirst = ").append(this.isUntilFirst())
                .append(" labels = ").append(this.labels);
        for (SchemaTableTree child : children) {
            child.internalToString(sb);
        }
    }

    private SchemaTableTree getParent() {
        return this.parent;
    }

    public Direction getDirection() {
        return this.direction;
    }

    public List<HasContainer> getHasContainers() {
        return this.hasContainers;
    }

    public SqlgComparatorHolder getSqlgComparatorHolder() {
        return this.sqlgComparatorHolder;
    }

    public List<org.javatuples.Pair<Traversal.Admin<?, ?>, Comparator<?>>> getDbComparators() {
        return this.dbComparators;
    }

    public int getStepDepth() {
        return stepDepth;
    }

    public int getReplacedStepDepth() {
        return replacedStepDepth;
    }

    @Override
    public int hashCode() {
        if (this.parent != null) {
            if (this.direction == null) {
                return (this.schemaTable.toString() + this.parent.toString()).hashCode();
            } else {
                return (this.schemaTable.toString() + this.direction.name() + this.parent.toString()).hashCode();
            }
        } else {
            if (this.direction == null) {
                return this.schemaTable.toString().hashCode();
            } else {
                return (this.schemaTable.toString() + this.direction.name()).hashCode();
            }
        }
    }

    @Override
    public boolean equals(Object o) {
        if (o == null) {
            return false;
        }
        if (!(o instanceof SchemaTableTree)) {
            return false;
        }
        if (o == this) {
            return true;
        }
        SchemaTableTree other = (SchemaTableTree) o;
        if (this.direction != other.direction) {
            return false;
        } else if (this.parent != null && other.parent == null) {
            return false;
        } else if (this.parent == null && other.parent != null) {
            return false;
        } else if (this.parent == null && other.parent == null) {
            return this.schemaTable.equals(other.parent);
        } else {
            return this.parent.equals(other.parent) && this.schemaTable.equals(other.schemaTable);
        }
    }

    public Set<String> getLabels() {
        return this.labels;
    }

    public Set<String> getRealLabels() {
        if (this.realLabels == null) {
            this.realLabels = new HashSet<>();
            for (String label : this.labels) {
                if (label.contains(BaseStrategy.PATH_LABEL_SUFFIX)) {
                    this.realLabels.add(label.substring(label.indexOf(BaseStrategy.PATH_LABEL_SUFFIX) + BaseStrategy.PATH_LABEL_SUFFIX.length()));
                } else if (label.contains(BaseStrategy.EMIT_LABEL_SUFFIX)) {
                    this.realLabels.add(label.substring(label.indexOf(BaseStrategy.EMIT_LABEL_SUFFIX) + BaseStrategy.EMIT_LABEL_SUFFIX.length()));
                } else {
                    throw new IllegalStateException("label must contain " + BaseStrategy.PATH_LABEL_SUFFIX + " or " + BaseStrategy.EMIT_LABEL_SUFFIX);
                }
            }
        }
        return this.realLabels;
    }

    private boolean isEdgeVertexStep() {
        return this.stepType == STEP_TYPE.EDGE_VERTEX_STEP;
    }

    private boolean isVertexStep() {
        return this.stepType == STEP_TYPE.VERTEX_STEP;
    }

    void setStepType(STEP_TYPE stepType) {
        this.stepType = stepType;
    }

    public boolean isUntilFirst() {
        return untilFirst;
    }

    void setUntilFirst(boolean untilFirst) {
        this.untilFirst = untilFirst;
    }

    int getTmpTableAliasCounter() {
        return tmpTableAliasCounter;
    }

    public void loadProperty(ResultSet resultSet, SqlgElement sqlgElement) throws SQLException {
        for (int ix = 1; ix <= resultSet.getMetaData().getColumnCount(); ix++) {
            String columnName = resultSet.getMetaData().getColumnLabel(ix);//entry.getKey();
            Pair<String, PropertyType> p = getColumnNamePropertyName().get(columnName);
            if (p != null) {
                String propertyName = p.getKey();
                PropertyType propertyType = p.getValue();
                if (propertyName.endsWith(Topology.IN_VERTEX_COLUMN_END)) {
                    ((SqlgEdge) sqlgElement).loadInVertex(resultSet, propertyName, ix);
                } else if (propertyName.endsWith(Topology.OUT_VERTEX_COLUMN_END)) {
                    ((SqlgEdge) sqlgElement).loadOutVertex(resultSet, propertyName, ix);
                } else {
                    sqlgElement.loadProperty(resultSet, propertyName, ix, getColumnNameAliasMap(), this.stepDepth, propertyType);
                }
            }
        }
    }

    public void clearColumnNamePropertyNameMap() {
        if (this.columnNamePropertyName != null) {
            this.columnNamePropertyName.clear();
            this.columnNamePropertyName = null;
        }
    }

    public String idProperty() {
        if (this.idProperty == null) {
            this.idProperty = this.stepDepth + ALIAS_SEPARATOR + schemaTable.getSchema() + SchemaTableTree.ALIAS_SEPARATOR + schemaTable.getTable() + SchemaTableTree.ALIAS_SEPARATOR + Topology.ID;
        }
        return this.idProperty;
    }

    public boolean isLocalStep() {
        return localStep;
    }

    void setLocalStep(boolean localStep) {
        this.localStep = localStep;
    }

    public boolean isFakeEmit() {
        return fakeEmit;
    }

    public void setFakeEmit(boolean fakeEmit) {
        this.fakeEmit = fakeEmit;
    }

    public void setParentIdsAndIndexes(List<Pair<Long, Long>> parentIdsAndIndexes) {
        this.parentIdsAndIndexes = parentIdsAndIndexes;
    }

    public STEP_TYPE getStepType() {
        return stepType;
    }

    public List<Pair<Long, Long>> getParentIdsAndIndexes() {
        return parentIdsAndIndexes;
    }

    public void removeDbComparators() {
        this.dbComparators = new ArrayList<>();
        for (SchemaTableTree child : this.children) {
            child.removeDbComparators();
        }
    }
}<|MERGE_RESOLUTION|>--- conflicted
+++ resolved
@@ -571,7 +571,7 @@
                 //last entry, only order on the last entry as duplicate paths are for the same SchemaTable
                 if (countOuter == subQueryLinkedLists.size() && countInner == subQueryLinkedList.size()) {
                     result += schemaTableTree.toOrderByClause(sqlgGraph, mutableOrderBy, countOuter);
-                    result += schemaTableTree.toRangeClause(sqlgGraph, mutableOrderBy.booleanValue());
+                    result += schemaTableTree.toRangeClause(sqlgGraph);
                 }
                 countInner++;
             }
@@ -817,13 +817,8 @@
 
             //construct the order by clause for the comparators
             for (SchemaTableTree schemaTableTree : distinctQueryStack) {
-<<<<<<< HEAD
-                singlePathSql += schemaTableTree.toOrderByClause(sqlgGraph, mutableOrderBy, -1);
-                singlePathSql += schemaTableTree.toRangeClause(sqlgGraph, mutableOrderBy.booleanValue());
-=======
                 singlePathSql.append(schemaTableTree.toOrderByClause(sqlgGraph, mutableOrderBy, -1));
                 singlePathSql.append(schemaTableTree.toRangeClause(sqlgGraph));
->>>>>>> 7fc75e92
             }
         }
 
@@ -1095,15 +1090,9 @@
         return result;
     }
 
-<<<<<<< HEAD
-    private String toRangeClause(SqlgGraph sqlgGraph, boolean printedOrderBy) {
-        if (range != null) {
-            return " " + sqlgGraph.getSqlDialect().getRangeClause(range, printedOrderBy);
-=======
     private String toRangeClause(SqlgGraph sqlgGraph) {
         if (this.sqlgRangeHolder != null && this.sqlgRangeHolder.hasRange() && this.sqlgRangeHolder.isApplyOnDb()) {
             return "\n" + sqlgGraph.getSqlDialect().getRangeClause(this.sqlgRangeHolder.getRange());
->>>>>>> 7fc75e92
         }
         return "";
     }
