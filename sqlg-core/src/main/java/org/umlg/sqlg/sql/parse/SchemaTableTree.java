package org.umlg.sqlg.sql.parse;

import com.google.common.base.Preconditions;
import org.apache.commons.collections4.set.ListOrderedSet;
import org.apache.commons.lang3.mutable.MutableBoolean;
import org.apache.commons.lang3.tuple.Pair;
import org.apache.commons.lang3.tuple.Triple;
import org.apache.tinkerpop.gremlin.process.traversal.*;
import org.apache.tinkerpop.gremlin.process.traversal.lambda.ElementValueTraversal;
import org.apache.tinkerpop.gremlin.process.traversal.lambda.TokenTraversal;
import org.apache.tinkerpop.gremlin.process.traversal.step.map.SelectOneStep;
import org.apache.tinkerpop.gremlin.process.traversal.step.map.VertexStep;
import org.apache.tinkerpop.gremlin.process.traversal.step.util.ElementValueComparator;
import org.apache.tinkerpop.gremlin.process.traversal.step.util.HasContainer;
import org.apache.tinkerpop.gremlin.structure.*;
import org.umlg.sqlg.predicate.Existence;
import org.umlg.sqlg.predicate.FullText;
import org.umlg.sqlg.strategy.*;
import org.umlg.sqlg.structure.PropertyType;
import org.umlg.sqlg.structure.*;
import org.umlg.sqlg.structure.topology.*;
import org.umlg.sqlg.util.SqlgUtil;

import java.security.SecureRandom;
import java.sql.ResultSet;
import java.sql.SQLException;
import java.util.*;
import java.util.function.Predicate;
import java.util.stream.Collectors;

import static org.apache.tinkerpop.gremlin.structure.T.label;
import static org.umlg.sqlg.structure.topology.Topology.EDGE_PREFIX;
import static org.umlg.sqlg.structure.topology.Topology.VERTEX_PREFIX;

/**
 * Date: 2015/01/08
 * Time: 7:06 AM
 */
public class SchemaTableTree {
    public static final String ALIAS_SEPARATOR = "~&~";
    private static final String CONSTRUCT_SQL_MAY_ONLY_BE_CALLED_ON_THE_ROOT_OBJECT = "constructSql may only be called on the root object";
    private static final String WITHIN = "within";
    private static final String WITHOUT = "without";
    //stepDepth indicates the depth of the replaced steps. i.e. v1.out().out().out() existVertexLabel stepDepth 0,1,2,3
    private int stepDepth;
    private SchemaTable schemaTable;
    private SchemaTableTree parent;
    //The root node does not have a direction. For the other nodes it indicates the direction from its parent to it.
    private Direction direction;
    private STEP_TYPE stepType;
    private List<SchemaTableTree> children = new ArrayList<>();
    private SqlgGraph sqlgGraph;
    //leafNodes is only set on the root node;
    private List<SchemaTableTree> leafNodes = new ArrayList<>();
    private List<HasContainer> hasContainers;
    private List<AndOrHasContainer> andOrHasContainers;
    private SqlgComparatorHolder sqlgComparatorHolder = new SqlgComparatorHolder();
    private List<org.javatuples.Pair<Traversal.Admin<?, ?>, Comparator<?>>> dbComparators;
    //labels are immutable
    private Set<String> labels;
    private Set<String> realLabels;
    private String reducedLabels;
    //untilFirst is for the repeatStep optimization
    private boolean untilFirst;

    //This counter must only ever be used on the root node of the schema table tree
    //It is used to alias the select clauses
    private int rootAliasCounter = 1;
    private boolean emit;

    //left join, as required by the optimized ChooseStep via the optional step
    private boolean optionalLeftJoin;

    //Only root SchemaTableTrees have these maps;
    private AliasMapHolder aliasMapHolder;

    //This counter is used for the within predicate when aliasing the temporary table
    private int tmpTableAliasCounter = 1;

    //This represents all tables filtered by TopologyStrategy
    private Map<String, Map<String, PropertyType>> filteredAllTables;

    private int replacedStepDepth;

    //Cached for query load performance
    private Map<String, Pair<String, PropertyType>> columnNamePropertyName;
    private String idProperty;
    private String labeledAliasId;
    private boolean hasIDPrimaryKey;
    private ListOrderedSet<String> identifiers;
    private String distributionColumn;

    private boolean localStep = false;
    private boolean fakeEmit = false;

    /**
     * Indicates the DropStep.
     */
    private boolean drop;

    /**
     * range limitation, if any
     */
    private SqlgRangeHolder sqlgRangeHolder;
    //This is the incoming element id and the traversals start elements index, for SqlgVertexStep.
    private List<Pair<RecordId.ID, Long>> parentIdsAndIndexes;

    private List<ColumnList> columnListStack = new ArrayList<>();

    private Set<String> restrictedProperties = null;
    
    
    public void removeTopologyStrategyHasContainer() {
        SqlgUtil.removeTopologyStrategyHasContainer(this.hasContainers);
        for (SchemaTableTree child : children) {
            SqlgUtil.removeTopologyStrategyHasContainer(this.hasContainers);
            child.removeTopologyStrategyHasContainer();
        }
    }

    public enum STEP_TYPE {
        GRAPH_STEP,
        VERTEX_STEP,
        EDGE_VERTEX_STEP
    }

    SchemaTableTree(SqlgGraph sqlgGraph, SchemaTable schemaTable, int stepDepth, int replacedStepDepth) {
        this.sqlgGraph = sqlgGraph;
        this.schemaTable = schemaTable;
        this.stepDepth = stepDepth;
        this.hasContainers = new ArrayList<>();
        this.andOrHasContainers = new ArrayList<>();
        this.dbComparators = new ArrayList<>();
        this.labels = Collections.emptySet();
        this.replacedStepDepth = replacedStepDepth;
        this.filteredAllTables = sqlgGraph.getTopology().getAllTables(Topology.SQLG_SCHEMA.equals(schemaTable.getSchema()));
        setIdentifiersAndDistributionColumn();
        this.hasIDPrimaryKey = this.identifiers.isEmpty();
    }

    /**
     * This constructor is called for the root SchemaTableTree(s)
     * <p>
     * This is invoked from {@link ReplacedStep} when creating the root {@link SchemaTableTree}s.
     * The hasContainers at this stage contains the {@link TopologyStrategy} from or without hasContainer.
     * After doing the filtering it must be removed from the hasContainers as it must not partake in sql generation.
     */
    SchemaTableTree(SqlgGraph sqlgGraph,
                    SchemaTable schemaTable,
                    int stepDepth,
                    List<HasContainer> hasContainers,
                    List<AndOrHasContainer> andOrHasContainers,
                    SqlgComparatorHolder sqlgComparatorHolder,
                    List<org.javatuples.Pair<Traversal.Admin<?, ?>, Comparator<?>>> dbComparators,
                    SqlgRangeHolder sqlgRangeHolder,
                    STEP_TYPE stepType,
                    boolean emit,
                    boolean untilFirst,
                    boolean optionalLeftJoin,
                    boolean drop,
                    int replacedStepDepth,
                    Set<String> labels
    ) {
        this.sqlgGraph = sqlgGraph;
        this.schemaTable = schemaTable;
        this.stepDepth = stepDepth;
        this.hasContainers = hasContainers;
        this.andOrHasContainers = andOrHasContainers;
        this.replacedStepDepth = replacedStepDepth;
        this.sqlgComparatorHolder = sqlgComparatorHolder;
        this.dbComparators = dbComparators;
        this.sqlgRangeHolder = sqlgRangeHolder;
        this.labels = Collections.unmodifiableSet(labels);
        this.stepType = stepType;
        this.emit = emit;
        this.untilFirst = untilFirst;
        this.optionalLeftJoin = optionalLeftJoin;
        this.drop = drop;
        this.filteredAllTables = sqlgGraph.getTopology().getAllTables(Topology.SQLG_SCHEMA.equals(schemaTable.getSchema()));
        setIdentifiersAndDistributionColumn();
        this.hasIDPrimaryKey = this.identifiers.isEmpty();
        initializeAliasColumnNameMaps();
    }

    private void setIdentifiersAndDistributionColumn() {
        if (this.schemaTable.isVertexTable()) {
            VertexLabel vertexLabel = this.sqlgGraph.getTopology().getVertexLabel(
                    this.schemaTable.withOutPrefix().getSchema(),
                    this.schemaTable.withOutPrefix().getTable()
            ).orElseThrow(() -> new IllegalStateException(String.format("Label %s must ne present.", this.schemaTable.toString())));
            this.identifiers = vertexLabel.getIdentifiers();
            if (vertexLabel.isDistributed()) {
                this.distributionColumn = vertexLabel.getDistributionPropertyColumn().getName();
            } else {
                this.distributionColumn = null;
            }
        } else {
            EdgeLabel edgeLabel = this.sqlgGraph.getTopology().getEdgeLabel(
                    this.schemaTable.withOutPrefix().getSchema(),
                    this.schemaTable.withOutPrefix().getTable()
            ).orElseThrow(() -> new IllegalStateException(String.format("Label %s must ne present.", this.schemaTable.toString())));
            this.identifiers = edgeLabel.getIdentifiers();
            if (edgeLabel.isDistributed()) {
                this.distributionColumn = edgeLabel.getDistributionPropertyColumn().getName();
            } else {
                this.distributionColumn = null;
            }
        }
    }

    SchemaTableTree addChild(
            SchemaTable schemaTable,
            Direction direction,
            Class<? extends Element> elementClass,
            ReplacedStep<?,?> replacedStep,
            boolean isEdgeVertexStep,
            Set<String> labels) {
        return addChild(
                schemaTable,
                direction,
                elementClass,
                replacedStep.getHasContainers(),
                replacedStep.getAndOrHasContainers(),
                replacedStep.getSqlgComparatorHolder(),
                replacedStep.getSqlgComparatorHolder().getComparators(),
                replacedStep.getSqlgRangeHolder(),
                replacedStep.getRestrictedProperties(),
                replacedStep.getDepth(),
                isEdgeVertexStep,
                replacedStep.isEmit(),
                replacedStep.isUntilFirst(),
                replacedStep.isLeftJoin(),
                replacedStep.isDrop(),
                labels);
    }

    SchemaTableTree addChild(
            SchemaTable schemaTable,
            Direction direction,
            Class<? extends Element> elementClass,
            ReplacedStep<?,?> replacedStep,
            Set<String> labels) {

        Preconditions.checkState(replacedStep.getStep() instanceof VertexStep, "addChild can only be called for a VertexStep, found %s", replacedStep.getStep().getClass().getSimpleName());
        //Do not emit the edge schema table for a vertex step.
        boolean emit;
        if (elementClass.isAssignableFrom(Vertex.class)) {
            emit = schemaTable.isVertexTable() && replacedStep.isEmit();
        } else if (elementClass.isAssignableFrom(Edge.class)) {
            emit = schemaTable.isEdgeTable() && replacedStep.isEmit();
        } else {
            throw new IllegalStateException(String.format("BUG: Expected %s, instead found %s", "Edge or Vertex", elementClass.getSimpleName()));
        }

        return addChild(
                schemaTable,
                direction,
                elementClass,
                replacedStep.getHasContainers(),
                replacedStep.getAndOrHasContainers(),
                replacedStep.getSqlgComparatorHolder(),
                replacedStep.getSqlgComparatorHolder().getComparators(),
                replacedStep.getSqlgRangeHolder(),
                replacedStep.getRestrictedProperties(),
                replacedStep.getDepth(),
                false,
                emit,
                replacedStep.isUntilFirst(),
                replacedStep.isLeftJoin(),
                replacedStep.isDrop(),
                labels);
    }

    private SchemaTableTree addChild(
            SchemaTable schemaTable,
            Direction direction,
            Class<? extends Element> elementClass,
            List<HasContainer> hasContainers,
            List<AndOrHasContainer> andOrHasContainers,
            SqlgComparatorHolder sqlgComparatorHolder,
            List<org.javatuples.Pair<Traversal.Admin<?, ?>, Comparator<?>>> dbComparators,
            SqlgRangeHolder sqlgRangeHolder,
            Set<String> restrictedProperties,
            int stepDepth,
            boolean isEdgeVertexStep,
            boolean emit,
            boolean untilFirst,
            boolean leftJoin,
            boolean drop,
            Set<String> labels) {

        SchemaTableTree schemaTableTree = new SchemaTableTree(this.sqlgGraph, schemaTable, stepDepth, this.replacedStepDepth);
        if ((elementClass.isAssignableFrom(Edge.class) && schemaTable.getTable().startsWith(EDGE_PREFIX)) ||
                (elementClass.isAssignableFrom(Vertex.class) && schemaTable.getTable().startsWith(VERTEX_PREFIX))) {
            schemaTableTree.hasContainers = new ArrayList<>(hasContainers);
            schemaTableTree.andOrHasContainers = new ArrayList<>(andOrHasContainers);
            schemaTableTree.sqlgComparatorHolder = sqlgComparatorHolder;
            schemaTableTree.dbComparators = new ArrayList<>(dbComparators);
            schemaTableTree.sqlgRangeHolder = sqlgRangeHolder;
        }
        schemaTableTree.parent = this;
        schemaTableTree.direction = direction;
        this.children.add(schemaTableTree);
        schemaTableTree.stepType = isEdgeVertexStep ? STEP_TYPE.EDGE_VERTEX_STEP : STEP_TYPE.VERTEX_STEP;
        schemaTableTree.labels = Collections.unmodifiableSet(labels);
        schemaTableTree.emit = emit;
        schemaTableTree.untilFirst = untilFirst;
        schemaTableTree.optionalLeftJoin = leftJoin;
        schemaTableTree.drop = drop;
        schemaTableTree.setRestrictedProperties(restrictedProperties);
        return schemaTableTree;
    }

    private Map<String, Map<String, PropertyType>> getFilteredAllTables() {
        return getRoot().filteredAllTables;
    }

    void initializeAliasColumnNameMaps() {
        this.aliasMapHolder = new AliasMapHolder();
    }

    private Map<String, String> getColumnNameAliasMap() {
        return this.getRoot().aliasMapHolder.getColumnNameAliasMap();
    }

    public Map<String, String> getAliasColumnNameMap() {
        return this.getRoot().aliasMapHolder.getAliasColumnNameMap();
    }

    public Set<String> getAllIdentifiers() {
        Set<String> result = new HashSet<>();
        internalAllIdentifiers(result);
        return result;
    }

    private void internalAllIdentifiers(Set<String> allIdentifiers) {
        allIdentifiers.addAll(this.identifiers);
        for (SchemaTableTree child : this.children) {
            child.internalAllIdentifiers(allIdentifiers);
        }
    }

    private boolean hasParent() {
        return this.parent != null;
    }

    private SchemaTableTree getRoot() {
        return walkUp(this);
    }

    private SchemaTableTree walkUp(SchemaTableTree schemaTableTree) {
        if (schemaTableTree.hasParent()) {
            return schemaTableTree.walkUp(schemaTableTree.getParent());
        } else {
            return schemaTableTree;
        }
    }

    public void setEmit(boolean emit) {
        this.emit = emit;
    }

    public boolean isEmit() {
        return emit;
    }

    public boolean isOptionalLeftJoin() {
        return this.optionalLeftJoin;
    }

    void setOptionalLeftJoin(boolean optionalLeftJoin) {
        this.optionalLeftJoin = optionalLeftJoin;
    }

    public void resetColumnAliasMaps() {
        this.aliasMapHolder.clear();
        this.rootAliasCounter = 1;
        this.columnListStack.clear();
    }

    public SchemaTable getSchemaTable() {
        return schemaTable;
    }

    public String constructSql(LinkedList<SchemaTableTree> distinctQueryStack) {
        Preconditions.checkState(this.parent == null, CONSTRUCT_SQL_MAY_ONLY_BE_CALLED_ON_THE_ROOT_OBJECT);

        //If the same element occurs multiple times in the stack then the sql needs to be different.
        //This is because the same element can not be joined on more than once in sql
        //The way to overcome this is to break up the path in select sections with no duplicates and then join them together.
        if (duplicatesInStack(distinctQueryStack)) {
            List<LinkedList<SchemaTableTree>> subQueryStacks = splitIntoSubStacks(distinctQueryStack);
            return constructDuplicatePathSql(this.sqlgGraph, subQueryStacks);
        } else {
            //If there are no duplicates in the path then one select statement will suffice.
            return constructSinglePathSql(this.sqlgGraph, false, distinctQueryStack, null, null, false);
        }
    }

    public List<Triple<SqlgSqlExecutor.DROP_QUERY, String, SchemaTable>> constructDropSql(LinkedList<SchemaTableTree> distinctQueryStack) {
        Preconditions.checkState(this.parent == null, CONSTRUCT_SQL_MAY_ONLY_BE_CALLED_ON_THE_ROOT_OBJECT);
        Preconditions.checkState(distinctQueryStack.getLast().drop);
        Preconditions.checkState(!duplicatesInStack(distinctQueryStack));

        if (distinctQueryStack.size() == 1 &&
                distinctQueryStack.getFirst().getHasContainers().isEmpty() &&
                distinctQueryStack.getFirst().getAndOrHasContainers().isEmpty() &&
                (
                        (this.sqlgGraph.getSqlDialect().supportsTruncateMultipleTablesTogether() && hasOnlyOneInOutEdgeLabel(distinctQueryStack.getFirst().getSchemaTable())) ||
                                (!this.sqlgGraph.getSqlDialect().supportsTruncateMultipleTablesTogether() && hasNoEdgeLabels(distinctQueryStack.getFirst().getSchemaTable()))
                )) {
            //truncate logica.
            SchemaTableTree schemaTableTree = distinctQueryStack.getFirst();
            return this.sqlgGraph.getSqlDialect().sqlTruncate(this.sqlgGraph, schemaTableTree.getSchemaTable());
        } else {
            String leafNodeToDelete = constructSinglePathSql(this.sqlgGraph, false, distinctQueryStack, null, null, true);
            resetColumnAliasMaps();

            Optional<String> edgesToDelete = Optional.empty();
            if (distinctQueryStack.size() > 1 && distinctQueryStack.getLast().getSchemaTable().isVertexTable()) {
                Set<SchemaTableTree> leftJoin = new HashSet<>();
                leftJoin.add(distinctQueryStack.getLast());
                LinkedList<SchemaTableTree> edgeSchemaTableTrees = new LinkedList<>(distinctQueryStack);
                edgeSchemaTableTrees.removeLast();
                edgesToDelete = Optional.of(constructSinglePathSql(this.sqlgGraph, false, edgeSchemaTableTrees, null, null, leftJoin, true));
            }
            return this.sqlgGraph.getSqlDialect().drop(this.sqlgGraph, leafNodeToDelete, edgesToDelete, distinctQueryStack);
        }

    }

    private boolean hasOnlyOneInOutEdgeLabel(SchemaTable schemaTable) {
        Optional<Schema> schemaOptional = sqlgGraph.getTopology().getSchema(schemaTable.getSchema());
        Preconditions.checkState(schemaOptional.isPresent(), "BUG: %s not found in the topology.", schemaTable.getSchema());
        Schema schema = schemaOptional.get();
        boolean result = true;
        if (schemaTable.isVertexTable()) {
            //Need to delete any in/out edges.
            Optional<VertexLabel> vertexLabelOptional = schema.getVertexLabel(schemaTable.withOutPrefix().getTable());
            Preconditions.checkState(vertexLabelOptional.isPresent(), "BUG: %s not found in the topology.", schemaTable.withOutPrefix().getTable());
            VertexLabel vertexLabel = vertexLabelOptional.get();
            Collection<EdgeLabel> outEdgeLabels = vertexLabel.getOutEdgeLabels().values();
            for (EdgeLabel edgeLabel : outEdgeLabels) {
                result = edgeLabel.getOutVertexLabels().size() == 1;
                if (!result) {
                    break;
                }
            }
            if (result) {
                Collection<EdgeLabel> inEdgeLabels = vertexLabel.getInEdgeLabels().values();
                for (EdgeLabel edgeLabel : inEdgeLabels) {
                    result = edgeLabel.getInVertexLabels().size() == 1;
                    if (!result) {
                        break;
                    }
                }
            }
        }
        return result;
    }

    private boolean hasNoEdgeLabels(SchemaTable schemaTable) {
        Optional<Schema> schemaOptional = sqlgGraph.getTopology().getSchema(schemaTable.getSchema());
        Preconditions.checkState(schemaOptional.isPresent(), "BUG: %s not found in the topology.", schemaTable.getSchema());
        Schema schema = schemaOptional.get();
        boolean result = true;
        if (schemaTable.isVertexTable()) {
            //Need to delete any in/out edges.
            Optional<VertexLabel> vertexLabelOptional = schema.getVertexLabel(schemaTable.withOutPrefix().getTable());
            Preconditions.checkState(vertexLabelOptional.isPresent(), "BUG: %s not found in the topology.", schemaTable.withOutPrefix().getTable());
            VertexLabel vertexLabel = vertexLabelOptional.get();
            Collection<EdgeLabel> outEdgeLabels = vertexLabel.getOutEdgeLabels().values();
            Collection<EdgeLabel> inEdgeLabels = vertexLabel.getInEdgeLabels().values();
            result = outEdgeLabels.isEmpty() && inEdgeLabels.isEmpty();
        }
        return result;

    }

    public String constructSqlForOptional(LinkedList<SchemaTableTree> innerJoinStack, Set<SchemaTableTree> leftJoinOn) {
        Preconditions.checkState(this.parent == null, CONSTRUCT_SQL_MAY_ONLY_BE_CALLED_ON_THE_ROOT_OBJECT);
        if (duplicatesInStack(innerJoinStack)) {
            List<LinkedList<SchemaTableTree>> subQueryStacks = splitIntoSubStacks(innerJoinStack);
            return constructDuplicatePathSql(this.sqlgGraph, subQueryStacks, leftJoinOn);
        } else {
            //If there are no duplicates in the path then one select statement will suffice.
            return constructSinglePathSql(this.sqlgGraph, false, innerJoinStack, null, null, leftJoinOn, false);
        }
    }

    public String constructSqlForEmit(LinkedList<SchemaTableTree> innerJoinStack) {
        Preconditions.checkState(this.parent == null, CONSTRUCT_SQL_MAY_ONLY_BE_CALLED_ON_THE_ROOT_OBJECT);
        if (duplicatesInStack(innerJoinStack)) {
            List<LinkedList<SchemaTableTree>> subQueryStacks = splitIntoSubStacks(innerJoinStack);
            return constructDuplicatePathSql(this.sqlgGraph, subQueryStacks);
        } else {
            //If there are no duplicates in the path then one select statement will suffice.
            return constructSinglePathSql(this.sqlgGraph, false, innerJoinStack, null, null);
        }
    }

    public List<LinkedList<SchemaTableTree>> constructDistinctQueries() {
        Preconditions.checkState(this.parent == null, "constructDistinctQueries may only be called on the root object");
        List<LinkedList<SchemaTableTree>> result = new ArrayList<>();
        //noinspection Convert2streamapi
        for (SchemaTableTree leafNode : this.leafNodes) {
            if (leafNode.getStepDepth() == this.replacedStepDepth) {
                result.add(leafNode.constructQueryStackFromLeaf());
            }
        }
        for (LinkedList<SchemaTableTree> schemaTableTrees : result) {
            if (schemaTableTrees.get(0).getParent() != null) {
                throw new IllegalStateException("Expected root SchemaTableTree for the first SchemaTableTree in the LinkedList");
            }
        }
        return result;
    }

    public static void constructDistinctOptionalQueries(SchemaTableTree current, List<Pair<LinkedList<SchemaTableTree>, Set<SchemaTableTree>>> result) {
        LinkedList<SchemaTableTree> stack = current.constructQueryStackFromLeaf();
        //left joins but not the leave nodes as they are already present in the main sql result set.
        if (current.isOptionalLeftJoin() && (current.getStepDepth() < current.getReplacedStepDepth())) {
            Set<SchemaTableTree> leftyChildren = new HashSet<>();
            leftyChildren.addAll(current.children);
            Pair<LinkedList<SchemaTableTree>, Set<SchemaTableTree>> p = Pair.of(stack, leftyChildren);
            result.add(p);
        }
        for (SchemaTableTree child : current.children) {
            if (child.isVertexStep() && child.getSchemaTable().isVertexTable()) {
                constructDistinctOptionalQueries(child, result);
            } else {
                for (SchemaTableTree vertexChild : child.children) {
                    constructDistinctOptionalQueries(vertexChild, result);
                }
            }
        }
    }

    public static void constructDistinctEmitBeforeQueries(SchemaTableTree current, List<LinkedList<SchemaTableTree>> result) {
        LinkedList<SchemaTableTree> stack = current.constructQueryStackFromLeaf();
        //if its at the full depth it existVertexLabel already been loaded.
        //local step together with emit will createVertexLabel a fake emit. The fake emit will indicate that the incoming traverser must be emitted.
        if (!current.isLocalStep() && current.isEmit() && (current.getStepDepth() < current.getReplacedStepDepth())) {
            result.add(stack);
        }
        if (current.isLocalStep() && current.isEmit()) {
            current.setFakeEmit(true);
        }
        for (SchemaTableTree child : current.children) {
            if (child.isVertexStep() && child.getSchemaTable().isVertexTable()) {
                constructDistinctEmitBeforeQueries(child, result);
            } else {
                for (SchemaTableTree vertexChild : child.children) {
                    constructDistinctEmitBeforeQueries(vertexChild, result);
                }
            }
        }
    }

    private String constructDuplicatePathSql(SqlgGraph sqlgGraph, List<LinkedList<SchemaTableTree>> subQueryLinkedLists) {
        return constructDuplicatePathSql(sqlgGraph, subQueryLinkedLists, Collections.emptySet());
    }

    /**
     * Construct a sql statement for one original path to a leaf node.
     * As the path contains the same label more than once its been split into a List of Stacks.
     */
    private String constructDuplicatePathSql(SqlgGraph sqlgGraph, List<LinkedList<SchemaTableTree>> subQueryLinkedLists, Set<SchemaTableTree> leftJoinOn) {
        StringBuilder singlePathSql = new StringBuilder("\nFROM (");
        int count = 1;
        SchemaTableTree lastOfPrevious = null;
        for (LinkedList<SchemaTableTree> subQueryLinkedList : subQueryLinkedLists) {
            SchemaTableTree firstOfNext = null;
            boolean last = count == subQueryLinkedLists.size();
            if (!last) {
                //this is to get the next SchemaTable to join to
                LinkedList<SchemaTableTree> nextList = subQueryLinkedLists.get(count);
                firstOfNext = nextList.getFirst();
            }
            SchemaTableTree firstSchemaTableTree = subQueryLinkedList.getFirst();

            String sql;
            if (last) {
                //only the last step must have dropStep as true. As only the outer select needs only an ID in the select
                sql = constructSinglePathSql(sqlgGraph, true, subQueryLinkedList, lastOfPrevious, null, leftJoinOn, false);
            } else {
                sql = constructSinglePathSql(sqlgGraph, true, subQueryLinkedList, lastOfPrevious, firstOfNext);
            }
            singlePathSql.append(sql);
            if (count == 1) {
                singlePathSql.append("\n) a").append(count++).append(" INNER JOIN (");
            } else {
                //join the last with the first
                singlePathSql.append("\n) a").append(count).append(" ON ");
                singlePathSql.append(constructSectionedJoin(sqlgGraph, lastOfPrevious, firstSchemaTableTree, count));
                if (count++ < subQueryLinkedLists.size()) {
                    singlePathSql.append(" INNER JOIN (");
                }
            }
            lastOfPrevious = subQueryLinkedList.getLast();
        }
        singlePathSql.append(constructOuterOrderByClause(sqlgGraph, subQueryLinkedLists));
        String result = "SELECT\n\t" + constructOuterFromClause(subQueryLinkedLists);
        return result + singlePathSql;
    }

    private String constructOuterFromClause(List<LinkedList<SchemaTableTree>> subQueryLinkedLists) {
        StringBuilder result = new StringBuilder();
        int countOuter = 1;
        boolean first = true;
        int i = 1;
        int columnStartIndex = 1;
        for (ColumnList columnList : this.columnListStack) {
            if (first && subQueryLinkedLists.get(i - 1).getFirst().stepType != STEP_TYPE.GRAPH_STEP) {
                result.append("a1.").append(this.sqlgGraph.getSqlDialect().maybeWrapInQoutes("index")).append(" as ").append(this.sqlgGraph.getSqlDialect().maybeWrapInQoutes("index")).append(",\n\r");
                columnStartIndex++;
            }
            first = false;
            String from = columnList.toString("a" + countOuter++);
            result.append(from);
            if (i++ < this.columnListStack.size() && !from.isEmpty()) {
                result.append(", ");
            }
            columnStartIndex = columnList.indexColumnsExcludeForeignKey(columnStartIndex);
        }
        return result.toString();
    }

    private static String constructOuterOrderByClause(SqlgGraph sqlgGraph, List<LinkedList<SchemaTableTree>> subQueryLinkedLists) {
        StringBuilder result = new StringBuilder();
        int countOuter = 1;
        // last table list with order as last step wins
        int winningOrder = 0;
        for (LinkedList<SchemaTableTree> subQueryLinkedList : subQueryLinkedLists) {
            if (!subQueryLinkedList.isEmpty()) {
                SchemaTableTree schemaTableTree = subQueryLinkedList.peekLast();
                if (!schemaTableTree.getDbComparators().isEmpty()) {
                    winningOrder = countOuter;
                }
            }
            countOuter++;
        }
        countOuter = 1;
        //construct the order by clause for the comparators
        MutableBoolean mutableOrderBy = new MutableBoolean(false);
        for (LinkedList<SchemaTableTree> subQueryLinkedList : subQueryLinkedLists) {
            if (!subQueryLinkedList.isEmpty()) {
                SchemaTableTree schemaTableTree = subQueryLinkedList.peekLast();
                if (countOuter == winningOrder) {
                    result.append(schemaTableTree.toOrderByClause(sqlgGraph, mutableOrderBy, countOuter));
                }
                // support range without order
                result.append(schemaTableTree.toRangeClause(sqlgGraph, mutableOrderBy));
            }
            countOuter++;
        }
        return result.toString();
    }

    private static String constructSectionedJoin(SqlgGraph sqlgGraph, SchemaTableTree fromSchemaTableTree, SchemaTableTree toSchemaTableTree, int count) {
        Preconditions.checkState(toSchemaTableTree.direction != Direction.BOTH, "Direction may not be BOTH!");
        String rawToLabel;
        if (toSchemaTableTree.getSchemaTable().getTable().startsWith(VERTEX_PREFIX)) {
            rawToLabel = toSchemaTableTree.getSchemaTable().getTable().substring(VERTEX_PREFIX.length());
        } else {
            rawToLabel = toSchemaTableTree.getSchemaTable().getTable();
        }
        String rawFromLabel;
        if (fromSchemaTableTree.getSchemaTable().getTable().startsWith(VERTEX_PREFIX)) {
            rawFromLabel = fromSchemaTableTree.getSchemaTable().getTable().substring(VERTEX_PREFIX.length());
        } else {
            rawFromLabel = fromSchemaTableTree.getSchemaTable().getTable();
        }

        StringBuilder result = new StringBuilder();
        if (fromSchemaTableTree.getSchemaTable().isEdgeTable()) {
            if (toSchemaTableTree.isEdgeVertexStep()) {
                if (toSchemaTableTree.hasIDPrimaryKey) {
                    result.append("a").append(count - 1).append(".").append(sqlgGraph.getSqlDialect().maybeWrapInQoutes(fromSchemaTableTree.getSchemaTable().getSchema() + "." + fromSchemaTableTree.getSchemaTable().getTable() + "." +
                            toSchemaTableTree.getSchemaTable().getSchema() + "." + rawToLabel + (toSchemaTableTree.direction == Direction.OUT ? Topology.OUT_VERTEX_COLUMN_END : Topology.IN_VERTEX_COLUMN_END)));
                    result.append(" = a").append(count).append(".").append(sqlgGraph.getSqlDialect().maybeWrapInQoutes(toSchemaTableTree.lastMappedAliasId()));
                } else {
                    ListOrderedSet<String> identifiers = toSchemaTableTree.getIdentifiers();
                    int i = 1;
                    for (String identifier : identifiers) {
                        if (toSchemaTableTree.isDistributed() && toSchemaTableTree.distributionColumn.equals(identifier)) {
                            result.append("a").append(count - 1).append(".").append(sqlgGraph.getSqlDialect().maybeWrapInQoutes(
                                    fromSchemaTableTree.getSchemaTable().getSchema() + "." +
                                            fromSchemaTableTree.getSchemaTable().getTable() + "." +
                                            identifier));
                            result.append(" = a").append(count).append(".").append(sqlgGraph.getSqlDialect().maybeWrapInQoutes(toSchemaTableTree.lastMappedAliasIdentifier(identifier)));
                        } else {
                            result.append("a").append(count - 1).append(".").append(sqlgGraph.getSqlDialect().maybeWrapInQoutes(
                                    fromSchemaTableTree.getSchemaTable().getSchema() + "." +
                                            fromSchemaTableTree.getSchemaTable().getTable() + "." +
                                            toSchemaTableTree.getSchemaTable().getSchema() + "." + rawToLabel + "." + identifier + (toSchemaTableTree.direction == Direction.OUT ? Topology.OUT_VERTEX_COLUMN_END : Topology.IN_VERTEX_COLUMN_END)));
                            result.append(" = a").append(count).append(".").append(sqlgGraph.getSqlDialect().maybeWrapInQoutes(toSchemaTableTree.lastMappedAliasIdentifier(identifier)));
                        }
                        if (i++ < identifiers.size()) {
                            result.append(" AND ");
                        }
                    }
                }
            } else {
                if (toSchemaTableTree.direction == Direction.OUT) {
                    if (toSchemaTableTree.hasIDPrimaryKey) {
                        result.append("a").append(count - 1).append(".").append(sqlgGraph.getSqlDialect().maybeWrapInQoutes(
                                fromSchemaTableTree.getSchemaTable().getSchema() + "." +
                                        fromSchemaTableTree.getSchemaTable().getTable() + "." +
                                        toSchemaTableTree.getSchemaTable().getSchema() + "." + rawToLabel + Topology.IN_VERTEX_COLUMN_END));
                        result.append(" = a").append(count).append(".").append(sqlgGraph.getSqlDialect().maybeWrapInQoutes(toSchemaTableTree.lastMappedAliasId()));
                    } else {
                        ListOrderedSet<String> identifiers = toSchemaTableTree.getIdentifiers();
                        int i = 1;
                        for (String identifier : identifiers) {
                            if (toSchemaTableTree.isDistributed() && toSchemaTableTree.distributionColumn.equals(identifier)) {
                                result.append("a").append(count - 1).append(".").append(sqlgGraph.getSqlDialect().maybeWrapInQoutes(
                                        fromSchemaTableTree.getSchemaTable().getSchema() + "." +
                                                fromSchemaTableTree.getSchemaTable().getTable() + "." +
                                                identifier));
                                result.append(" = a").append(count).append(".").append(sqlgGraph.getSqlDialect().maybeWrapInQoutes(toSchemaTableTree.lastMappedAliasIdentifier(identifier)));
                            } else {
                                result.append("a").append(count - 1).append(".").append(sqlgGraph.getSqlDialect().maybeWrapInQoutes(
                                        fromSchemaTableTree.getSchemaTable().getSchema() + "." +
                                                fromSchemaTableTree.getSchemaTable().getTable() + "." +
                                                toSchemaTableTree.getSchemaTable().getSchema() + "." + rawToLabel + "." + identifier + Topology.IN_VERTEX_COLUMN_END));
                                result.append(" = a").append(count).append(".").append(sqlgGraph.getSqlDialect().maybeWrapInQoutes(toSchemaTableTree.lastMappedAliasIdentifier(identifier)));
                            }
                            if (i++ < identifiers.size()) {
                                result.append(" AND ");
                            }
                        }
                    }
                } else {
                    if (toSchemaTableTree.hasIDPrimaryKey) {
                        result.append("a").append(count - 1).append(".").append(sqlgGraph.getSqlDialect().maybeWrapInQoutes(
                                fromSchemaTableTree.getSchemaTable().getSchema() + "." + fromSchemaTableTree.getSchemaTable().getTable() + "." +
                                        toSchemaTableTree.getSchemaTable().getSchema() + "." + rawToLabel + Topology.OUT_VERTEX_COLUMN_END));
                        result.append(" = a").append(count).append(".").append(sqlgGraph.getSqlDialect().maybeWrapInQoutes(toSchemaTableTree.lastMappedAliasId()));
                    } else {
                        ListOrderedSet<String> identifiers = toSchemaTableTree.getIdentifiers();
                        int i = 1;
                        for (String identifier : identifiers) {
                            if (toSchemaTableTree.isDistributed() && toSchemaTableTree.distributionColumn.equals(identifier)) {
                                result.append("a").append(count - 1).append(".").append(sqlgGraph.getSqlDialect().maybeWrapInQoutes(
                                        fromSchemaTableTree.getSchemaTable().getSchema() + "." + fromSchemaTableTree.getSchemaTable().getTable() + "." + identifier));
                                result.append(" = a").append(count).append(".").append(sqlgGraph.getSqlDialect().maybeWrapInQoutes(toSchemaTableTree.lastMappedAliasIdentifier(identifier)));
                            } else {
                                result.append("a").append(count - 1).append(".").append(sqlgGraph.getSqlDialect().maybeWrapInQoutes(
                                        fromSchemaTableTree.getSchemaTable().getSchema() + "." + fromSchemaTableTree.getSchemaTable().getTable() + "." +
                                                toSchemaTableTree.getSchemaTable().getSchema() + "." + rawToLabel + "." + identifier + Topology.OUT_VERTEX_COLUMN_END));
                                result.append(" = a").append(count).append(".").append(sqlgGraph.getSqlDialect().maybeWrapInQoutes(toSchemaTableTree.lastMappedAliasIdentifier(identifier)));
                            }
                            if (i++ < identifiers.size()) {
                                result.append(" AND ");
                            }
                        }
                    }
                }
            }
        } else {
            if (fromSchemaTableTree.hasIDPrimaryKey) {
                result.append("a").append(count - 1).append(".").append(sqlgGraph.getSqlDialect().maybeWrapInQoutes(fromSchemaTableTree.getSchemaTable().getSchema() + "." + fromSchemaTableTree.getSchemaTable().getTable() + "." + Topology.ID));
                result.append(" = a").append(count).append(".").append(sqlgGraph.getSqlDialect().maybeWrapInQoutes(toSchemaTableTree.mappedAliasVertexForeignKeyColumnEnd(fromSchemaTableTree, toSchemaTableTree.direction, rawFromLabel)));
            } else {
                ListOrderedSet<String> identifiers = fromSchemaTableTree.getIdentifiers();
                int i = 1;
                for (String identifier : identifiers) {
                    result.append("a").append(count - 1).append(".").append(sqlgGraph.getSqlDialect().maybeWrapInQoutes(
                            fromSchemaTableTree.getSchemaTable().getSchema() + "." + fromSchemaTableTree.getSchemaTable().getTable() + "." + identifier));
                    result.append(" = a").append(count).append(".").append(sqlgGraph.getSqlDialect().maybeWrapInQoutes(
                            toSchemaTableTree.mappedAliasVertexForeignKeyColumnEnd(fromSchemaTableTree, toSchemaTableTree.direction, rawFromLabel, identifier)));
                    if (i++ < identifiers.size()) {
                        result.append(" AND ");
                    }
                }
            }
        }
        return result.toString();
    }

    private String constructSinglePathSql(
            SqlgGraph sqlgGraph,
            boolean partOfDuplicateQuery,
            LinkedList<SchemaTableTree> distinctQueryStack,
            SchemaTableTree lastOfPrevious,
            SchemaTableTree firstOfNextStack) {
        return constructSinglePathSql(sqlgGraph, partOfDuplicateQuery, distinctQueryStack, lastOfPrevious, firstOfNextStack, Collections.emptySet(), false);
    }

    private String constructSinglePathSql(
            SqlgGraph sqlgGraph,
            boolean partOfDuplicateQuery,
            LinkedList<SchemaTableTree> distinctQueryStack,
            SchemaTableTree lastOfPrevious,
            SchemaTableTree firstOfNextStack,
            boolean dropStep) {
        return constructSinglePathSql(sqlgGraph, partOfDuplicateQuery, distinctQueryStack, lastOfPrevious, firstOfNextStack, Collections.emptySet(), dropStep);
    }

    /**
     * Constructs a sql select statement from the SchemaTableTree call stack.
     * The SchemaTableTree is not used as a tree. It is used only as as SchemaTable with a direction.
     * first and last is needed to facilitate generating the from statement.
     * If both first and last is true then the gremlin does not contain duplicate labels in its path and
     * can be executed in one sql statement.
     * If first and last is not equal then the sql will join across many select statements.
     * The previous select needs to join onto the subsequent select. For this the from needs to select the appropriate
     * field for the join.
     */
    private String constructSinglePathSql(
            SqlgGraph sqlgGraph,
            boolean partOfDuplicateQuery,
            LinkedList<SchemaTableTree> distinctQueryStack,
            SchemaTableTree lastOfPrevious,
            SchemaTableTree firstOfNextStack,
            Set<SchemaTableTree> leftJoinOn,
            boolean dropStep) {

        return constructSelectSinglePathSql(
                sqlgGraph,
                partOfDuplicateQuery,
                distinctQueryStack,
                lastOfPrevious,
                firstOfNextStack,
                leftJoinOn,
                dropStep);
    }

    private String constructSelectSinglePathSql(
            SqlgGraph sqlgGraph,
            boolean partOfDuplicateQuery,
            LinkedList<SchemaTableTree> distinctQueryStack,
            SchemaTableTree lastOfPrevious,
            SchemaTableTree firstOfNextStack,
            Set<SchemaTableTree> leftJoinOn,
            boolean dropStep) {

        Preconditions.checkState(this.parent == null, "constructSelectSinglePathSql may only be called on the root SchemaTableTree");

        // calculate restrictions on properties once and for all
        calculatePropertyRestrictions();
        for (SchemaTableTree stt:distinctQueryStack){
        	if (stt!=this){
        		stt.calculatePropertyRestrictions();
        	}
        }
        /*
         *columnList holds the columns per sub query.
         */
        ColumnList currentColumnList = new ColumnList(sqlgGraph, dropStep, this.getFilteredAllTables());
        this.columnListStack.add(currentColumnList);
        int startIndexColumns = 1;

        StringBuilder singlePathSql = new StringBuilder("\nSELECT\n\t");
        SchemaTableTree firstSchemaTableTree = distinctQueryStack.getFirst();
        SchemaTable firstSchemaTable = firstSchemaTableTree.getSchemaTable();

        //The SqlgVertexStep's incoming/parent element index and ids
        //dropStep must not have the index as it uses 'delete from where in (select...)' or 'WITH (SELECT) DELETE...'
        //the first column in the select must be the ID.
        //As its a DELETE there is no need for the 'index' to order on.
        if (!dropStep && lastOfPrevious == null && distinctQueryStack.getFirst().stepType != STEP_TYPE.GRAPH_STEP) {
            //if there is only 1 incoming start/traverser we use a where clause as its faster.
            if (this.parentIdsAndIndexes.size() == 1) {
                singlePathSql.append(this.parentIdsAndIndexes.get(0).getRight());
                singlePathSql.append(" as ");
                singlePathSql.append(sqlgGraph.getSqlDialect().maybeWrapInQoutes("index"));
            } else if (sqlgGraph.getSqlDialect().supportsValuesExpression()) {
                //Hardcoding here for H2
                if (sqlgGraph.getSqlDialect().supportsFullValueExpression()) {
                    singlePathSql.append(sqlgGraph.getSqlDialect().maybeWrapInQoutes("index"));
                } else {
                    if (firstSchemaTableTree.hasIDPrimaryKey) {
                        singlePathSql.append(sqlgGraph.getSqlDialect().maybeWrapInQoutes("C2"));
                    } else {
                        singlePathSql.append(sqlgGraph.getSqlDialect().maybeWrapInQoutes("C" + (firstSchemaTableTree.getIdentifiers().size() + 1)));
                    }
                }
                singlePathSql.append(" as ");
                singlePathSql.append(sqlgGraph.getSqlDialect().maybeWrapInQoutes("index"));
            } else {
                singlePathSql.append(sqlgGraph.getSqlDialect().maybeWrapInQoutes("index"));
                singlePathSql.append(" as ");
                singlePathSql.append(sqlgGraph.getSqlDialect().maybeWrapInQoutes("index"));
            }
            singlePathSql.append(",\n\t");
            //increment the ColumnList's index to take the "index" field into account.
            startIndexColumns++;
        }

        singlePathSql.append(constructFromClause(sqlgGraph, currentColumnList, distinctQueryStack, lastOfPrevious, firstOfNextStack));
        singlePathSql.append("\nFROM\n\t");
        singlePathSql.append(sqlgGraph.getSqlDialect().maybeWrapInQoutes(firstSchemaTableTree.getSchemaTable().getSchema()));
        singlePathSql.append(".");
        singlePathSql.append(sqlgGraph.getSqlDialect().maybeWrapInQoutes(firstSchemaTableTree.getSchemaTable().getTable()));
        SchemaTableTree previous = firstSchemaTableTree;
        boolean skipFirst = true;
        for (SchemaTableTree schemaTableTree : distinctQueryStack) {
            if (skipFirst) {
                skipFirst = false;
                continue;
            }
            singlePathSql.append(constructJoinBetweenSchemaTables(sqlgGraph, previous, schemaTableTree));
            previous = schemaTableTree;
        }

        SchemaTableTree previousLeftJoinSchemaTableTree = null;
        for (SchemaTableTree schemaTableTree : leftJoinOn) {
            if (previousLeftJoinSchemaTableTree == null || !previousLeftJoinSchemaTableTree.getSchemaTable().equals(schemaTableTree.getSchemaTable())) {
                singlePathSql.append(constructJoinBetweenSchemaTables(sqlgGraph, previous, schemaTableTree, true));
            } else {
                singlePathSql.append(appendToJoinBetweenSchemaTables(sqlgGraph, previous, schemaTableTree, true));
            }
            previousLeftJoinSchemaTableTree = schemaTableTree;
        }

        //Check if there is a hasContainer with a P.within more than x.
        //If so add in a join to the temporary table that will hold the values of the P.within predicate.
        //These values are inserted/copy command into a temporary table before joining.
        for (SchemaTableTree schemaTableTree : distinctQueryStack) {
            if (sqlgGraph.getSqlDialect().supportsBulkWithinOut() && schemaTableTree.hasBulkWithinOrOut(sqlgGraph)) {
                singlePathSql.append(schemaTableTree.bulkWithJoin(sqlgGraph));
            }
        }

        MutableBoolean mutableWhere = new MutableBoolean(false);
        MutableBoolean mutableOrderBy = new MutableBoolean(false);

        //lastOfPrevious is null for the first call in the call stack it needs the id parameter in the where clause.
        if (lastOfPrevious == null && distinctQueryStack.getFirst().stepType != STEP_TYPE.GRAPH_STEP) {
            if (this.parentIdsAndIndexes.size() != 1 && sqlgGraph.getSqlDialect().supportsValuesExpression()) {
                singlePathSql.append(" INNER JOIN\n\t(VALUES");
                int count = 1;
                for (Pair<RecordId.ID, Long> parentIdAndIndex : this.parentIdsAndIndexes) {
                    RecordId.ID id = parentIdAndIndex.getKey();
                    Long index = parentIdAndIndex.getValue();
                    singlePathSql.append("(");
                    if (id.hasSequenceId()) {
                        singlePathSql.append(id.getSequenceId());
                        singlePathSql.append(", ");
                        singlePathSql.append(index);
                    } else {
                        for (Comparable identifierValue : id.getIdentifiers()) {
                            singlePathSql.append("'");
                            singlePathSql.append(identifierValue);
                            singlePathSql.append("'");
                            singlePathSql.append(", ");
                        }
                        singlePathSql.append(index);
                    }
                    singlePathSql.append(")");
                    if (count++ < this.parentIdsAndIndexes.size()) {
                        singlePathSql.append(",");
                    }
                }

                if (sqlgGraph.getSqlDialect().supportsFullValueExpression()) {
                    singlePathSql.append(") AS tmp (");
                    if (firstSchemaTableTree.hasIDPrimaryKey) {
                        singlePathSql.append(sqlgGraph.getSqlDialect().maybeWrapInQoutes("tmpId"));
                        singlePathSql.append(", ");
                    } else {
                        for (String identifier : firstSchemaTableTree.getIdentifiers()) {
                            singlePathSql.append(sqlgGraph.getSqlDialect().maybeWrapInQoutes(identifier));
                            singlePathSql.append(", ");
                        }
                    }
                    singlePathSql.append(sqlgGraph.getSqlDialect().maybeWrapInQoutes("index"));
                    singlePathSql.append(") ON ");

                    if (firstSchemaTableTree.hasIDPrimaryKey) {
                        singlePathSql.append(sqlgGraph.getSqlDialect().maybeWrapInQoutes(firstSchemaTable.getSchema()));
                        singlePathSql.append(".");
                        singlePathSql.append(sqlgGraph.getSqlDialect().maybeWrapInQoutes(firstSchemaTable.getTable()));
                        singlePathSql.append(".");
                        singlePathSql.append(sqlgGraph.getSqlDialect().maybeWrapInQoutes(Topology.ID));
                        singlePathSql.append(" = tmp.");
                        singlePathSql.append(sqlgGraph.getSqlDialect().maybeWrapInQoutes("tmpId"));
                    } else {
                        int cnt = 1;
                        for (String identifier : firstSchemaTableTree.getIdentifiers()) {
                            singlePathSql.append(sqlgGraph.getSqlDialect().maybeWrapInQoutes(firstSchemaTable.getSchema()));
                            singlePathSql.append(".");
                            singlePathSql.append(sqlgGraph.getSqlDialect().maybeWrapInQoutes(firstSchemaTable.getTable()));
                            singlePathSql.append(".");
                            singlePathSql.append(sqlgGraph.getSqlDialect().maybeWrapInQoutes(identifier));
                            singlePathSql.append(" = tmp.");
                            singlePathSql.append(sqlgGraph.getSqlDialect().maybeWrapInQoutes(identifier));
                            if (cnt++ < firstSchemaTableTree.getIdentifiers().size()) {
                                singlePathSql.append(" AND ");
                            }
                        }
                    }
                } else {
                    //This really is only for H2
                    singlePathSql.append(") ON ");
                    if (firstSchemaTableTree.hasIDPrimaryKey) {
                        singlePathSql.append(sqlgGraph.getSqlDialect().maybeWrapInQoutes(firstSchemaTable.getSchema()));
                        singlePathSql.append(".");
                        singlePathSql.append(sqlgGraph.getSqlDialect().maybeWrapInQoutes(firstSchemaTable.getTable()));
                        singlePathSql.append(".");
                        singlePathSql.append(sqlgGraph.getSqlDialect().maybeWrapInQoutes(Topology.ID));
                        singlePathSql.append(" = ");
                        singlePathSql.append(sqlgGraph.getSqlDialect().maybeWrapInQoutes("C1"));
                    } else {
                        int cnt = 1;
                        for (String identifier : firstSchemaTableTree.getIdentifiers()) {
                            singlePathSql.append(sqlgGraph.getSqlDialect().maybeWrapInQoutes(firstSchemaTable.getSchema()));
                            singlePathSql.append(".");
                            singlePathSql.append(sqlgGraph.getSqlDialect().maybeWrapInQoutes(firstSchemaTable.getTable()));
                            singlePathSql.append(".");
                            singlePathSql.append(sqlgGraph.getSqlDialect().maybeWrapInQoutes(identifier));
                            singlePathSql.append(" = ");
                            singlePathSql.append(sqlgGraph.getSqlDialect().maybeWrapInQoutes("C" + cnt));
                            if (cnt++ < firstSchemaTableTree.getIdentifiers().size()) {
                                singlePathSql.append(" AND ");
                            }
                        }
                    }
                }
            } else if (this.parentIdsAndIndexes.size() != 1 && !sqlgGraph.getSqlDialect().supportsValuesExpression()) {
                //Mariadb lo and behold does not support VALUES
                //Need to use a randomized name here else the temp table gets reused within the same transaction.
                SecureRandom random = new SecureRandom();
                byte bytes[] = new byte[6];
                random.nextBytes(bytes);
                String tmpTableIdentified = Base64.getEncoder().encodeToString(bytes);
                sqlgGraph.tx().normalBatchModeOn();
                //TODO
                if (true)
                    throw new RuntimeException("handle ID");
                for (Pair<RecordId.ID, Long> parentIdsAndIndex : this.parentIdsAndIndexes) {
                    sqlgGraph.addTemporaryVertex(T.label, tmpTableIdentified, "tmpId", parentIdsAndIndex.getLeft(), "index", parentIdsAndIndex.getRight());
                }
                sqlgGraph.tx().flush();

                singlePathSql.append(" INNER JOIN\n\t");
                singlePathSql.append(sqlgGraph.getSqlDialect().maybeWrapInQoutes(sqlgGraph.getSqlDialect().getPublicSchema()));
                singlePathSql.append(".");
                singlePathSql.append(sqlgGraph.getSqlDialect().maybeWrapInQoutes(VERTEX_PREFIX + tmpTableIdentified));
                singlePathSql.append(" as tmp");
                singlePathSql.append(" ON ");

                singlePathSql.append(sqlgGraph.getSqlDialect().maybeWrapInQoutes(firstSchemaTable.getSchema()));
                singlePathSql.append(".");
                singlePathSql.append(sqlgGraph.getSqlDialect().maybeWrapInQoutes(firstSchemaTable.getTable()));
                singlePathSql.append(".");
                singlePathSql.append(sqlgGraph.getSqlDialect().maybeWrapInQoutes(Topology.ID));
                singlePathSql.append(" = tmp.");
                singlePathSql.append(sqlgGraph.getSqlDialect().maybeWrapInQoutes("tmpId"));
            } else {
                singlePathSql.append("\nWHERE\n\t");
                singlePathSql.append(sqlgGraph.getSqlDialect().maybeWrapInQoutes(firstSchemaTable.getSchema()));
                singlePathSql.append(".");
                singlePathSql.append(sqlgGraph.getSqlDialect().maybeWrapInQoutes(firstSchemaTable.getTable()));
                singlePathSql.append(".");
                singlePathSql.append(sqlgGraph.getSqlDialect().maybeWrapInQoutes(Topology.ID));
                singlePathSql.append(" = ");
                singlePathSql.append(this.parentIdsAndIndexes.get(0).getLeft());
                mutableWhere.setTrue();
            }
        }

        //construct the where clause for the hasContainers
        for (SchemaTableTree schemaTableTree : distinctQueryStack) {
            singlePathSql.append(schemaTableTree.toWhereClause(sqlgGraph, mutableWhere));
        }
        //add in the is null where clause for the optional left joins
        for (SchemaTableTree schemaTableTree : leftJoinOn) {
            singlePathSql.append(schemaTableTree.toOptionalLeftJoinWhereClause(sqlgGraph, mutableWhere));
        }

        //if partOfDuplicateQuery then the order by clause is on the outer select
        if (!partOfDuplicateQuery) {

            if (!dropStep && lastOfPrevious == null && distinctQueryStack.getFirst().stepType != STEP_TYPE.GRAPH_STEP) {
                singlePathSql.append("\nORDER BY\n\t");
                singlePathSql.append(sqlgGraph.getSqlDialect().maybeWrapInQoutes("index"));
                mutableOrderBy.setTrue();
            }

            //construct the order by clause for the comparators
            for (SchemaTableTree schemaTableTree : distinctQueryStack) {
                singlePathSql.append(schemaTableTree.toOrderByClause(sqlgGraph, mutableOrderBy, -1));
                singlePathSql.append(schemaTableTree.toRangeClause(sqlgGraph, mutableOrderBy));
            }
        }

        currentColumnList.indexColumns(startIndexColumns);
        return singlePathSql.toString();
    }


    private boolean hasBulkWithinOrOut(SqlgGraph sqlgGraph) {
        return this.hasContainers.stream().anyMatch(h -> SqlgUtil.isBulkWithinAndOut(sqlgGraph, h));
    }

    @SuppressWarnings("unchecked")
	private String bulkWithJoin(SqlgGraph sqlgGraph) {
        StringBuilder sb = new StringBuilder();
        List<HasContainer> bulkHasContainers = this.hasContainers.stream().filter(h -> SqlgUtil.isBulkWithinAndOut(sqlgGraph, h)).collect(Collectors.toList());
        for (HasContainer hasContainer : bulkHasContainers) {
            P<List<Object>> predicate = (P<List<Object>>) hasContainer.getPredicate();
            Collection<Object> withInList = predicate.getValue();
            Set<Object> withInOuts = new HashSet<>(withInList);

            if (hasContainer.getBiPredicate() == Contains.within) {
                sb.append(" INNER JOIN\n\t");
            } else {
                //left join and in the where clause add a IS NULL, to find the values not in the right hand table
                sb.append(" LEFT JOIN\n\t");
            }
            sb.append("(VALUES ");
            boolean first = true;
            int identifierCount = 1;
            for (Object withInOutValue : withInOuts) {
                identifierCount = 1;
                if (!first) {
                    sb.append(", ");
                }
                first = false;
                sb.append("(");
                if (withInOutValue instanceof RecordId) {
                    RecordId recordId = (RecordId) withInOutValue;
                    if (!this.hasIDPrimaryKey) {
                        int count = 1;
                        for (Object identifier : recordId.getIdentifiers()) {
                            withInOutValue = identifier;
                            PropertyType propertyType = PropertyType.from(withInOutValue);
                            sb.append(sqlgGraph.getSqlDialect().valueToValuesString(propertyType, withInOutValue));
                            if (count++ < recordId.getIdentifiers().size()) {
                                sb.append(", ");
                            }
                            identifierCount++;
                        }
                    } else {
                        withInOutValue = recordId.sequenceId();
                        PropertyType propertyType = PropertyType.from(withInOutValue);
                        sb.append(sqlgGraph.getSqlDialect().valueToValuesString(propertyType, withInOutValue));
                    }
                } else {
                    PropertyType propertyType = PropertyType.from(withInOutValue);
                    sb.append(sqlgGraph.getSqlDialect().valueToValuesString(propertyType, withInOutValue));
                }
                sb.append(")");
            }
            sb.append(") as tmp");
            sb.append(this.rootSchemaTableTree().tmpTableAliasCounter);
            sb.append("(");
            if (hasContainer.getBiPredicate() == Contains.within) {
                if (identifierCount == 1) {
                    sb.append(WITHIN);
                } else {
                    for (int i = 1; i < identifierCount; i++) {
                        sb.append(WITHIN + "_").append(i);
                        if (i + 1 < identifierCount) {
                            sb.append(", ");
                        }
                    }
                }
            } else {
                if (identifierCount == 1) {
                    sb.append(WITHOUT);
                } else {
                    for (int i = 1; i < identifierCount; i++) {
                        sb.append(WITHOUT + "_").append(i);
                        if (i + 1 < identifierCount) {
                            sb.append(", ");
                        }
                    }
                }
            }
            sb.append(") ");
            sb.append(" on ");
            sb.append(sqlgGraph.getSqlDialect().maybeWrapInQoutes(this.getSchemaTable().getSchema()));
            sb.append(".");
            sb.append(sqlgGraph.getSqlDialect().maybeWrapInQoutes(this.getSchemaTable().getTable()));
            sb.append(".");
            if (this.hasIDPrimaryKey || !hasContainer.getKey().equals(T.id.getAccessor())) {
                if (hasContainer.getKey().equals(T.id.getAccessor())) {
                    sb.append(sqlgGraph.getSqlDialect().maybeWrapInQoutes("ID"));
                } else {
                    sb.append(sqlgGraph.getSqlDialect().maybeWrapInQoutes(hasContainer.getKey()));
                }
                if (hasContainer.getBiPredicate() == Contains.within) {
                    sb.append(" = tmp");
                    sb.append(this.rootSchemaTableTree().tmpTableAliasCounter++);
                    sb.append(".within");
                } else {
                    sb.append(" = tmp");
                    sb.append(this.rootSchemaTableTree().tmpTableAliasCounter++);
                    sb.append(".without");
                }
            } else {
                Preconditions.checkState(hasContainer.getKey().equals(T.id.getAccessor()));
                int count = 1;
                for (String identifier : this.getIdentifiers()) {
                    sb.append(sqlgGraph.getSqlDialect().maybeWrapInQoutes(identifier));
                    if (hasContainer.getBiPredicate() == Contains.within) {
                        sb.append(" = tmp");
                        sb.append(this.rootSchemaTableTree().tmpTableAliasCounter);
                        sb.append(".within_").append(count);
                    } else {
                        sb.append(" = tmp");
                        sb.append(this.rootSchemaTableTree().tmpTableAliasCounter);
                        sb.append(".without_").append(count);
                    }
                    if (count++ < this.getIdentifiers().size()) {
                        sb.append(" AND ");
                    }
                }
                this.rootSchemaTableTree().tmpTableAliasCounter++;
            }
        }
        return sb.toString();
    }

    private String toOptionalLeftJoinWhereClause(SqlgGraph sqlgGraph, MutableBoolean printedWhere) {
        final StringBuilder result = new StringBuilder();
        if (!printedWhere.booleanValue()) {
            printedWhere.setTrue();
            result.append("\nWHERE\n\t(");
        } else {
            result.append(" AND\n\t(");
        }
        if (this.drop) {
            Preconditions.checkState(this.parent.getSchemaTable().isEdgeTable(), "Optional left join drop queries must be for an edge!");
            result.append(sqlgGraph.getSqlDialect().maybeWrapInQoutes(this.getSchemaTable().getSchema()));
            result.append(".");
            result.append(sqlgGraph.getSqlDialect().maybeWrapInQoutes(this.getSchemaTable().getTable()));
            result.append(".");
            result.append(sqlgGraph.getSqlDialect().maybeWrapInQoutes(Topology.ID));
            result.append(" IS NULL) ");
            result.append("AND\n\t(");
            String rawLabel = this.getSchemaTable().getTable().substring(EDGE_PREFIX.length());
            result.append(sqlgGraph.getSqlDialect().maybeWrapInQoutes(this.parent.getSchemaTable().getSchema()));
            result.append(".");
            result.append(sqlgGraph.getSqlDialect().maybeWrapInQoutes(this.parent.getSchemaTable().getTable()));
            result.append(".");
            result.append(sqlgGraph.getSqlDialect().maybeWrapInQoutes(
                    this.getSchemaTable().getSchema() + "." + rawLabel +
                            (this.getDirection() == Direction.OUT ? Topology.IN_VERTEX_COLUMN_END : Topology.OUT_VERTEX_COLUMN_END)));
            result.append(" IS NOT NULL)");
        } else {
            Preconditions.checkState(this.parent.getSchemaTable().isVertexTable(), "Optional left join non drop queries must be for an vertex!");
            String rawLabel = this.parent.getSchemaTable().getTable().substring(VERTEX_PREFIX.length());
            result.append(sqlgGraph.getSqlDialect().maybeWrapInQoutes(this.getSchemaTable().getSchema()));
            result.append(".");
            result.append(sqlgGraph.getSqlDialect().maybeWrapInQoutes(this.getSchemaTable().getTable()));
            result.append(".");
            result.append(sqlgGraph.getSqlDialect().maybeWrapInQoutes(
                    this.parent.getSchemaTable().getSchema() + "." + rawLabel +
                            (this.getDirection() == Direction.IN ? Topology.IN_VERTEX_COLUMN_END : Topology.OUT_VERTEX_COLUMN_END)));
            result.append(" IS NULL)");
        }
        return result.toString();
    }

    private String toWhereClause(SqlgGraph sqlgGraph, MutableBoolean printedWhere) {
        final StringBuilder result = new StringBuilder();
        if (sqlgGraph.getSqlDialect().supportsBulkWithinOut()) {
            for (HasContainer hasContainer : this.hasContainers) {
                if (!SqlgUtil.isBulkWithin(sqlgGraph, hasContainer)) {
                    if (!printedWhere.booleanValue()) {
                        printedWhere.setTrue();
                        result.append("\nWHERE\n\t(");
                    } else {
                        result.append(" AND (");
                    }
                    WhereClause whereClause = WhereClause.from(hasContainer.getPredicate());
                    result.append(" ").append(whereClause.toSql(sqlgGraph, this, hasContainer)).append(")");
                }
            }
        } else {
            for (HasContainer hasContainer : this.getHasContainers()) {
                if (!printedWhere.booleanValue()) {
                    printedWhere.setTrue();
                    result.append("\nWHERE\n\t(");
                } else {
                    result.append(" AND (");
                }
                WhereClause whereClause = WhereClause.from(hasContainer.getPredicate());
                result.append(" ").append(whereClause.toSql(sqlgGraph, this, hasContainer)).append(")");
                if (sqlgGraph.getSqlDialect().isMariaDb()) {
                    result.append(" COLLATE latin1_general_cs");
                }
            }
        }
        for (AndOrHasContainer andOrHasContainer : this.andOrHasContainers) {
            if (!printedWhere.booleanValue()) {
                printedWhere.setTrue();
                result.append("\nWHERE ");
            } else {
                result.append(" AND ");
            }
            andOrHasContainer.toSql(sqlgGraph, this, result);
        }
        return result.toString();
    }

    private String toOrderByClause(SqlgGraph sqlgGraph, MutableBoolean printedOrderBy, int counter) {
        String result = "";
        for (org.javatuples.Pair<Traversal.Admin<?, ?>, Comparator<?>> comparator : this.getDbComparators()) {
            if (!printedOrderBy.booleanValue()) {
                printedOrderBy.setTrue();
                result += "\nORDER BY\n\t";
            } else {
                result += ",\n\t";
            }
            if (comparator.getValue1() instanceof ElementValueComparator) {
                ElementValueComparator<?> elementValueComparator = (ElementValueComparator<?>) comparator.getValue1();
                String prefix = this.getSchemaTable().getSchema();
                prefix += SchemaTableTree.ALIAS_SEPARATOR;
                prefix += this.getSchemaTable().getTable();
                prefix += SchemaTableTree.ALIAS_SEPARATOR;
                prefix += elementValueComparator.getPropertyKey();
                String alias;
                if (counter == -1) {
                    //counter is -1 for single queries, i.e. they are not prefixed with ax
                    alias = sqlgGraph.getSqlDialect().maybeWrapInQoutes(this.getColumnNameAliasMap().get(prefix));
                } else {
                    alias = "a" + counter + "." + sqlgGraph.getSqlDialect().maybeWrapInQoutes(this.getColumnNameAliasMap().get(prefix));
                }
                result += " " + alias;
                if (elementValueComparator.getValueComparator() == Order.incr) {
                    result += " ASC";
                } else if (elementValueComparator.getValueComparator() == Order.decr) {
                    result += " DESC";
                } else {
                    throw new RuntimeException("Only handle Order.incr and Order.decr, not " + elementValueComparator.getValueComparator().toString());
                }

                //TODO redo this via SqlgOrderGlobalStep
            } else if ((comparator.getValue0() instanceof ElementValueTraversal<?> || comparator.getValue0() instanceof TokenTraversal<?, ?>)
                    && comparator.getValue1() instanceof Order) {
                Traversal.Admin<?, ?> t = comparator.getValue0();
                String prefix = String.valueOf(this.stepDepth);
                prefix += SchemaTableTree.ALIAS_SEPARATOR;
                prefix += this.reducedLabels();
                prefix += SchemaTableTree.ALIAS_SEPARATOR;
                prefix += this.getSchemaTable().getSchema();
                prefix += SchemaTableTree.ALIAS_SEPARATOR;
                prefix += this.getSchemaTable().getTable();
                prefix += SchemaTableTree.ALIAS_SEPARATOR;
                String key;
                if (t instanceof ElementValueTraversal) {
                    ElementValueTraversal<?> elementValueTraversal = (ElementValueTraversal<?>) t;
                    key = elementValueTraversal.getPropertyKey();
                } else {
                    TokenTraversal<?, ?> tokenTraversal = (TokenTraversal<?, ?>) t;
                    // see calculateLabeledAliasId
                    if (tokenTraversal.getToken().equals(T.id)) {
                        key = Topology.ID;
                    } else {
                        key = tokenTraversal.getToken().getAccessor();
                    }
                }
                prefix += key;
                String alias;
                String rawAlias = this.getColumnNameAliasMap().get(prefix);
                if (rawAlias == null) {
                    throw new IllegalArgumentException("order by field '" + prefix + "' not found!");
                }
                if (counter == -1) {
                    //counter is -1 for single queries, i.e. they are not prefixed with ax
                    alias = sqlgGraph.getSqlDialect().maybeWrapInQoutes(rawAlias);

                } else {
                    alias = "a" + counter + "." + sqlgGraph.getSqlDialect().maybeWrapInQoutes(rawAlias);
                }
                result += " " + alias;
                if (comparator.getValue1() == Order.incr) {
                    result += " ASC";
                } else if (comparator.getValue1() == Order.decr) {
                    result += " DESC";
                } else {
                    throw new RuntimeException("Only handle Order.incr and Order.decr, not " + comparator.getValue1().toString());
                }
            } else {
                Preconditions.checkState(comparator.getValue0().getSteps().size() == 1, "toOrderByClause expects a TraversalComparator to have exactly one step!");
                Preconditions.checkState(comparator.getValue0().getSteps().get(0) instanceof SelectOneStep, "toOrderByClause expects a TraversalComparator to have exactly one SelectOneStep!");
                SelectOneStep<?,?> selectOneStep = (SelectOneStep<?,?>) comparator.getValue0().getSteps().get(0);
                Preconditions.checkState(selectOneStep.getScopeKeys().size() == 1, "toOrderByClause expects the selectOneStep to have one scopeKey!");
                Preconditions.checkState(selectOneStep.getLocalChildren().size() == 1, "toOrderByClause expects the selectOneStep to have one traversal!");
                Traversal.Admin<?, ?> t = (Traversal.Admin<?, ?>) selectOneStep.getLocalChildren().get(0);
                Preconditions.checkState(
                        t instanceof ElementValueTraversal ||
                                t instanceof TokenTraversal,
                        "toOrderByClause expects the selectOneStep's traversal to be a ElementValueTraversal or TokenTraversal!");

                //need to find the schemaTable that the select is for.
                //this schemaTable is for the leaf node as the order by only occurs last in gremlin (optimized gremlin that is)
                String select = (String) selectOneStep.getScopeKeys().iterator().next();
                SchemaTableTree selectSchemaTableTree = findSelectSchemaTable(select);
                Preconditions.checkState(selectSchemaTableTree != null, "SchemaTableTree not found for " + select);

                String prefix;
                if (selectSchemaTableTree.children.isEmpty()) {
                    //counter is -1 for single queries, i.e. they are not prefixed with ax
                    prefix = String.valueOf(selectSchemaTableTree.stepDepth);
                    prefix += SchemaTableTree.ALIAS_SEPARATOR;
                } else {
                    prefix = String.valueOf(selectSchemaTableTree.stepDepth);
                    prefix += SchemaTableTree.ALIAS_SEPARATOR;
                    prefix += selectSchemaTableTree.labels.iterator().next();
                    prefix += SchemaTableTree.ALIAS_SEPARATOR;
                }
                prefix += selectSchemaTableTree.getSchemaTable().getSchema();
                prefix += SchemaTableTree.ALIAS_SEPARATOR;
                prefix += selectSchemaTableTree.getSchemaTable().getTable();
                prefix += SchemaTableTree.ALIAS_SEPARATOR;
                if (t instanceof ElementValueTraversal) {
                    ElementValueTraversal<?> elementValueTraversal = (ElementValueTraversal<?>) t;
                    prefix += elementValueTraversal.getPropertyKey();
                } else {
                    TokenTraversal<?, ?> tokenTraversal = (TokenTraversal<?, ?>) t;
                    // see calculateLabeledAliasId
                    if (tokenTraversal.getToken().equals(T.id)) {
                        prefix += Topology.ID;
                    } else {
                        prefix += tokenTraversal.getToken().getAccessor();
                    }
                }
                String alias;
                String rawAlias = this.getColumnNameAliasMap().get(prefix);
                if (rawAlias == null) {
                    throw new IllegalArgumentException("order by field '" + prefix + "' not found!");
                }
                if (counter == -1) {
                    //counter is -1 for single queries, i.e. they are not prefixed with ax
                    alias = sqlgGraph.getSqlDialect().maybeWrapInQoutes(rawAlias);
                } else {
                    alias = "a" + selectSchemaTableTree.stepDepth + "." + sqlgGraph.getSqlDialect().maybeWrapInQoutes(rawAlias);
                }
                result += " " + alias;
                if (comparator.getValue1() == Order.incr) {
                    result += " ASC";
                } else if (comparator.getValue1() == Order.decr) {
                    result += " DESC";
                } else {
                    throw new RuntimeException("Only handle Order.incr and Order.decr, not " + comparator.toString());
                }
            }
        }
        return result;
    }

    private String toRangeClause(SqlgGraph sqlgGraph, MutableBoolean mutableOrderBy) {
        if (this.sqlgRangeHolder != null && this.sqlgRangeHolder.isApplyOnDb()) {
            if (this.sqlgRangeHolder.hasRange()) {
                //This is MssqlServer, ugly but what to do???
                String sql = "";
                if (mutableOrderBy.isFalse() && sqlgGraph.getSqlDialect().isMssqlServer() && this.getDbComparators().isEmpty()) {
                    sql = "\n\tORDER BY 1\n\t";
                }
                return sql + "\n" + sqlgGraph.getSqlDialect().getRangeClause(this.sqlgRangeHolder.getRange());
            } else {
                Preconditions.checkState(this.sqlgRangeHolder.hasSkip(), "If not a range query then it must be a skip.");
                return sqlgGraph.getSqlDialect().getSkipClause(this.sqlgRangeHolder.getSkip());
            }
        }
        return "";
    }

    private SchemaTableTree findSelectSchemaTable(String select) {
        return this.walkUp((t) -> t.stream().anyMatch(a -> a.endsWith(BaseStrategy.PATH_LABEL_SUFFIX + select)));
    }

    private SchemaTableTree walkUp(Predicate<Set<String>> predicate) {
        if (predicate.test(this.labels)) {
            return this;
        }
        if (this.parent != null) {
            return this.parent.walkUp(predicate);
        }
        return null;
    }

    public static List<LinkedList<SchemaTableTree>> splitIntoSubStacks(LinkedList<SchemaTableTree> distinctQueryStack) {
        List<LinkedList<SchemaTableTree>> result = new ArrayList<>();
        LinkedList<SchemaTableTree> subList = new LinkedList<>();
        result.add(subList);
        Set<SchemaTable> alreadyVisited = new HashSet<>();
        for (SchemaTableTree schemaTableTree : distinctQueryStack) {
            if (!alreadyVisited.contains(schemaTableTree.getSchemaTable())) {
                alreadyVisited.add(schemaTableTree.getSchemaTable());
                subList.add(schemaTableTree);
            } else {
                alreadyVisited.clear();
                subList = new LinkedList<>();
                subList.add(schemaTableTree);
                result.add(subList);
                alreadyVisited.add(schemaTableTree.getSchemaTable());
            }
        }
        return result;
    }

    /**
     * Checks if the stack has the same element more than once.
     *
     * @param distinctQueryStack
     * @return true is there are duplicates else false
     */

    public boolean duplicatesInStack(LinkedList<SchemaTableTree> distinctQueryStack) {
        Set<SchemaTable> alreadyVisited = new HashSet<>();
        for (SchemaTableTree schemaTableTree : distinctQueryStack) {
            if (!alreadyVisited.contains(schemaTableTree.getSchemaTable())) {
                alreadyVisited.add(schemaTableTree.getSchemaTable());
            } else {
                return true;
            }
        }
        return false;
    }

    /**
     * Constructs the from clause with the required selected fields needed to make the join between the previous and the next SchemaTable
     *
     * @param columnList
     * @param distinctQueryStack      //     * @param firstSchemaTableTree    This is the first SchemaTable in the current sql stack. If it is an Edge table then its foreign key
     *                                //     *                                field to the previous table need to be in the select clause in order for the join statement to
     *                                //     *                                reference it.
     *                                //     * @param lastSchemaTableTree
     * @param previousSchemaTableTree The previous schemaTableTree that will be joined to.
     * @param nextSchemaTableTree     represents the table to join to. it is null for the last table as there is nothing to join to.  @return
     */
    private static String constructFromClause(
            SqlgGraph sqlgGraph,
            ColumnList columnList,
            LinkedList<SchemaTableTree> distinctQueryStack,
            SchemaTableTree previousSchemaTableTree,
            SchemaTableTree nextSchemaTableTree) {

        SchemaTableTree firstSchemaTableTree = distinctQueryStack.getFirst();
        SchemaTableTree lastSchemaTableTree = distinctQueryStack.getLast();
        SchemaTable firstSchemaTable = firstSchemaTableTree.getSchemaTable();
        SchemaTable lastSchemaTable = lastSchemaTableTree.getSchemaTable();

        Preconditions.checkState(!(previousSchemaTableTree != null && previousSchemaTableTree.direction == Direction.BOTH), "Direction should never be BOTH");
        Preconditions.checkState(!(nextSchemaTableTree != null && nextSchemaTableTree.direction == Direction.BOTH), "Direction should never be BOTH");
        //The join is always between an edge and vertex or vertex and edge table.
        Preconditions.checkState(!(nextSchemaTableTree != null && lastSchemaTable.getTable().startsWith(VERTEX_PREFIX) && nextSchemaTableTree.getSchemaTable().getTable().startsWith(VERTEX_PREFIX)), "Join can not be between 2 vertex tables!");
        Preconditions.checkState(!(nextSchemaTableTree != null && lastSchemaTable.getTable().startsWith(EDGE_PREFIX) && nextSchemaTableTree.getSchemaTable().getTable().startsWith(EDGE_PREFIX)), "Join can not be between 2 edge tables!");
        Preconditions.checkState(!(previousSchemaTableTree != null && firstSchemaTable.getTable().startsWith(VERTEX_PREFIX) && previousSchemaTableTree.getSchemaTable().getTable().startsWith(VERTEX_PREFIX)), "Join can not be between 2 vertex tables!");
        Preconditions.checkState(!(previousSchemaTableTree != null && firstSchemaTable.getTable().startsWith(EDGE_PREFIX) && previousSchemaTableTree.getSchemaTable().getTable().startsWith(EDGE_PREFIX)), "Join can not be between 2 edge tables!");

        boolean printedId = false;

        //join to the previous label/table
        if (previousSchemaTableTree != null && firstSchemaTable.getTable().startsWith(EDGE_PREFIX)) {

            Preconditions.checkState(previousSchemaTableTree.getSchemaTable().getTable().startsWith(VERTEX_PREFIX), "Expected table to start with %s", VERTEX_PREFIX);
            String previousRawLabel = previousSchemaTableTree.getSchemaTable().getTable().substring(VERTEX_PREFIX.length());
            if (firstSchemaTableTree.direction == Direction.OUT) {
                if (previousSchemaTableTree.hasIDPrimaryKey) {
                    columnList.add(firstSchemaTable,
                            previousSchemaTableTree.getSchemaTable().getSchema() + "." + previousRawLabel + Topology.OUT_VERTEX_COLUMN_END,
                            previousSchemaTableTree.stepDepth,
                            firstSchemaTableTree.calculatedAliasVertexForeignKeyColumnEnd(previousSchemaTableTree, firstSchemaTableTree.direction));
                } else {
                    ListOrderedSet<String> identifiers = previousSchemaTableTree.getIdentifiers();
                    for (String identifier : identifiers) {
                        if (previousSchemaTableTree.isDistributed() && previousSchemaTableTree.distributionColumn.equals(identifier)) {
                            columnList.add(firstSchemaTable,
                                    identifier,
                                    previousSchemaTableTree.stepDepth,
                                    firstSchemaTableTree.calculatedAliasVertexForeignKeyColumnEnd(previousSchemaTableTree, firstSchemaTableTree.direction, identifier));
                        } else {
                            columnList.add(firstSchemaTable,
                                    previousSchemaTableTree.getSchemaTable().getSchema() + "." + previousRawLabel + "." + identifier + Topology.OUT_VERTEX_COLUMN_END,
                                    previousSchemaTableTree.stepDepth,
                                    firstSchemaTableTree.calculatedAliasVertexForeignKeyColumnEnd(previousSchemaTableTree, firstSchemaTableTree.direction, identifier));
                        }
                    }
                }
            } else {
                if (previousSchemaTableTree.hasIDPrimaryKey) {
                    columnList.add(firstSchemaTable,
                            previousSchemaTableTree.getSchemaTable().getSchema() + "." +
                                    previousRawLabel + Topology.IN_VERTEX_COLUMN_END,
                            previousSchemaTableTree.stepDepth,
                            firstSchemaTableTree.calculatedAliasVertexForeignKeyColumnEnd(previousSchemaTableTree, firstSchemaTableTree.direction));
                } else {
                    ListOrderedSet<String> identifiers = previousSchemaTableTree.getIdentifiers();
                    for (String identifier : identifiers) {
                        if (previousSchemaTableTree.isDistributed() && previousSchemaTableTree.distributionColumn.equals(identifier)) {
                            columnList.add(firstSchemaTable,
                                    identifier,
                                    previousSchemaTableTree.stepDepth,
                                    firstSchemaTableTree.calculatedAliasVertexForeignKeyColumnEnd(previousSchemaTableTree, firstSchemaTableTree.direction, identifier));
                        } else {
                            columnList.add(firstSchemaTable,
                                    previousSchemaTableTree.getSchemaTable().getSchema() + "." +
                                            previousRawLabel + "." + identifier + Topology.IN_VERTEX_COLUMN_END,
                                    previousSchemaTableTree.stepDepth,
                                    firstSchemaTableTree.calculatedAliasVertexForeignKeyColumnEnd(previousSchemaTableTree, firstSchemaTableTree.direction, identifier));
                        }
                    }
                }
            }
        } else if (previousSchemaTableTree != null && firstSchemaTable.getTable().startsWith(VERTEX_PREFIX)) {
            //if user defined identifiers then the regular properties make up the ids.
            if (firstSchemaTableTree.hasIDPrimaryKey) {
                columnList.add(firstSchemaTable, Topology.ID, firstSchemaTableTree.stepDepth, firstSchemaTableTree.calculatedAliasId());
            }
            printedId = firstSchemaTable == lastSchemaTable;
        }
        //join to the next table/label
        if (nextSchemaTableTree != null && lastSchemaTable.getTable().startsWith(EDGE_PREFIX)) {
            Preconditions.checkState(nextSchemaTableTree.getSchemaTable().getTable().startsWith(VERTEX_PREFIX), "Expected table to start with %s", VERTEX_PREFIX);

            String nextRawLabel = nextSchemaTableTree.getSchemaTable().getTable().substring(VERTEX_PREFIX.length());
            if (nextSchemaTableTree.isEdgeVertexStep()) {
                if (nextSchemaTableTree.hasIDPrimaryKey) {
                    columnList.add(lastSchemaTable,
                            nextSchemaTableTree.getSchemaTable().getSchema() + "." +
                                    nextRawLabel + (nextSchemaTableTree.direction == Direction.OUT ? Topology.OUT_VERTEX_COLUMN_END : Topology.IN_VERTEX_COLUMN_END),
                            nextSchemaTableTree.stepDepth,
                            lastSchemaTable.getSchema() + "." + lastSchemaTable.getTable() + "." +
                                    nextSchemaTableTree.getSchemaTable().getSchema() + "." +
                                    nextRawLabel + (nextSchemaTableTree.direction == Direction.OUT ? Topology.OUT_VERTEX_COLUMN_END : Topology.IN_VERTEX_COLUMN_END));

                } else {
                    ListOrderedSet<String> identifiers = nextSchemaTableTree.getIdentifiers();
                    for (String identifier : identifiers) {
                        if (nextSchemaTableTree.isDistributed() && nextSchemaTableTree.distributionColumn.equals(identifier)) {
                            columnList.add(lastSchemaTable,
                                    identifier,
                                    nextSchemaTableTree.stepDepth,
                                    lastSchemaTable.getSchema() + "." + lastSchemaTable.getTable() + "." + identifier);
                        } else {
                            columnList.add(lastSchemaTable,
                                    nextSchemaTableTree.getSchemaTable().getSchema() + "." +
                                            nextRawLabel + "." + identifier + (nextSchemaTableTree.direction == Direction.OUT ? Topology.OUT_VERTEX_COLUMN_END : Topology.IN_VERTEX_COLUMN_END),
                                    nextSchemaTableTree.stepDepth,
                                    lastSchemaTable.getSchema() + "." + lastSchemaTable.getTable() + "." +
                                            nextSchemaTableTree.getSchemaTable().getSchema() + "." +
                                            nextRawLabel + "." + identifier + (nextSchemaTableTree.direction == Direction.OUT ? Topology.OUT_VERTEX_COLUMN_END : Topology.IN_VERTEX_COLUMN_END));
                        }
                    }

                }
                constructAllLabeledFromClause(distinctQueryStack, columnList);
            } else {
                if (nextSchemaTableTree.hasIDPrimaryKey) {
                    columnList.add(lastSchemaTable,
                            nextSchemaTableTree.getSchemaTable().getSchema() + "." + nextRawLabel + (nextSchemaTableTree.direction == Direction.OUT ? Topology.IN_VERTEX_COLUMN_END : Topology.OUT_VERTEX_COLUMN_END),
                            nextSchemaTableTree.stepDepth,
                            lastSchemaTable.getSchema() + "." + lastSchemaTable.getTable() + "." +
                                    nextSchemaTableTree.getSchemaTable().getSchema() + "." +
                                    nextRawLabel + (nextSchemaTableTree.direction == Direction.OUT ? Topology.IN_VERTEX_COLUMN_END : Topology.OUT_VERTEX_COLUMN_END));
                } else {
                    ListOrderedSet<String> identifiers = nextSchemaTableTree.getIdentifiers();
                    for (String identifier : identifiers) {
                        if (nextSchemaTableTree.isDistributed() && nextSchemaTableTree.distributionColumn.equals(identifier)) {
                            columnList.add(lastSchemaTable,
                                    identifier,
                                    nextSchemaTableTree.stepDepth,
                                    lastSchemaTable.getSchema() + "." + lastSchemaTable.getTable() + "." + identifier);
                        } else {
                            columnList.add(lastSchemaTable,
                                    nextSchemaTableTree.getSchemaTable().getSchema() + "." + nextRawLabel + "." + identifier + (nextSchemaTableTree.direction == Direction.OUT ? Topology.IN_VERTEX_COLUMN_END : Topology.OUT_VERTEX_COLUMN_END),
                                    nextSchemaTableTree.stepDepth,
                                    lastSchemaTable.getSchema() + "." + lastSchemaTable.getTable() + "." +
                                            nextSchemaTableTree.getSchemaTable().getSchema() + "." +
                                            nextRawLabel + "." + identifier + (nextSchemaTableTree.direction == Direction.OUT ? Topology.IN_VERTEX_COLUMN_END : Topology.OUT_VERTEX_COLUMN_END));
                        }
                    }
                }
                constructAllLabeledFromClause(distinctQueryStack, columnList);
                constructEmitEdgeIdFromClause(distinctQueryStack, columnList);
            }
        } else if (nextSchemaTableTree != null && lastSchemaTable.getTable().startsWith(VERTEX_PREFIX)) {
            if (lastSchemaTableTree.hasIDPrimaryKey) {
                columnList.add(lastSchemaTable,
                        Topology.ID,
                        nextSchemaTableTree.stepDepth,
                        lastSchemaTable.getSchema() + "." + lastSchemaTable.getTable() + "." + Topology.ID);
            } else {
                ListOrderedSet<String> identifiers = lastSchemaTableTree.getIdentifiers();
                for (String identifier : identifiers) {
                    columnList.add(lastSchemaTable,
                            identifier,
                            nextSchemaTableTree.stepDepth,
                            lastSchemaTable.getSchema() + "." + lastSchemaTable.getTable() + "." + identifier);
                }
            }
            constructAllLabeledFromClause(distinctQueryStack, columnList);
            printedId = firstSchemaTable == lastSchemaTable;
        }

        //The last schemaTableTree in the call stack has no nextSchemaTableTree.
        //This last element's properties need to be returned, including all labeled properties for this path
        if (nextSchemaTableTree == null) {
            if (!printedId && lastSchemaTableTree.hasIDPrimaryKey) {
                printIDFromClauseFor(lastSchemaTableTree, columnList);
            }
            printFromClauseFor(lastSchemaTableTree, columnList);

            if (lastSchemaTableTree.getSchemaTable().isEdgeTable()) {
                printEdgeInOutVertexIdFromClauseFor(sqlgGraph, firstSchemaTableTree, lastSchemaTableTree, columnList);
            }

            constructAllLabeledFromClause(distinctQueryStack, columnList);
            constructEmitFromClause(distinctQueryStack, columnList);
        }
        return columnList.toString();
    }

    private static void constructAllLabeledFromClause(LinkedList<SchemaTableTree> distinctQueryStack, ColumnList cols) {
        List<SchemaTableTree> labeled = distinctQueryStack.stream().filter(d -> !d.getLabels().isEmpty()).collect(Collectors.toList());
        for (SchemaTableTree schemaTableTree : labeled) {
            if (schemaTableTree.hasIDPrimaryKey) {
                printLabeledIDFromClauseFor(schemaTableTree, cols);
            }
            printLabeledFromClauseFor(schemaTableTree, cols);
            if (schemaTableTree.getSchemaTable().isEdgeTable()) {
                schemaTableTree.printLabeledEdgeInOutVertexIdFromClauseFor(cols);
            }
        }
    }

    private static void constructEmitEdgeIdFromClause(LinkedList<SchemaTableTree> distinctQueryStack, ColumnList cols) {
        List<SchemaTableTree> emitted = distinctQueryStack.stream()
                .filter(d -> d.getSchemaTable().isEdgeTable() && d.isEmit())
                .collect(Collectors.toList());
        for (SchemaTableTree schemaTableTree : emitted) {
            printEdgeId(schemaTableTree, cols);
        }
    }

    /**
     * If emit is true then the edge id also needs to be printed.
     * This is required when there are multiple edges to the same vertex.
     * Only by having access to the edge id can on tell if the vertex needs to be emitted.
     */
    private static void constructEmitFromClause(LinkedList<SchemaTableTree> distinctQueryStack, ColumnList cols) {
        int count = 1;
        for (SchemaTableTree schemaTableTree : distinctQueryStack) {
            if (count > 1) {
                if (!schemaTableTree.getSchemaTable().isEdgeTable() && schemaTableTree.isEmit()) {
                    //if the VertexStep is for an edge table there is no need to print edge ids as its already printed.
                    printEdgeId(schemaTableTree.parent, cols);
                }
            }
            count++;
        }
    }

    private static void printEdgeId(SchemaTableTree schemaTableTree, ColumnList cols) {
        Preconditions.checkArgument(schemaTableTree.getSchemaTable().isEdgeTable());
        cols.add(schemaTableTree, Topology.ID, schemaTableTree.calculatedAliasId());
    }

    private static void printIDFromClauseFor(SchemaTableTree lastSchemaTableTree, ColumnList cols) {
        cols.add(lastSchemaTableTree, Topology.ID, lastSchemaTableTree.calculatedAliasId());
    }

    private static void printFromClauseFor(SchemaTableTree lastSchemaTableTree, ColumnList cols) {
        Map<String, PropertyType> propertyTypeMap = lastSchemaTableTree.getFilteredAllTables().get(lastSchemaTableTree.getSchemaTable().toString());
        ListOrderedSet<String> identifiers = lastSchemaTableTree.getIdentifiers();
        for (String identifier : identifiers) {
            PropertyType propertyType = propertyTypeMap.get(identifier);
            String alias = lastSchemaTableTree.calculateAliasPropertyName(identifier);
            cols.add(lastSchemaTableTree, identifier, alias);
            for (String postFix : propertyType.getPostFixes()) {
                alias = lastSchemaTableTree.calculateAliasPropertyName(identifier + postFix);
                cols.add(lastSchemaTableTree, identifier + postFix, alias);
            }
        }
<<<<<<< HEAD
        for (Map.Entry<String, PropertyType> propertyTypeMapEntry : propertyTypeMap.entrySet()) {
            if (!identifiers.contains(propertyTypeMapEntry.getKey())) {
            	if (lastSchemaTableTree.shouldSelectProperty(propertyTypeMapEntry.getKey())){
	                String alias = lastSchemaTableTree.calculateAliasPropertyName(propertyTypeMapEntry.getKey());
	                cols.add(lastSchemaTableTree, propertyTypeMapEntry.getKey(), alias);
	                for (String postFix : propertyTypeMapEntry.getValue().getPostFixes()) {
	                    alias = lastSchemaTableTree.calculateAliasPropertyName(propertyTypeMapEntry.getKey() + postFix);
	                    cols.add(lastSchemaTableTree, propertyTypeMapEntry.getKey() + postFix, alias);
	                }
            	}
=======
    }

    private String printLabeledOuterFromClauseFor(String sql, int counter, Map<String, String> columnNameAliasMapCopy) {
        Map<String, PropertyType> propertyTypeMap = this.getFilteredAllTables().get(this.getSchemaTable().toString());
        int count = 1;
        for (Map.Entry<String, PropertyType> property : propertyTypeMap.entrySet()) {
            sql += " a" + counter + ".";
            String alias = this.labeledMappedAliasPropertyNameForOuterFromClause(property.getKey(), columnNameAliasMapCopy);
            sql += this.sqlgGraph.getSqlDialect().maybeWrapInQoutes(alias);
            for (String postFix : property.getValue().getPostFixes()) {
                sql += ", ";
                alias = this.mappedAliasPropertyName(property.getKey() + postFix, columnNameAliasMapCopy);
                sql += this.sqlgGraph.getSqlDialect().maybeWrapInQoutes(alias);
            }
            if (count++ < propertyTypeMap.size()) {
                sql += ", ";
>>>>>>> 70fbc8be
            }
        }
    }

    private static void printLabeledIDFromClauseFor(SchemaTableTree lastSchemaTableTree, ColumnList cols) {
        String alias = cols.getAlias(lastSchemaTableTree, Topology.ID);
        if (alias == null) {
            alias = lastSchemaTableTree.calculateLabeledAliasId();
            cols.add(lastSchemaTableTree, Topology.ID, alias);
        } else {
            lastSchemaTableTree.calculateLabeledAliasId(alias);
        }

    }

    private static void printLabeledFromClauseFor(SchemaTableTree lastSchemaTableTree, ColumnList cols) {
        Map<String, PropertyType> propertyTypeMap = lastSchemaTableTree.getFilteredAllTables().get(lastSchemaTableTree.getSchemaTable().toString());
        for (Map.Entry<String, PropertyType> propertyTypeMapEntry : propertyTypeMap.entrySet()) {
            String col = propertyTypeMapEntry.getKey();
            if (lastSchemaTableTree.shouldSelectProperty(col)){
	            String alias = cols.getAlias(lastSchemaTableTree, col);
	            if (alias == null) {
	                alias = lastSchemaTableTree.calculateLabeledAliasPropertyName(propertyTypeMapEntry.getKey());
	                cols.add(lastSchemaTableTree, col, alias);
	            } else {
	                lastSchemaTableTree.calculateLabeledAliasPropertyName(propertyTypeMapEntry.getKey(), alias);
	            }
	            for (String postFix : propertyTypeMapEntry.getValue().getPostFixes()) {
	                col = propertyTypeMapEntry.getKey() + postFix;
	                alias = cols.getAlias(lastSchemaTableTree, col);
	                // postfix do not use labeled methods
	                if (alias == null) {
	                    alias = lastSchemaTableTree.calculateAliasPropertyName(propertyTypeMapEntry.getKey() + postFix);
	                    cols.add(lastSchemaTableTree, col, alias);
	                }
	            }
            }
        }
    }

    private static void printEdgeInOutVertexIdFromClauseFor(SqlgGraph sqlgGraph, SchemaTableTree firstSchemaTableTree, SchemaTableTree lastSchemaTableTree, ColumnList cols) {
        Preconditions.checkState(lastSchemaTableTree.getSchemaTable().isEdgeTable());
        Set<ForeignKey> edgeForeignKeys = sqlgGraph.getTopology().getEdgeForeignKeys().get(lastSchemaTableTree.getSchemaTable().toString());
        for (ForeignKey edgeForeignKey : edgeForeignKeys) {
            if (firstSchemaTableTree == null || !firstSchemaTableTree.equals(lastSchemaTableTree) ||
                    firstSchemaTableTree.getDirection() != edgeForeignKey.getDirection()) {

                for (String foreignKey : edgeForeignKey.getCompositeKeys()) {
                    String alias = lastSchemaTableTree.calculateAliasPropertyName(foreignKey);
                    cols.addForeignKey(lastSchemaTableTree, foreignKey, alias);
                }
            }
        }
    }

    private void printLabeledEdgeInOutVertexIdFromClauseFor(ColumnList cols) {
        Preconditions.checkState(this.getSchemaTable().isEdgeTable());
        Set<ForeignKey> edgeForeignKeys = this.sqlgGraph.getTopology().getEdgeForeignKeys().get(this.getSchemaTable().toString());
        for (ForeignKey edgeForeignKey : edgeForeignKeys) {
            for (String foreignKey : edgeForeignKey.getCompositeKeys()) {
                String alias = cols.getAlias(this.getSchemaTable(), foreignKey, this.stepDepth);
                if (alias == null) {
                    cols.addForeignKey(this, foreignKey, this.calculateLabeledAliasPropertyName(foreignKey));
                } else {
                    this.calculateLabeledAliasPropertyName(foreignKey, alias);
                }
            }
        }
    }

    private String calculatedAliasId() {
        String result = this.stepDepth + ALIAS_SEPARATOR + getSchemaTable().getSchema() + ALIAS_SEPARATOR + getSchemaTable().getTable() + ALIAS_SEPARATOR + Topology.ID;
        String alias = rootAliasAndIncrement();
        this.getColumnNameAliasMap().put(result, alias);
        this.getAliasColumnNameMap().put(alias, result);
        return alias;
    }

    private String calculateLabeledAliasId() {
        String reducedLabels = reducedLabels();
        String result = this.stepDepth + ALIAS_SEPARATOR + reducedLabels + ALIAS_SEPARATOR + getSchemaTable().getSchema() + ALIAS_SEPARATOR + getSchemaTable().getTable() + ALIAS_SEPARATOR + Topology.ID;
        String alias = rootAliasAndIncrement();
        this.getColumnNameAliasMap().put(result, alias);
        this.getAliasColumnNameMap().put(alias, result);
        return alias;
    }

    private void calculateLabeledAliasId(String alias) {
        String reducedLabels = reducedLabels();
        String result = this.stepDepth + ALIAS_SEPARATOR + reducedLabels + ALIAS_SEPARATOR + getSchemaTable().getSchema() + ALIAS_SEPARATOR + getSchemaTable().getTable() + ALIAS_SEPARATOR + Topology.ID;
        this.getColumnNameAliasMap().put(result, alias);
        this.getAliasColumnNameMap().put(alias, result);
    }

    private String calculateLabeledAliasPropertyName(String propertyName) {
        String reducedLabels = reducedLabels();
        String result = this.stepDepth + ALIAS_SEPARATOR + reducedLabels + ALIAS_SEPARATOR + getSchemaTable().getSchema() + ALIAS_SEPARATOR + getSchemaTable().getTable() + ALIAS_SEPARATOR + propertyName;
        String alias = rootAliasAndIncrement();
        this.getColumnNameAliasMap().put(result, alias);
        this.getAliasColumnNameMap().put(alias, result);
        return alias;
    }

    private void calculateLabeledAliasPropertyName(String propertyName, String alias) {
        String reducedLabels = reducedLabels();
        String result = this.stepDepth + ALIAS_SEPARATOR + reducedLabels + ALIAS_SEPARATOR + getSchemaTable().getSchema() + ALIAS_SEPARATOR + getSchemaTable().getTable() + ALIAS_SEPARATOR + propertyName;
        this.getColumnNameAliasMap().put(result, alias);
        this.getAliasColumnNameMap().put(alias, result);
    }

    private String calculateAliasPropertyName(String propertyName) {
        String result = this.stepDepth + ALIAS_SEPARATOR + getSchemaTable().getSchema() + ALIAS_SEPARATOR + getSchemaTable().getTable() + ALIAS_SEPARATOR + propertyName;
        String alias = rootAliasAndIncrement();
        this.getColumnNameAliasMap().put(result, alias);
        this.getAliasColumnNameMap().put(alias, result);
        return alias;
    }

    private String calculatedAliasVertexForeignKeyColumnEnd(SchemaTableTree previousSchemaTableTree, Direction direction) {
        String previousRawLabel = previousSchemaTableTree.getSchemaTable().getTable().substring(VERTEX_PREFIX.length());
        String result = this.stepDepth + ALIAS_SEPARATOR + getSchemaTable().getSchema() + ALIAS_SEPARATOR + getSchemaTable().getTable() +
                ALIAS_SEPARATOR + previousSchemaTableTree.getSchemaTable().getSchema() +
                //This must be a dot as its the foreign key column, i.e. blah__I
                "." + previousRawLabel + (direction == Direction.IN ? Topology.IN_VERTEX_COLUMN_END : Topology.OUT_VERTEX_COLUMN_END);
        String alias = rootAliasAndIncrement();
        this.getColumnNameAliasMap().put(result, alias);
        this.getAliasColumnNameMap().put(alias, result);
        return alias;
    }

    private String calculatedAliasVertexForeignKeyColumnEnd(SchemaTableTree previousSchemaTableTree, Direction direction, String identifier) {
        String previousRawLabel = previousSchemaTableTree.getSchemaTable().getTable().substring(VERTEX_PREFIX.length());
        String result = this.stepDepth + ALIAS_SEPARATOR + getSchemaTable().getSchema() + ALIAS_SEPARATOR + getSchemaTable().getTable() +
                ALIAS_SEPARATOR + previousSchemaTableTree.getSchemaTable().getSchema() +
                //This must be a dot as its the foreign key column, i.e. blah__I
                "." + previousRawLabel + "." + identifier + (direction == Direction.IN ? Topology.IN_VERTEX_COLUMN_END : Topology.OUT_VERTEX_COLUMN_END);
        String alias = rootAliasAndIncrement();
        this.getColumnNameAliasMap().put(result, alias);
        this.getAliasColumnNameMap().put(alias, result);
        return alias;
    }

    private String mappedAliasVertexForeignKeyColumnEnd(SchemaTableTree previousSchemaTableTree, Direction direction, String rawFromLabel) {
        String result = this.stepDepth + ALIAS_SEPARATOR + getSchemaTable().getSchema() + ALIAS_SEPARATOR + getSchemaTable().getTable() + ALIAS_SEPARATOR +
                previousSchemaTableTree.getSchemaTable().getSchema() +
                //This must be a dot as its the foreign key column, i.e. blah__I
                "." + rawFromLabel + (direction == Direction.IN ? Topology.IN_VERTEX_COLUMN_END : Topology.OUT_VERTEX_COLUMN_END);
        return this.getColumnNameAliasMap().get(result);
    }

    private String mappedAliasVertexForeignKeyColumnEnd(SchemaTableTree previousSchemaTableTree, Direction direction, String rawFromLabel, String identifier) {
        String result = this.stepDepth + ALIAS_SEPARATOR + getSchemaTable().getSchema() + ALIAS_SEPARATOR + getSchemaTable().getTable() + ALIAS_SEPARATOR +
                previousSchemaTableTree.getSchemaTable().getSchema() +
                //This must be a dot as its the foreign key column, i.e. blah__I
                "." + rawFromLabel + "." + identifier + (direction == Direction.IN ? Topology.IN_VERTEX_COLUMN_END : Topology.OUT_VERTEX_COLUMN_END);
        return this.getColumnNameAliasMap().get(result);
    }

    private String lastMappedAliasId() {
        String result = this.stepDepth + ALIAS_SEPARATOR + getSchemaTable().getSchema() + ALIAS_SEPARATOR + getSchemaTable().getTable() + ALIAS_SEPARATOR + Topology.ID;
        return this.getColumnNameAliasMap().get(result);
    }

    public String labeledAliasId() {
        if (this.labeledAliasId == null) {
            String reducedLabels = reducedLabels();
            this.labeledAliasId = this.stepDepth + ALIAS_SEPARATOR + reducedLabels + ALIAS_SEPARATOR + getSchemaTable().getSchema() + ALIAS_SEPARATOR + getSchemaTable().getTable() + ALIAS_SEPARATOR + Topology.ID;
        }
        return this.labeledAliasId;
    }

    private String lastMappedAliasIdentifier(String identifier) {
        String result = this.stepDepth + ALIAS_SEPARATOR + getSchemaTable().getSchema() + ALIAS_SEPARATOR + getSchemaTable().getTable() + ALIAS_SEPARATOR + identifier;
        return this.getColumnNameAliasMap().get(result);
    }

    private String labeledAliasIdentifier(String identifier) {
        String reducedLabels = reducedLabels();
        return this.stepDepth + ALIAS_SEPARATOR + reducedLabels + ALIAS_SEPARATOR + getSchemaTable().getSchema() + ALIAS_SEPARATOR + getSchemaTable().getTable() + ALIAS_SEPARATOR + identifier;
    }

    private String rootAliasAndIncrement() {
        return "alias" + rootSchemaTableTree().rootAliasCounter++;
    }

    SchemaTableTree rootSchemaTableTree() {
        if (this.parent != null) {
            return this.parent.rootSchemaTableTree();
        } else {
            return this;
        }
    }

    private String reducedLabels() {
        if (this.reducedLabels == null) {
            this.reducedLabels = getLabels().stream().reduce((a, b) -> a + ALIAS_SEPARATOR + b).get();
        }
        return this.reducedLabels;
    }

    private LinkedList<SchemaTableTree> constructQueryStackFromLeaf() {
        LinkedList<SchemaTableTree> queryCallStack = new LinkedList<>();
        SchemaTableTree node = this;
        while (node != null) {
            queryCallStack.add(0, node);
            node = node.parent;
        }
        return queryCallStack;
    }

    private static String constructJoinBetweenSchemaTables(SqlgGraph sqlgGraph, SchemaTableTree fromSchemaTableTree, SchemaTableTree labelToTraversTree) {
        return constructJoinBetweenSchemaTables(sqlgGraph, fromSchemaTableTree, labelToTraversTree, false);
    }

    private static String constructJoinBetweenSchemaTables(SqlgGraph sqlgGraph, SchemaTableTree fromSchemaTableTree, SchemaTableTree labelToTraversTree, boolean leftJoin) {
        SchemaTable fromSchemaTable = fromSchemaTableTree.getSchemaTable();
        SchemaTable labelToTravers = labelToTraversTree.getSchemaTable();

        //Assert that this is always from vertex to edge table or edge to vertex table
        Preconditions.checkState(
                (fromSchemaTable.isVertexTable() && !labelToTravers.isVertexTable()) ||
                        (!fromSchemaTable.isVertexTable() && labelToTravers.isVertexTable())
        );

        String rawLabel;
        if (fromSchemaTable.getTable().startsWith(VERTEX_PREFIX)) {
            rawLabel = fromSchemaTable.getTable().substring(VERTEX_PREFIX.length());
        } else {
            rawLabel = fromSchemaTable.getTable();
        }
        String rawLabelToTravers;
        if (labelToTravers.getTable().startsWith(VERTEX_PREFIX)) {
            rawLabelToTravers = labelToTravers.getTable().substring(VERTEX_PREFIX.length());
        } else {
            rawLabelToTravers = labelToTravers.getTable();
        }
        StringBuilder joinSql;
        if (leftJoin) {
            joinSql = new StringBuilder(" LEFT JOIN\n\t");
        } else {
            joinSql = new StringBuilder(" INNER JOIN\n\t");
        }
        if (fromSchemaTable.getTable().startsWith(VERTEX_PREFIX)) {
            joinSql.append(sqlgGraph.getSqlDialect().maybeWrapInQoutes(labelToTravers.getSchema()));
            joinSql.append(".");
            joinSql.append(sqlgGraph.getSqlDialect().maybeWrapInQoutes(labelToTravers.getTable()));
            joinSql.append(" ON ");
            if (fromSchemaTableTree.isHasIDPrimaryKey()) {
                joinSql.append(sqlgGraph.getSqlDialect().maybeWrapInQoutes(fromSchemaTable.getSchema()));
                joinSql.append(".");
                joinSql.append(sqlgGraph.getSqlDialect().maybeWrapInQoutes(fromSchemaTable.getTable()));
                joinSql.append(".");
                joinSql.append(sqlgGraph.getSqlDialect().maybeWrapInQoutes("ID"));
                joinSql.append(" = ");
                joinSql.append(sqlgGraph.getSqlDialect().maybeWrapInQoutes(labelToTravers.getSchema()));
                joinSql.append(".");
                joinSql.append(sqlgGraph.getSqlDialect().maybeWrapInQoutes(labelToTravers.getTable()));
                joinSql.append(".");
                joinSql.append(sqlgGraph.getSqlDialect().maybeWrapInQoutes(
                        fromSchemaTable.getSchema() + "." + rawLabel +
                                (labelToTraversTree.getDirection() == Direction.IN ? Topology.IN_VERTEX_COLUMN_END : Topology.OUT_VERTEX_COLUMN_END)));
            } else {
                int i = 1;
                for (String identifier : fromSchemaTableTree.getIdentifiers()) {
                    if (fromSchemaTableTree.isDistributed() && fromSchemaTableTree.distributionColumn.equals(identifier)) {
                        joinSql.append(sqlgGraph.getSqlDialect().maybeWrapInQoutes(fromSchemaTable.getSchema()));
                        joinSql.append(".");
                        joinSql.append(sqlgGraph.getSqlDialect().maybeWrapInQoutes(fromSchemaTable.getTable()));
                        joinSql.append(".");
                        joinSql.append(sqlgGraph.getSqlDialect().maybeWrapInQoutes(identifier));
                        joinSql.append(" = ");
                        joinSql.append(sqlgGraph.getSqlDialect().maybeWrapInQoutes(labelToTravers.getSchema()));
                        joinSql.append(".");
                        joinSql.append(sqlgGraph.getSqlDialect().maybeWrapInQoutes(labelToTravers.getTable()));
                        joinSql.append(".");
                        joinSql.append(sqlgGraph.getSqlDialect().maybeWrapInQoutes(identifier));
                        if (i++ < fromSchemaTableTree.getIdentifiers().size()) {
                            joinSql.append(" AND ");
                        }
                    } else {
                        joinSql.append(sqlgGraph.getSqlDialect().maybeWrapInQoutes(fromSchemaTable.getSchema()));
                        joinSql.append(".");
                        joinSql.append(sqlgGraph.getSqlDialect().maybeWrapInQoutes(fromSchemaTable.getTable()));
                        joinSql.append(".");
                        joinSql.append(sqlgGraph.getSqlDialect().maybeWrapInQoutes(identifier));
                        joinSql.append(" = ");
                        joinSql.append(sqlgGraph.getSqlDialect().maybeWrapInQoutes(labelToTravers.getSchema()));
                        joinSql.append(".");
                        joinSql.append(sqlgGraph.getSqlDialect().maybeWrapInQoutes(labelToTravers.getTable()));
                        joinSql.append(".");
                        joinSql.append(sqlgGraph.getSqlDialect().maybeWrapInQoutes(
                                fromSchemaTable.getSchema() + "." + rawLabel + "." + identifier +
                                        (labelToTraversTree.getDirection() == Direction.IN ? Topology.IN_VERTEX_COLUMN_END : Topology.OUT_VERTEX_COLUMN_END)));
                        if (i++ < fromSchemaTableTree.getIdentifiers().size()) {
                            joinSql.append(" AND ");
                        }
                    }
                }
            }
        } else {
            //From edge to vertex table the foreign key is opposite to the direction.
            //This is because this is second part of the traversal via the edge.
            //This code did not take specific traversals from the edge into account.

            joinSql.append(sqlgGraph.getSqlDialect().maybeWrapInQoutes(labelToTravers.getSchema()));
            joinSql.append(".");
            joinSql.append(sqlgGraph.getSqlDialect().maybeWrapInQoutes(labelToTravers.getTable()));
            joinSql.append(" ON ");
            if (labelToTraversTree.isHasIDPrimaryKey()) {
                joinSql.append(sqlgGraph.getSqlDialect().maybeWrapInQoutes(fromSchemaTable.getSchema()));
                joinSql.append(".");
                joinSql.append(sqlgGraph.getSqlDialect().maybeWrapInQoutes(fromSchemaTable.getTable()));
                joinSql.append(".");
                if (labelToTraversTree.isEdgeVertexStep()) {
                    joinSql.append(sqlgGraph.getSqlDialect().maybeWrapInQoutes(labelToTravers.getSchema() + "." +
                            rawLabelToTravers + (labelToTraversTree.getDirection() == Direction.OUT ? Topology.OUT_VERTEX_COLUMN_END : Topology.IN_VERTEX_COLUMN_END)));
                } else {
                    joinSql.append(sqlgGraph.getSqlDialect().maybeWrapInQoutes(labelToTravers.getSchema() + "." +
                            rawLabelToTravers + (labelToTraversTree.getDirection() == Direction.OUT ? Topology.IN_VERTEX_COLUMN_END : Topology.OUT_VERTEX_COLUMN_END)));
                }
                joinSql.append(" = ");
                joinSql.append(sqlgGraph.getSqlDialect().maybeWrapInQoutes(labelToTravers.getSchema()));
                joinSql.append(".");
                joinSql.append(sqlgGraph.getSqlDialect().maybeWrapInQoutes(labelToTravers.getTable()));
                joinSql.append(".");
                joinSql.append(sqlgGraph.getSqlDialect().maybeWrapInQoutes("ID"));
            } else {
                int i = 1;
                for (String identifier : labelToTraversTree.getIdentifiers()) {

                    joinSql.append(sqlgGraph.getSqlDialect().maybeWrapInQoutes(fromSchemaTable.getSchema()));
                    joinSql.append(".");
                    joinSql.append(sqlgGraph.getSqlDialect().maybeWrapInQoutes(fromSchemaTable.getTable()));
                    joinSql.append(".");
                    if (fromSchemaTableTree.isDistributed() && fromSchemaTableTree.distributionColumn.equals(identifier)) {
                        if (labelToTraversTree.isEdgeVertexStep()) {
                            joinSql.append(sqlgGraph.getSqlDialect().maybeWrapInQoutes(identifier));
                        } else {
                            joinSql.append(sqlgGraph.getSqlDialect().maybeWrapInQoutes(identifier));
                        }
                    } else {
                        if (labelToTraversTree.isEdgeVertexStep()) {
                            joinSql.append(sqlgGraph.getSqlDialect().maybeWrapInQoutes(labelToTravers.getSchema() + "." +
                                    rawLabelToTravers + "." + identifier + (labelToTraversTree.getDirection() == Direction.OUT ? Topology.OUT_VERTEX_COLUMN_END : Topology.IN_VERTEX_COLUMN_END)));
                        } else {
                            joinSql.append(sqlgGraph.getSqlDialect().maybeWrapInQoutes(labelToTravers.getSchema() + "." +
                                    rawLabelToTravers + "." + identifier + (labelToTraversTree.getDirection() == Direction.OUT ? Topology.IN_VERTEX_COLUMN_END : Topology.OUT_VERTEX_COLUMN_END)));
                        }
                    }
                    joinSql.append(" = ");
                    joinSql.append(sqlgGraph.getSqlDialect().maybeWrapInQoutes(labelToTravers.getSchema()));
                    joinSql.append(".");
                    joinSql.append(sqlgGraph.getSqlDialect().maybeWrapInQoutes(labelToTravers.getTable()));
                    joinSql.append(".");
                    joinSql.append(sqlgGraph.getSqlDialect().maybeWrapInQoutes(identifier));
                    if (i++ < labelToTraversTree.getIdentifiers().size()) {
                        joinSql.append(" AND ");
                    }
                }
            }
        }
        return joinSql.toString();
    }

    private static String appendToJoinBetweenSchemaTables(SqlgGraph sqlgGraph, SchemaTableTree fromSchemaTableTree, SchemaTableTree labelToTraversTree, boolean leftJoin) {
        SchemaTable fromSchemaTable = fromSchemaTableTree.getSchemaTable();
        SchemaTable labelToTravers = labelToTraversTree.getSchemaTable();

        //Assert that this is always from vertex to edge table or edge to vertex table
        Preconditions.checkState(
                (fromSchemaTable.isVertexTable() && !labelToTravers.isVertexTable()) ||
                        (!fromSchemaTable.isVertexTable() && labelToTravers.isVertexTable())
        );

        String rawLabel;
        if (fromSchemaTable.getTable().startsWith(VERTEX_PREFIX)) {
            rawLabel = fromSchemaTable.getTable().substring(VERTEX_PREFIX.length());
        } else {
            rawLabel = fromSchemaTable.getTable();
        }
        String rawLabelToTravers;
        if (labelToTravers.getTable().startsWith(VERTEX_PREFIX)) {
            rawLabelToTravers = labelToTravers.getTable().substring(VERTEX_PREFIX.length());
        } else {
            rawLabelToTravers = labelToTravers.getTable();
        }
        String joinSql = " OR ";
        if (fromSchemaTable.getTable().startsWith(VERTEX_PREFIX)) {
            joinSql += sqlgGraph.getSqlDialect().maybeWrapInQoutes(fromSchemaTable.getSchema());
            joinSql += ".";
            joinSql += sqlgGraph.getSqlDialect().maybeWrapInQoutes(fromSchemaTable.getTable());
            joinSql += ".";
            joinSql += sqlgGraph.getSqlDialect().maybeWrapInQoutes("ID");
            joinSql += " = ";
            joinSql += sqlgGraph.getSqlDialect().maybeWrapInQoutes(labelToTravers.getSchema());
            joinSql += ".";
            joinSql += sqlgGraph.getSqlDialect().maybeWrapInQoutes(labelToTravers.getTable());
            joinSql += ".";
            joinSql += sqlgGraph.getSqlDialect().maybeWrapInQoutes(
                    fromSchemaTable.getSchema() + "." + rawLabel +
                            (labelToTraversTree.getDirection() == Direction.IN ? Topology.IN_VERTEX_COLUMN_END : Topology.OUT_VERTEX_COLUMN_END)
            );
        } else {
            //From edge to vertex table the foreign key is opposite to the direction.
            //This is because this is second part of the traversal via the edge.
            //This code did not take specific traversals from the edge into account.
            joinSql += sqlgGraph.getSqlDialect().maybeWrapInQoutes(fromSchemaTable.getSchema());
            joinSql += ".";
            joinSql += sqlgGraph.getSqlDialect().maybeWrapInQoutes(fromSchemaTable.getTable());
            joinSql += ".";
            if (labelToTraversTree.isEdgeVertexStep()) {
                joinSql += sqlgGraph.getSqlDialect().maybeWrapInQoutes(labelToTravers.getSchema() + "." +
                        rawLabelToTravers + (labelToTraversTree.getDirection() == Direction.OUT ? Topology.OUT_VERTEX_COLUMN_END : Topology.IN_VERTEX_COLUMN_END));
            } else {
                joinSql += sqlgGraph.getSqlDialect().maybeWrapInQoutes(labelToTravers.getSchema() + "." +
                        rawLabelToTravers + (labelToTraversTree.getDirection() == Direction.OUT ? Topology.IN_VERTEX_COLUMN_END : Topology.OUT_VERTEX_COLUMN_END));
            }
            joinSql += " = ";
            joinSql += sqlgGraph.getSqlDialect().maybeWrapInQoutes(labelToTravers.getSchema());
            joinSql += ".";
            joinSql += sqlgGraph.getSqlDialect().maybeWrapInQoutes(labelToTravers.getTable());
            joinSql += ".";
            joinSql += sqlgGraph.getSqlDialect().maybeWrapInQoutes("ID");
        }
        return joinSql;
    }

    /**
     * Remove all leaf nodes that are not at the deepest level.
     * Those nodes are not to be included in the sql as they do not have enough incident edges.
     * i.e. The graph is not deep enough along those labels.
     * <p/>
     * This is done via a breath first traversal.
     */
    void removeAllButDeepestAndAddCacheLeafNodes(int depth) {
        Queue<SchemaTableTree> queue = new LinkedList<>();
        queue.add(this);
        while (!queue.isEmpty()) {
            SchemaTableTree current = queue.remove();
            if (current.stepDepth < depth && current.children.isEmpty() && !current.isEmit() && !current.isOptionalLeftJoin()) {
                removeNode(current);
            } else {
                queue.addAll(current.children);
                if ((current.stepDepth == depth && current.children.isEmpty()) || (current.isEmit() && current.children.isEmpty()) || current.isOptionalLeftJoin() && current.children.isEmpty()) {
                    this.leafNodes.add(current);
                }
            }
        }
    }

    private void removeNode(SchemaTableTree node) {
        SchemaTableTree parent = node.parent;
        if (parent != null) {
            parent.children.remove(node);
            this.leafNodes.remove(node);
            //check if the parent has any other children. if not it too can be deleted. Follow this pattern recursively up.
            if (parent.children.isEmpty()) {
                removeNode(parent);
            }
        }
    }

    boolean removeNodesInvalidatedByHas() {
        if (invalidateByHas(this)) {
            return true;
        } else {
            Queue<SchemaTableTree> queue = new LinkedList<>();
            queue.add(this);
            while (!queue.isEmpty()) {
                SchemaTableTree current = queue.remove();
                removeObsoleteHasContainers(current);
                if (invalidateByHas(current)) {
                    removeNode(current);
                } else {
                    queue.addAll(current.children);
                }
            }
            return false;
        }
    }

    /**
     * remove "has" containers that are not valid anymore
     *
     * @param schemaTableTree the current table tree
     */
    private void removeObsoleteHasContainers(final SchemaTableTree schemaTableTree) {
        Set<HasContainer> toRemove = new HashSet<>();
        for (HasContainer hasContainer : schemaTableTree.hasContainers) {
            if (hasContainer.getKey().equals(label.getAccessor())) {
                toRemove.add(hasContainer);
            }

            if (Existence.NULL.equals(hasContainer.getBiPredicate())) {
                // we checked that a non existing property was null, that's fine
                if (!this.getFilteredAllTables().get(schemaTableTree.getSchemaTable().toString()).containsKey(hasContainer.getKey())) {
                    toRemove.add(hasContainer);
                }
            }
        }
        schemaTableTree.hasContainers.removeAll(toRemove);
    }

    private SchemaTable getHasContainerSchemaTable(SchemaTableTree schemaTableTree, SchemaTable predicateSchemaTable) {
        SchemaTable hasContainerLabelSchemaTable;
        //Check if we are on a vertex or edge
        if (schemaTableTree.getSchemaTable().getTable().startsWith(VERTEX_PREFIX)) {
            hasContainerLabelSchemaTable = SchemaTable.of(predicateSchemaTable.getSchema(), VERTEX_PREFIX + predicateSchemaTable.getTable());
        } else {
            hasContainerLabelSchemaTable = SchemaTable.of(predicateSchemaTable.getSchema(), EDGE_PREFIX + predicateSchemaTable.getTable());
        }
        return hasContainerLabelSchemaTable;
    }

    private SchemaTable getIDContainerSchemaTable(SchemaTableTree schemaTableTree, Object value) {
        RecordId id;
        if (value instanceof Long) {
            return schemaTableTree.getSchemaTable();
        } else if (!(value instanceof RecordId)) {
            id = RecordId.from(String.valueOf(value));
        } else {
            id = (RecordId) value;
        }
        return getHasContainerSchemaTable(schemaTableTree, id.getSchemaTable());

    }

    /**
     * verify the "has" containers we have are valid with the schema table tree given
     *
     * @param schemaTableTree
     * @return true if any has container does NOT match, false if everything is fine
     */
    @SuppressWarnings("unchecked")
	private boolean invalidateByHas(SchemaTableTree schemaTableTree) {
        for (HasContainer hasContainer : schemaTableTree.hasContainers) {
            if (!hasContainer.getKey().equals(TopologyStrategy.TOPOLOGY_SELECTION_SQLG_SCHEMA) && !hasContainer.getKey().equals(TopologyStrategy.TOPOLOGY_SELECTION_GLOBAL_UNIQUE_INDEX)) {
                if (hasContainer.getKey().equals(label.getAccessor())) {
                    Preconditions.checkState(false, "label hasContainers should have been removed by now.");
                } else if (hasContainer.getKey().equals(T.id.getAccessor())) {
                    if (hasContainer.getBiPredicate().equals(Compare.eq)) {
                        Object value = hasContainer.getValue();
                        SchemaTable hasContainerLabelSchemaTable = getIDContainerSchemaTable(schemaTableTree, value);
                        if (!hasContainerLabelSchemaTable.equals(schemaTableTree.getSchemaTable())) {
                            return true;
                        }
                    } else if (hasContainer.getBiPredicate().equals(Contains.within)) {
                        Collection<?> c = (Collection<?>) hasContainer.getPredicate().getValue();
                        Iterator<?> it = c.iterator();
                        Collection<Object> ok = new LinkedList<>();
                        while (it.hasNext()) {
                            Object value = it.next();
                            SchemaTable hasContainerLabelSchemaTable = getIDContainerSchemaTable(schemaTableTree, value);
                            if (hasContainerLabelSchemaTable.equals(schemaTableTree.getSchemaTable())) {
                                ok.add(value);
                            }
                        }
                        if (ok.isEmpty()) {
                            return true;
                        }
                        ((P<Collection<Object>>) (hasContainer.getPredicate())).setValue(ok);
                    }
                } else {
                    if (hasContainer.getBiPredicate() instanceof FullText && ((FullText) hasContainer.getBiPredicate()).getQuery() != null) {
                        return false;
                    }
                    //check if the hasContainer is for a property that exists, if not remove this node from the query tree
                    if (!this.getFilteredAllTables().get(schemaTableTree.getSchemaTable().toString()).containsKey(hasContainer.getKey())) {
                        if (!Existence.NULL.equals(hasContainer.getBiPredicate())) {
                            return true;
                        }
                    }
                    //Check if it is a Contains.within with a empty list of values
                    if (hasEmptyWithin(hasContainer)) {
                        return true;
                    }
                }
            }
        }
        return false;
    }

    @SuppressWarnings("SimplifiableIfStatement")
    private boolean hasEmptyWithin(HasContainer hasContainer) {
        if (hasContainer.getBiPredicate() == Contains.within) {
            return ((Collection<?>) hasContainer.getPredicate().getValue()).isEmpty();
        } else {
            return false;
        }
    }

    @Override
    public String toString() {
        return this.schemaTable.toString();
    }

    public String toTreeString() {
        StringBuilder result = new StringBuilder();
        internalToString(result);
        return result.toString();
    }

    private void internalToString(StringBuilder sb) {
        if (sb.length() > 0) {
            sb.append("\n");
        }
        for (int i = 0; i < this.stepDepth; i++) {
            sb.append("\t");
        }
        sb.append(this.schemaTable.toString()).append(" ")
                .append(this.stepDepth).append(" ")
                .append(this.hasContainers.toString()).append(" ")
                .append("Comparators = ")
                .append(this.sqlgComparatorHolder.toString()).append(" ")
                .append("Range = ")
                .append(String.valueOf(this.sqlgRangeHolder.getRange())).append(" ")
                .append(this.direction != null ? this.direction.toString() : "").append(" ")
                .append("isVertexStep = ").append(this.isEdgeVertexStep())
                .append(" isUntilFirst = ").append(this.isUntilFirst())
                .append(" labels = ").append(this.labels);
        for (SchemaTableTree child : children) {
            child.internalToString(sb);
        }
    }

    private SchemaTableTree getParent() {
        return this.parent;
    }

    public Direction getDirection() {
        return this.direction;
    }

    public List<HasContainer> getHasContainers() {
        return this.hasContainers;
    }

    public List<AndOrHasContainer> getAndOrHasContainers() {
        return andOrHasContainers;
    }

    public SqlgComparatorHolder getSqlgComparatorHolder() {
        return this.sqlgComparatorHolder;
    }

    public List<org.javatuples.Pair<Traversal.Admin<?, ?>, Comparator<?>>> getDbComparators() {
        return this.dbComparators;
    }

    public int getStepDepth() {
        return stepDepth;
    }

    public int getReplacedStepDepth() {
        return replacedStepDepth;
    }

    @Override
    public int hashCode() {
        if (this.parent != null) {
            if (this.direction == null) {
                return (this.schemaTable.toString() + this.parent.toString()).hashCode();
            } else {
                return (this.schemaTable.toString() + this.direction.name() + this.parent.toString()).hashCode();
            }
        } else {
            if (this.direction == null) {
                return this.schemaTable.toString().hashCode();
            } else {
                return (this.schemaTable.toString() + this.direction.name()).hashCode();
            }
        }
    }

    @Override
    public boolean equals(Object o) {
        if (o == null) {
            return false;
        }
        if (!(o instanceof SchemaTableTree)) {
            return false;
        }
        if (o == this) {
            return true;
        }
        SchemaTableTree other = (SchemaTableTree) o;
        if (this.direction != other.direction) {
            return false;
        } else if (this.parent != null && other.parent == null) {
            return false;
        } else if (this.parent == null && other.parent != null) {
            return false;
        } else if (this.parent == null && other.parent == null) {
            return this.schemaTable.equals(other.parent);
        } else {
            return this.parent.equals(other.parent) && this.schemaTable.equals(other.schemaTable);
        }
    }

    public Set<String> getLabels() {
        return this.labels;
    }

    public Set<String> getRealLabels() {
        if (this.realLabels == null) {
            this.realLabels = new HashSet<>();
            for (String label : this.labels) {
                if (label.contains(BaseStrategy.PATH_LABEL_SUFFIX)) {
                    this.realLabels.add(label.substring(label.indexOf(BaseStrategy.PATH_LABEL_SUFFIX) + BaseStrategy.PATH_LABEL_SUFFIX.length()));
                } else if (label.contains(BaseStrategy.EMIT_LABEL_SUFFIX)) {
                    this.realLabels.add(label.substring(label.indexOf(BaseStrategy.EMIT_LABEL_SUFFIX) + BaseStrategy.EMIT_LABEL_SUFFIX.length()));
                } else {
                    throw new IllegalStateException("label must contain " + BaseStrategy.PATH_LABEL_SUFFIX + " or " + BaseStrategy.EMIT_LABEL_SUFFIX);
                }
            }
        }
        return this.realLabels;
    }

    private boolean isEdgeVertexStep() {
        return this.stepType == STEP_TYPE.EDGE_VERTEX_STEP;
    }

    private boolean isVertexStep() {
        return this.stepType == STEP_TYPE.VERTEX_STEP;
    }

    void setStepType(STEP_TYPE stepType) {
        this.stepType = stepType;
    }

    public boolean isUntilFirst() {
        return untilFirst;
    }

    void setUntilFirst(boolean untilFirst) {
        this.untilFirst = untilFirst;
    }

    int getTmpTableAliasCounter() {
        return tmpTableAliasCounter;
    }

    public void loadProperty(ResultSet resultSet, SqlgElement sqlgElement) throws SQLException {
        for (ColumnList columnList : this.getColumnListStack()) {
            LinkedHashMap<ColumnList.Column, String> columns = columnList.getFor(this.stepDepth, this.schemaTable);
            for (ColumnList.Column column : columns.keySet()) {
                if (!column.getColumn().equals("index")) {
                    String propertyName = column.getColumn();
                    PropertyType propertyType = column.getPropertyType();
                    if (!column.isID() && !column.isForeignKey()) {
                        sqlgElement.loadProperty(resultSet, propertyName, column.getColumnIndex(), getColumnNameAliasMap(), this.stepDepth, propertyType);
                    }
                }
            }
        }
    }

    public void loadEdgeInOutVertices(ResultSet resultSet, SqlgEdge sqlgEdge) throws SQLException {
        Preconditions.checkState(this.schemaTable.isEdgeTable());
        for (ColumnList columnList : this.getColumnListStack()) {
            Map<SchemaTable, List<ColumnList.Column>> inForeignKeyColumns = columnList.getInForeignKeys(this.stepDepth, this.schemaTable);
            for (Map.Entry<SchemaTable, List<ColumnList.Column>> schemaTableColumnsEntry : inForeignKeyColumns.entrySet()) {
                List<ColumnList.Column> columns = schemaTableColumnsEntry.getValue();
                if (columns.size() == 1 && !columns.get(0).isForeignKeyProperty()) {
                    ColumnList.Column column = columns.get(0);
                    sqlgEdge.loadInVertex(resultSet, column.getForeignSchemaTable(), column.getColumnIndex());
                } else {
                    sqlgEdge.loadInVertex(resultSet, columns);
                }
            }
            Map<SchemaTable, List<ColumnList.Column>> outForeignKeyColumns = columnList.getOutForeignKeys(this.stepDepth, this.schemaTable);
            for (Map.Entry<SchemaTable, List<ColumnList.Column>> schemaTableColumnsEntry : outForeignKeyColumns.entrySet()) {
                List<ColumnList.Column> columns = schemaTableColumnsEntry.getValue();
                if (columns.size() == 1 && !columns.get(0).isForeignKeyProperty()) {
                    ColumnList.Column column = columns.get(0);
                    sqlgEdge.loadOutVertex(resultSet, column.getForeignSchemaTable(), column.getColumnIndex());
                } else {
                    sqlgEdge.loadOutVertex(resultSet, columns);
                }
            }
        }
    }

    public ListOrderedSet<Comparable> loadIdentifierObjects(Map<String, Integer> idColumnCountMap, ResultSet resultSet) throws SQLException {
        ListOrderedSet<Comparable> identifierObjects = new ListOrderedSet<>();
        for (String identifier : this.identifiers) {
            String labelledAliasIdentifier = labeledAliasIdentifier(identifier);
            int count = idColumnCountMap.get(labelledAliasIdentifier);
            identifierObjects.add((Comparable) resultSet.getObject(count));
        }
        return identifierObjects;
    }

    public void clearColumnNamePropertyNameMap() {
        if (this.columnNamePropertyName != null) {
            this.columnNamePropertyName.clear();
            this.columnNamePropertyName = null;
        }
    }

    public String idProperty() {
        if (this.idProperty == null) {
            this.idProperty = this.stepDepth + ALIAS_SEPARATOR + schemaTable.getSchema() + SchemaTableTree.ALIAS_SEPARATOR + schemaTable.getTable() + SchemaTableTree.ALIAS_SEPARATOR + Topology.ID;
        }
        return this.idProperty;
    }

    public boolean isLocalStep() {
        return localStep;
    }

    void setLocalStep(boolean localStep) {
        this.localStep = localStep;
    }

    public boolean isFakeEmit() {
        return fakeEmit;
    }

    public void setFakeEmit(boolean fakeEmit) {
        this.fakeEmit = fakeEmit;
    }

    public void setParentIdsAndIndexes(List<Pair<RecordId.ID, Long>> parentIdsAndIndexes) {
        this.parentIdsAndIndexes = parentIdsAndIndexes;
    }

    public STEP_TYPE getStepType() {
        return this.stepType;
    }

    public List<Pair<RecordId.ID, Long>> getParentIdsAndIndexes() {
        return this.parentIdsAndIndexes;
    }

    public void removeDbComparators() {
        this.dbComparators = new ArrayList<>();
        for (SchemaTableTree child : this.children) {
            child.removeDbComparators();
        }
    }

    public boolean isDrop() {
        return this.drop;
    }

    public boolean isHasIDPrimaryKey() {
        return this.hasIDPrimaryKey;
    }

    public ListOrderedSet<String> getIdentifiers() {
        return this.identifiers;
    }

    private List<ColumnList> getColumnListStack() {
        return this.getRoot().columnListStack;
    }

    private boolean isDistributed() {
        return this.distributionColumn != null;
    }

	public Set<String> getRestrictedProperties() {
		return restrictedProperties;
	}

	public void setRestrictedProperties(Set<String> restrictedColumns) {
		this.restrictedProperties = restrictedColumns;
	}

	/**
	 * should we select the given property?
	 * @param property the property name
	 * @return true if the property should be part of the select clause, false otherwise
	 */
	public boolean shouldSelectProperty(String property){
		// no restriction
		if (restrictedProperties==null){
			return true;
		}
		// explicit restriction
		if (restrictedProperties.contains(property)){
			return true;
		}
		return false;
	}
	
	/**
	 * calculate property restrictions from explicit restrictions and required properties
	 */
	private void calculatePropertyRestrictions(){
		if (restrictedProperties==null){
			return;
		}
		// we use aliases for ordering, so we need the property in the select clause
        for (org.javatuples.Pair<Traversal.Admin<?, ?>, Comparator<?>> comparator : this.getDbComparators()) {
            
            if (comparator.getValue1() instanceof ElementValueComparator) {
            	restrictedProperties.add(((ElementValueComparator<?>)comparator.getValue1()).getPropertyKey());
              
            } else if ((comparator.getValue0() instanceof ElementValueTraversal<?> || comparator.getValue0() instanceof TokenTraversal<?, ?>)
                    && comparator.getValue1() instanceof Order) {
                Traversal.Admin<?, ?> t = comparator.getValue0();
                String key;
                if (t instanceof ElementValueTraversal) {
                    ElementValueTraversal<?> elementValueTraversal = (ElementValueTraversal<?>) t;
                    key = elementValueTraversal.getPropertyKey();
                } else {
                    TokenTraversal<?, ?> tokenTraversal = (TokenTraversal<?, ?>) t;
                    // see calculateLabeledAliasId
                    if (tokenTraversal.getToken().equals(T.id)) {
                        key = Topology.ID;
                    } else {
                        key = tokenTraversal.getToken().getAccessor();
                    }
                }
                if (key!=null){
                	restrictedProperties.add(key);
                }
            }
        }
	}
}<|MERGE_RESOLUTION|>--- conflicted
+++ resolved
@@ -108,8 +108,8 @@
     private List<ColumnList> columnListStack = new ArrayList<>();
 
     private Set<String> restrictedProperties = null;
-    
-    
+
+
     public void removeTopologyStrategyHasContainer() {
         SqlgUtil.removeTopologyStrategyHasContainer(this.hasContainers);
         for (SchemaTableTree child : children) {
@@ -1771,7 +1771,6 @@
                 cols.add(lastSchemaTableTree, identifier + postFix, alias);
             }
         }
-<<<<<<< HEAD
         for (Map.Entry<String, PropertyType> propertyTypeMapEntry : propertyTypeMap.entrySet()) {
             if (!identifiers.contains(propertyTypeMapEntry.getKey())) {
             	if (lastSchemaTableTree.shouldSelectProperty(propertyTypeMapEntry.getKey())){
@@ -1782,7 +1781,13 @@
 	                    cols.add(lastSchemaTableTree, propertyTypeMapEntry.getKey() + postFix, alias);
 	                }
             	}
-=======
+            String alias = lastSchemaTableTree.calculateAliasPropertyName(propertyTypeMapEntry.getKey());
+            cols.add(lastSchemaTableTree, propertyTypeMapEntry.getKey(), alias);
+            for (String postFix : propertyTypeMapEntry.getValue().getPostFixes()) {
+                alias = lastSchemaTableTree.calculateAliasPropertyName(propertyTypeMapEntry.getKey() + postFix);
+                cols.add(lastSchemaTableTree, propertyTypeMapEntry.getKey() + postFix, alias);
+            }
+        }
     }
 
     private String printLabeledOuterFromClauseFor(String sql, int counter, Map<String, String> columnNameAliasMapCopy) {
@@ -1799,7 +1804,6 @@
             }
             if (count++ < propertyTypeMap.size()) {
                 sql += ", ";
->>>>>>> 70fbc8be
             }
         }
     }
@@ -2687,7 +2691,7 @@
 		}
 		return false;
 	}
-	
+
 	/**
 	 * calculate property restrictions from explicit restrictions and required properties
 	 */
@@ -2697,10 +2701,10 @@
 		}
 		// we use aliases for ordering, so we need the property in the select clause
         for (org.javatuples.Pair<Traversal.Admin<?, ?>, Comparator<?>> comparator : this.getDbComparators()) {
-            
+
             if (comparator.getValue1() instanceof ElementValueComparator) {
             	restrictedProperties.add(((ElementValueComparator<?>)comparator.getValue1()).getPropertyKey());
-              
+
             } else if ((comparator.getValue0() instanceof ElementValueTraversal<?> || comparator.getValue0() instanceof TokenTraversal<?, ?>)
                     && comparator.getValue1() instanceof Order) {
                 Traversal.Admin<?, ?> t = comparator.getValue0();
