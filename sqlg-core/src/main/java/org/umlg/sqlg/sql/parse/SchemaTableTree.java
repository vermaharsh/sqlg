--- conflicted
+++ resolved
@@ -1,14 +1,9 @@
 package org.umlg.sqlg.sql.parse;
 
 import com.google.common.base.Preconditions;
-<<<<<<< HEAD
-import com.google.common.collect.ImmutableClassToInstanceMap;
-=======
 import com.google.common.collect.ArrayListMultimap;
 import com.google.common.collect.Multimap;
->>>>>>> 316b3ee7
 import org.apache.commons.lang3.mutable.MutableBoolean;
-import org.apache.commons.lang3.mutable.MutableInt;
 import org.apache.commons.lang3.tuple.Pair;
 import org.apache.tinkerpop.gremlin.process.traversal.Compare;
 import org.apache.tinkerpop.gremlin.process.traversal.Contains;
@@ -139,7 +134,7 @@
      * SchemaTable is the element being returned.
      * String is the sql.
      */
-    public List<Pair<LinkedList<SchemaTableTree>, String>> constructSql(Map<String, String> aliasMap, MutableInt mutableInt) {
+    public List<Pair<LinkedList<SchemaTableTree>, String>> constructSql() {
         Preconditions.checkState(this.parent == null, "constructSql may only be called on the root object");
 
         List<Pair<LinkedList<SchemaTableTree>, String>> result = new ArrayList<>();
@@ -151,11 +146,11 @@
             //The way to overcome this is  to break up the path in select sections with no duplicates and then join them together.
             if (duplicatesInStack(distinctQueryStack)) {
                 List<LinkedList<SchemaTableTree>> subQueryStacks = splitIntoSubStacks(distinctQueryStack);
-                String singlePathSql = constructDuplicatePathSql(this.sqlgGraph, aliasMap, mutableInt, subQueryStacks);
+                String singlePathSql = constructDuplicatePathSql(this.sqlgGraph, subQueryStacks);
                 result.add(Pair.of(distinctQueryStack, singlePathSql));
             } else {
                 //If there are no duplicates in the path then one select statement will suffice.
-                String singlePathSql = constructSinglePathSql(this.sqlgGraph, Pair.of("a1", aliasMap), mutableInt, distinctQueryStack, null, null);
+                String singlePathSql = constructSinglePathSql(this.sqlgGraph, distinctQueryStack, null, null);
                 result.add(Pair.of(distinctQueryStack, singlePathSql));
             }
         }
@@ -179,16 +174,10 @@
      * @param subQueryLinkedLists
      * @return
      */
-<<<<<<< HEAD
-    private static String constructDuplicatePathSql(SqlgGraph sqlgGraph, Map<String, String> aliasMap, MutableInt mutableInt, List<LinkedList<SchemaTableTree>> subQueryLinkedLists) {
-//        String singlePathSql = "SELECT ";
-//        singlePathSql += constructOuterFromClause(subQueryLinkedLists, aliasMap, mutableInt);
-=======
     private static String constructDuplicatePathSql(SqlgGraph sqlgGraph, List<LinkedList<SchemaTableTree>> subQueryLinkedLists) {
 //        String singlePathSql = "SELECT ";
 //        LinkedList<SchemaTableTree> schemaTableTrees = subQueryLinkedLists.get(subQueryLinkedLists.size() - 1);
 //        singlePathSql += constructOuterFromClause(subQueryLinkedLists);
->>>>>>> 316b3ee7
         String singlePathSql = " FROM (";
         int count = 1;
         SchemaTableTree lastOfPrevious = null;
@@ -202,32 +191,26 @@
             }
             SchemaTableTree firstSchemaTableTree = subQueryLinkedList.getFirst();
 
-            String sql = constructSinglePathSql(sqlgGraph, Pair.of("a" + count, aliasMap), mutableInt, subQueryLinkedList, lastOfPrevious, firstOfNext);
+            String sql = constructSinglePathSql(sqlgGraph, subQueryLinkedList, lastOfPrevious, firstOfNext);
             singlePathSql += sql;
             if (count == 1) {
                 singlePathSql += ") a" + count++ + " INNER JOIN (";
             } else {
                 //join the last with the first
                 singlePathSql += ") a" + count + " ON ";
-                singlePathSql += constructSectionedJoin(lastOfPrevious, firstSchemaTableTree, count, aliasMap);
+                singlePathSql += constructSectionedJoin(lastOfPrevious, firstSchemaTableTree, count);
                 if (count++ < subQueryLinkedLists.size()) {
                     singlePathSql += " INNER JOIN (";
                 }
             }
             lastOfPrevious = subQueryLinkedList.getLast();
         }
-<<<<<<< HEAD
-        String outerFromClause = constructOuterFromClause(subQueryLinkedLists, aliasMap, mutableInt);
-        singlePathSql = "SELECT " + outerFromClause + singlePathSql;
-        return singlePathSql;
-=======
 //        LinkedList<SchemaTableTree> schemaTableTrees = subQueryLinkedLists.get(subQueryLinkedLists.size() - 1);
         String result = "SELECT " + constructOuterFromClause(subQueryLinkedLists);
         return result + singlePathSql;
->>>>>>> 316b3ee7
-    }
-
-    private static String constructOuterFromClause(List<LinkedList<SchemaTableTree>> subQueryLinkedLists, Map<String, String> aliasMap, MutableInt mutableInt) {
+    }
+
+    private static String constructOuterFromClause(List<LinkedList<SchemaTableTree>> subQueryLinkedLists) {
         String result = "";
         int countOuter = 1;
         for (LinkedList<SchemaTableTree> subQueryLinkedList : subQueryLinkedLists) {
@@ -235,17 +218,12 @@
             for (SchemaTableTree schemaTableTree : subQueryLinkedList) {
                 //labelled entries need to be in the outer select
                 if (!schemaTableTree.getLabels().isEmpty()) {
-                    result = schemaTableTree.printLabeledOuterFromClause(result, countOuter, aliasMap, mutableInt);
+                    result = schemaTableTree.printLabeledOuterFromClause(result, countOuter);
                     result += ", ";
                 }
                 //last entry, always print this
                 if (countOuter == subQueryLinkedLists.size() && countInner == subQueryLinkedList.size()) {
-<<<<<<< HEAD
-                    //last entry, always print this
-                    result += schemaTableTree.printOuterFromClause(countOuter, aliasMap, mutableInt);
-=======
                     result += schemaTableTree.printOuterFromClause(countOuter);
->>>>>>> 316b3ee7
                     result += ", ";
                 }
                 countInner++;
@@ -256,16 +234,9 @@
         return result;
     }
 
-<<<<<<< HEAD
-    private String printOuterFromClause(int count, Map<String, String> aliasMap, MutableInt mutableInt) {
-//        String sql = "a" + count + ".\"" + this.getSchemaTable().getSchema() + "." + this.getSchemaTable().getTable() + "." + SchemaManager.ID + "\"";
-        String sql = "a" + count + "." + aliasMap.get(this.getSchemaTable().getSchema() + "." + this.getSchemaTable().getTable() + "." + SchemaManager.ID);
-        sql += " /*" + this.getSchemaTable().getSchema() + "." + this.getSchemaTable().getTable() + "." + SchemaManager.ID + "*/";
-=======
     private String printOuterFromClause(int count) {
 //        String sql = "a" + count + ".\"" + this.getSchemaTable().getSchema() + "." + this.getSchemaTable().getTable() + "." + SchemaManager.ID + "\"";
         String sql = "a" + count + ".\"" + this.mappedAliasId() + "\"";
->>>>>>> 316b3ee7
         Map<String, org.umlg.sqlg.structure.PropertyType> propertyTypeMap = this.sqlgGraph.getSchemaManager().getAllTables().get(this.toString());
         if (propertyTypeMap.size() > 0) {
             sql += ", ";
@@ -273,24 +244,19 @@
         int propertyCount = 1;
         for (String propertyName : propertyTypeMap.keySet()) {
 //            sql += "a" + count + ".\"" + this.getSchemaTable().getSchema() + "." + this.getSchemaTable().getTable() + "." + propertyName + "\"";
-<<<<<<< HEAD
-            sql += "a" + count + "." + aliasMap.get(this.getSchemaTable().getSchema() + "." + this.getSchemaTable().getTable() + "." + propertyName);
-            sql += " /*" + this.getSchemaTable().getSchema() + "." + this.getSchemaTable().getTable() + "." + propertyName + "*/";
-=======
             sql += "a" + count + ".\"" + this.mappedAliasPropertyName(propertyName) + "\"";
->>>>>>> 316b3ee7
             if (propertyCount++ < propertyTypeMap.size()) {
                 sql += ", ";
             }
         }
         if (this.getSchemaTable().isEdgeTable()) {
             sql += ", ";
-            sql = printEdgeInOutVertexIdOuterFromClauseFor("a" + count, sql, aliasMap, mutableInt);
+            sql = printEdgeInOutVertexIdOuterFromClauseFor("a" + count, sql);
         }
         return sql;
     }
 
-    private static String constructSectionedJoin(SchemaTableTree fromSchemaTableTree, SchemaTableTree toSchemaTableTree, int count, Map<String, String> aliasMap) {
+    private static String constructSectionedJoin(SchemaTableTree fromSchemaTableTree, SchemaTableTree toSchemaTableTree, int count) {
         if (toSchemaTableTree.direction == Direction.BOTH) {
             throw new IllegalStateException("Direction may not be BOTH!");
         }
@@ -311,37 +277,6 @@
         if (fromSchemaTableTree.getSchemaTable().getTable().startsWith(SchemaManager.EDGE_PREFIX)) {
             if (toSchemaTableTree.isEdgeVertexStep()) {
                 if (toSchemaTableTree.direction == Direction.OUT) {
-<<<<<<< HEAD
-//                    result = "a" + (count - 1) + ".\"" + fromSchemaTableTree.getSchemaTable().getSchema() + "." + fromSchemaTableTree.getSchemaTable().getTable() + "." +
-//                            toSchemaTableTree.getSchemaTable().getSchema() + "." + rawToLabel + SchemaManager.OUT_VERTEX_COLUMN_END + "\"";
-//                    result += " = a" + count + ".\"" + toSchemaTableTree.getSchemaTable().getSchema() + "." + toSchemaTableTree.getSchemaTable().getTable() + "." + SchemaManager.ID + "\"";
-                    result = "a" + (count - 1) + "." + aliasMap.get(fromSchemaTableTree.getSchemaTable().getSchema() + "." + fromSchemaTableTree.getSchemaTable().getTable() + "." +
-                            toSchemaTableTree.getSchemaTable().getSchema() + "." + rawToLabel + SchemaManager.OUT_VERTEX_COLUMN_END);
-                    result += " = a" + count + "." + aliasMap.get(toSchemaTableTree.getSchemaTable().getSchema() + "." + toSchemaTableTree.getSchemaTable().getTable() + "." + SchemaManager.ID);
-                } else {
-//                    result = "a" + (count - 1) + ".\"" + fromSchemaTableTree.getSchemaTable().getSchema() + "." + fromSchemaTableTree.getSchemaTable().getTable() + "." +
-//                            toSchemaTableTree.getSchemaTable().getSchema() + "." + rawToLabel + SchemaManager.IN_VERTEX_COLUMN_END + "\"";
-//                    result += " = a" + count + ".\"" + toSchemaTableTree.getSchemaTable().getSchema() + "." + toSchemaTableTree.getSchemaTable().getTable() + "." + SchemaManager.ID + "\"";
-                    result = "a" + (count - 1) + "." + aliasMap.get(fromSchemaTableTree.getSchemaTable().getSchema() + "." + fromSchemaTableTree.getSchemaTable().getTable() + "." +
-                            toSchemaTableTree.getSchemaTable().getSchema() + "." + rawToLabel + SchemaManager.IN_VERTEX_COLUMN_END);
-                    result += " = a" + count + "." + aliasMap.get(toSchemaTableTree.getSchemaTable().getSchema() + "." + toSchemaTableTree.getSchemaTable().getTable() + "." + SchemaManager.ID);
-                }
-            } else {
-                if (toSchemaTableTree.direction == Direction.OUT) {
-//                    result = "a" + (count - 1) + ".\"" + fromSchemaTableTree.getSchemaTable().getSchema() + "." + fromSchemaTableTree.getSchemaTable().getTable() + "." +
-//                            toSchemaTableTree.getSchemaTable().getSchema() + "." + rawToLabel + SchemaManager.IN_VERTEX_COLUMN_END + "\"";
-//                    result += " = a" + count + ".\"" + toSchemaTableTree.getSchemaTable().getSchema() + "." + toSchemaTableTree.getSchemaTable().getTable() + "." + SchemaManager.ID + "\"";
-                    result = "a" + (count - 1) + "." + aliasMap.get(fromSchemaTableTree.getSchemaTable().getSchema() + "." + fromSchemaTableTree.getSchemaTable().getTable() + "." +
-                            toSchemaTableTree.getSchemaTable().getSchema() + "." + rawToLabel + SchemaManager.IN_VERTEX_COLUMN_END);
-                    result += " = a" + count + "." + aliasMap.get(toSchemaTableTree.getSchemaTable().getSchema() + "." + toSchemaTableTree.getSchemaTable().getTable() + "." + SchemaManager.ID);
-                } else {
-//                    result = "a" + (count - 1) + ".\"" + fromSchemaTableTree.getSchemaTable().getSchema() + "." + fromSchemaTableTree.getSchemaTable().getTable() + "." +
-//                            toSchemaTableTree.getSchemaTable().getSchema() + "." + rawToLabel + SchemaManager.OUT_VERTEX_COLUMN_END + "\"";
-//                    result += " = a" + count + ".\"" + toSchemaTableTree.getSchemaTable().getSchema() + "." + toSchemaTableTree.getSchemaTable().getTable() + "." + SchemaManager.ID + "\"";
-                    result = "a" + (count - 1) + "." + aliasMap.get(fromSchemaTableTree.getSchemaTable().getSchema() + "." + fromSchemaTableTree.getSchemaTable().getTable() + "." +
-                            toSchemaTableTree.getSchemaTable().getSchema() + "." + rawToLabel + SchemaManager.OUT_VERTEX_COLUMN_END);
-                    result += " = a" + count + "." + aliasMap.get(toSchemaTableTree.getSchemaTable().getSchema() + "." + toSchemaTableTree.getSchemaTable().getTable() + "." + SchemaManager.ID);
-=======
                     result = "a" + (count - 1) + ".\"" + fromSchemaTableTree.getSchemaTable().getSchema() + "." + fromSchemaTableTree.getSchemaTable().getTable() + "." +
                             toSchemaTableTree.getSchemaTable().getSchema() + "." + rawToLabel + SchemaManager.OUT_VERTEX_COLUMN_END + "\"";
 //                    result += " = a" + count + ".\"" + toSchemaTableTree.getSchemaTable().getSchema() + "." + toSchemaTableTree.getSchemaTable().getTable() + "." + SchemaManager.ID + "\"";
@@ -363,26 +298,10 @@
                             toSchemaTableTree.getSchemaTable().getSchema() + "." + rawToLabel + SchemaManager.OUT_VERTEX_COLUMN_END + "\"";
 //                    result += " = a" + count + ".\"" + toSchemaTableTree.getSchemaTable().getSchema() + "." + toSchemaTableTree.getSchemaTable().getTable() + "." + SchemaManager.ID + "\"";
                     result += " = a" + count + ".\"" + toSchemaTableTree.mappedAliasId() + "\"";
->>>>>>> 316b3ee7
                 }
             }
         } else {
             if (toSchemaTableTree.direction == Direction.OUT) {
-<<<<<<< HEAD
-//                result = "a" + (count - 1) + ".\"" + fromSchemaTableTree.getSchemaTable().getSchema() + "." + fromSchemaTableTree.getSchemaTable().getTable() + "." + SchemaManager.ID + "\"";
-//                result += " = a" + count + ".\"" + toSchemaTableTree.getSchemaTable().getSchema() + "." + toSchemaTableTree.getSchemaTable().getTable() + "." +
-//                        fromSchemaTableTree.getSchemaTable().getSchema() + "." + rawFromLabel + SchemaManager.OUT_VERTEX_COLUMN_END + "\"";
-                result = "a" + (count - 1) + "." + aliasMap.get(fromSchemaTableTree.getSchemaTable().getSchema() + "." + fromSchemaTableTree.getSchemaTable().getTable() + "." + SchemaManager.ID);
-                result += " = a" + count + "." + aliasMap.get(toSchemaTableTree.getSchemaTable().getSchema() + "." + toSchemaTableTree.getSchemaTable().getTable() + "." +
-                        fromSchemaTableTree.getSchemaTable().getSchema() + "." + rawFromLabel + SchemaManager.OUT_VERTEX_COLUMN_END);
-            } else {
-//                result = "a" + (count - 1) + ".\"" + fromSchemaTableTree.getSchemaTable().getSchema() + "." + fromSchemaTableTree.getSchemaTable().getTable() + "." + SchemaManager.ID + "\"";
-//                result += " = a" + count + ".\"" + toSchemaTableTree.getSchemaTable().getSchema() + "." + toSchemaTableTree.getSchemaTable().getTable() + "." +
-//                        fromSchemaTableTree.getSchemaTable().getSchema() + "." + rawFromLabel + SchemaManager.IN_VERTEX_COLUMN_END + "\"";
-                result = "a" + (count - 1) + "." + aliasMap.get(fromSchemaTableTree.getSchemaTable().getSchema() + "." + fromSchemaTableTree.getSchemaTable().getTable() + "." + SchemaManager.ID);
-                result += " = a" + count + "." + aliasMap.get(toSchemaTableTree.getSchemaTable().getSchema() + "." + toSchemaTableTree.getSchemaTable().getTable() + "." +
-                        fromSchemaTableTree.getSchemaTable().getSchema() + "." + rawFromLabel + SchemaManager.IN_VERTEX_COLUMN_END);
-=======
                 result = "a" + (count - 1) + ".\"" + fromSchemaTableTree.getSchemaTable().getSchema() + "." + fromSchemaTableTree.getSchemaTable().getTable() + "." + SchemaManager.ID + "\"";
 //                result += " = a" + count + ".\"" + toSchemaTableTree.getSchemaTable().getSchema() + "." + toSchemaTableTree.getSchemaTable().getTable() + "." +
 //                        fromSchemaTableTree.getSchemaTable().getSchema() + "." + rawFromLabel + SchemaManager.OUT_VERTEX_COLUMN_END + "\"";
@@ -392,7 +311,6 @@
 //                result += " = a" + count + ".\"" + toSchemaTableTree.getSchemaTable().getSchema() + "." + toSchemaTableTree.getSchemaTable().getTable() + "." +
 //                        fromSchemaTableTree.getSchemaTable().getSchema() + "." + rawFromLabel + SchemaManager.IN_VERTEX_COLUMN_END + "\"";
                 result += " = a" + count + ".\"" + toSchemaTableTree.mappedAliasVertexColumnEnd(fromSchemaTableTree, toSchemaTableTree.direction, rawFromLabel) + "\"";
->>>>>>> 316b3ee7
             }
         }
         return result;
@@ -412,11 +330,11 @@
      * @param lastOfPrevious
      * @return
      */
-    private static String constructSinglePathSql(SqlgGraph sqlgGraph, Pair<String, Map<String, String>> aliasMap, MutableInt mutableInt, LinkedList<SchemaTableTree> distinctQueryStack, SchemaTableTree lastOfPrevious, SchemaTableTree firstOfNextStack) {
+    private static String constructSinglePathSql(SqlgGraph sqlgGraph, LinkedList<SchemaTableTree> distinctQueryStack, SchemaTableTree lastOfPrevious, SchemaTableTree firstOfNextStack) {
         String singlePathSql = "SELECT ";
         SchemaTableTree firstSchemaTableTree = distinctQueryStack.getFirst();
         SchemaTable firstSchemaTable = firstSchemaTableTree.getSchemaTable();
-        singlePathSql += constructFromClause(sqlgGraph, aliasMap, mutableInt, distinctQueryStack, lastOfPrevious, firstOfNextStack);
+        singlePathSql += constructFromClause(sqlgGraph, distinctQueryStack, lastOfPrevious, firstOfNextStack);
         singlePathSql += " FROM ";
         singlePathSql += sqlgGraph.getSqlDialect().maybeWrapInQoutes(firstSchemaTableTree.getSchemaTable().getSchema());
         singlePathSql += ".";
@@ -519,8 +437,6 @@
      */
     private static String constructFromClause(
             SqlgGraph sqlgGraph,
-            Pair<String, Map<String, String>> aliasMap,
-            MutableInt mutableInt,
             LinkedList<SchemaTableTree> distinctQueryStack,
             SchemaTableTree previousSchemaTableTree,
             SchemaTableTree nextSchemaTableTree) {
@@ -571,18 +487,11 @@
                                 previousSchemaTableTree.getSchemaTable().getSchema() + "." +
                                         previousRawLabel + SchemaManager.OUT_VERTEX_COLUMN_END
                         );
-<<<<<<< HEAD
-                sql += " AS " +
-                        mapAlias(firstSchemaTable.getSchema() + "." + firstSchemaTable.getTable() + "." +
-                                previousSchemaTableTree.getSchemaTable().getSchema() + "." +
-                                previousRawLabel + SchemaManager.OUT_VERTEX_COLUMN_END, aliasMap, mutableInt);
-=======
 //                sql += " AS \"" + firstSchemaTable.getSchema() + "." + firstSchemaTable.getTable() + "." +
 //                        previousSchemaTableTree.getSchemaTable().getSchema() + "." +
 //                        previousRawLabel + SchemaManager.OUT_VERTEX_COLUMN_END + "\"";
 
                 sql += " AS \"" + firstSchemaTableTree.calculatedAliasVertexColumnEnd(previousSchemaTableTree, firstSchemaTableTree.direction) + "\"";
->>>>>>> 316b3ee7
             } else {
                 sql += sqlgGraph.getSqlDialect().maybeWrapInQoutes(firstSchemaTable.getSchema()) + "." +
                         sqlgGraph.getSqlDialect().maybeWrapInQoutes(firstSchemaTable.getTable()) + "." +
@@ -590,29 +499,18 @@
                                 previousSchemaTableTree.getSchemaTable().getSchema() + "." +
                                         previousRawLabel + SchemaManager.IN_VERTEX_COLUMN_END
                         );
-<<<<<<< HEAD
-                sql += " AS " +
-                        mapAlias(firstSchemaTable.getSchema() + "." + firstSchemaTable.getTable() + "." +
-                                previousSchemaTableTree.getSchemaTable().getSchema() + "." +
-                                previousRawLabel + SchemaManager.IN_VERTEX_COLUMN_END, aliasMap, mutableInt);
-=======
 //                sql += " AS \"" + firstSchemaTable.getSchema() + "." + firstSchemaTable.getTable() + "." +
 //                        previousSchemaTableTree.getSchemaTable().getSchema() + "." +
 //                        previousRawLabel + SchemaManager.IN_VERTEX_COLUMN_END + "\"";
 
                 sql += " AS \"" + firstSchemaTableTree.calculatedAliasVertexColumnEnd(previousSchemaTableTree, firstSchemaTableTree.direction) + "\"";
->>>>>>> 316b3ee7
             }
         } else if (previousSchemaTableTree != null && firstSchemaTable.getTable().startsWith(SchemaManager.VERTEX_PREFIX)) {
             sql += sqlgGraph.getSqlDialect().maybeWrapInQoutes(firstSchemaTable.getSchema()) + "." +
                     sqlgGraph.getSqlDialect().maybeWrapInQoutes(firstSchemaTable.getTable()) + "." +
                     sqlgGraph.getSqlDialect().maybeWrapInQoutes(SchemaManager.ID);
-<<<<<<< HEAD
-            sql += " AS " + mapAlias(firstSchemaTable.getSchema() + "." + firstSchemaTable.getTable() + "." + SchemaManager.ID, aliasMap, mutableInt);
-=======
 //            sql += " AS \"" + firstSchemaTable.getSchema() + "." + firstSchemaTable.getTable() + "." + SchemaManager.ID + "\"";
             sql += " AS \"" + firstSchemaTableTree.calculatedAliasId() + "\"";
->>>>>>> 316b3ee7
             printedId = firstSchemaTable == lastSchemaTable;
         }
 
@@ -633,15 +531,11 @@
                                     nextSchemaTableTree.getSchemaTable().getSchema() + "." +
                                             nextRawLabel + SchemaManager.OUT_VERTEX_COLUMN_END
                             );
-                    sql += " AS " +
-//                            mapAlias("\"" + lastSchemaTable.getSchema() + "." + lastSchemaTable.getTable() + "." +
-//                                    nextSchemaTableTree.getSchemaTable().getSchema() + "." +
-//                                    nextRawLabel + SchemaManager.OUT_VERTEX_COLUMN_END + "\"", aliasMap, mutableInt);
-                            mapAlias(lastSchemaTable.getSchema() + "." + lastSchemaTable.getTable() + "." +
-                                    nextSchemaTableTree.getSchemaTable().getSchema() + "." +
-                                    nextRawLabel + SchemaManager.OUT_VERTEX_COLUMN_END, aliasMap, mutableInt);
-
-                    sql = constructAllLabeledFromClause(sqlgGraph, aliasMap, mutableInt, distinctQueryStack, firstSchemaTableTree, sql);
+                    sql += " AS \"" + lastSchemaTable.getSchema() + "." + lastSchemaTable.getTable() + "." +
+                            nextSchemaTableTree.getSchemaTable().getSchema() + "." +
+                            nextRawLabel + SchemaManager.OUT_VERTEX_COLUMN_END + "\"";
+
+                    sql = constructAllLabeledFromClause(sqlgGraph, distinctQueryStack, firstSchemaTableTree, sql);
                 } else {
                     sql += sqlgGraph.getSqlDialect().maybeWrapInQoutes(lastSchemaTable.getSchema()) + "." +
                             sqlgGraph.getSqlDialect().maybeWrapInQoutes(lastSchemaTable.getTable()) + "." +
@@ -649,15 +543,11 @@
                                     nextSchemaTableTree.getSchemaTable().getSchema() + "." +
                                             nextRawLabel + SchemaManager.IN_VERTEX_COLUMN_END
                             );
-                    sql += " AS " +
-//                            mapAlias("\"" + lastSchemaTable.getSchema() + "." + lastSchemaTable.getTable() + "." +
-//                                    nextSchemaTableTree.getSchemaTable().getSchema() + "." +
-//                                    nextRawLabel + SchemaManager.IN_VERTEX_COLUMN_END + "\"", aliasMap, mutableInt);
-                            mapAlias(lastSchemaTable.getSchema() + "." + lastSchemaTable.getTable() + "." +
-                                    nextSchemaTableTree.getSchemaTable().getSchema() + "." +
-                                    nextRawLabel + SchemaManager.IN_VERTEX_COLUMN_END, aliasMap, mutableInt);
-
-                    sql = constructAllLabeledFromClause(sqlgGraph, aliasMap, mutableInt, distinctQueryStack, firstSchemaTableTree, sql);
+                    sql += " AS \"" + lastSchemaTable.getSchema() + "." + lastSchemaTable.getTable() + "." +
+                            nextSchemaTableTree.getSchemaTable().getSchema() + "." +
+                            nextRawLabel + SchemaManager.IN_VERTEX_COLUMN_END + "\"";
+
+                    sql = constructAllLabeledFromClause(sqlgGraph, distinctQueryStack, firstSchemaTableTree, sql);
                 }
             } else {
                 if (nextSchemaTableTree.isEdgeVertexStep()) {
@@ -667,12 +557,11 @@
                                     nextSchemaTableTree.getSchemaTable().getSchema() + "." +
                                             nextRawLabel + SchemaManager.IN_VERTEX_COLUMN_END
                             );
-                    sql += " AS " +
-                            mapAlias(lastSchemaTable.getSchema() + "." + lastSchemaTable.getTable() + "." +
-                                    nextSchemaTableTree.getSchemaTable().getSchema() + "." +
-                                    nextRawLabel + SchemaManager.IN_VERTEX_COLUMN_END, aliasMap, mutableInt);
-
-                    sql = constructAllLabeledFromClause(sqlgGraph, aliasMap, mutableInt, distinctQueryStack, firstSchemaTableTree, sql);
+                    sql += " AS \"" + lastSchemaTable.getSchema() + "." + lastSchemaTable.getTable() + "." +
+                            nextSchemaTableTree.getSchemaTable().getSchema() + "." +
+                            nextRawLabel + SchemaManager.IN_VERTEX_COLUMN_END + "\"";
+
+                    sql = constructAllLabeledFromClause(sqlgGraph, distinctQueryStack, firstSchemaTableTree, sql);
                 } else {
                     sql += sqlgGraph.getSqlDialect().maybeWrapInQoutes(lastSchemaTable.getSchema()) + "." +
                             sqlgGraph.getSqlDialect().maybeWrapInQoutes(lastSchemaTable.getTable()) + "." +
@@ -680,12 +569,11 @@
                                     nextSchemaTableTree.getSchemaTable().getSchema() + "." +
                                             nextRawLabel + SchemaManager.OUT_VERTEX_COLUMN_END
                             );
-                    sql += " AS " +
-                            mapAlias(lastSchemaTable.getSchema() + "." + lastSchemaTable.getTable() + "." +
-                                    nextSchemaTableTree.getSchemaTable().getSchema() + "." +
-                                    nextRawLabel + SchemaManager.OUT_VERTEX_COLUMN_END, aliasMap, mutableInt);
-
-                    sql = constructAllLabeledFromClause(sqlgGraph, aliasMap, mutableInt, distinctQueryStack, firstSchemaTableTree, sql);
+                    sql += " AS \"" + lastSchemaTable.getSchema() + "." + lastSchemaTable.getTable() + "." +
+                            nextSchemaTableTree.getSchemaTable().getSchema() + "." +
+                            nextRawLabel + SchemaManager.OUT_VERTEX_COLUMN_END + "\"";
+
+                    sql = constructAllLabeledFromClause(sqlgGraph, distinctQueryStack, firstSchemaTableTree, sql);
                 }
             }
         } else if (nextSchemaTableTree != null && lastSchemaTable.getTable().startsWith(SchemaManager.VERTEX_PREFIX)) {
@@ -695,10 +583,9 @@
             sql += sqlgGraph.getSqlDialect().maybeWrapInQoutes(lastSchemaTable.getSchema()) + "." +
                     sqlgGraph.getSqlDialect().maybeWrapInQoutes(lastSchemaTable.getTable()) + "." +
                     sqlgGraph.getSqlDialect().maybeWrapInQoutes(SchemaManager.ID);
-//            sql += " AS " + mapAlias("\"" + lastSchemaTable.getSchema() + "." + lastSchemaTable.getTable() + "." + SchemaManager.ID + "\"", aliasMap, mutableInt);
-            sql += " AS " + mapAlias(lastSchemaTable.getSchema() + "." + lastSchemaTable.getTable() + "." + SchemaManager.ID, aliasMap, mutableInt);
-
-            sql = constructAllLabeledFromClause(sqlgGraph, aliasMap, mutableInt, distinctQueryStack, firstSchemaTableTree, sql);
+            sql += " AS \"" + lastSchemaTable.getSchema() + "." + lastSchemaTable.getTable() + "." + SchemaManager.ID + "\"";
+
+            sql = constructAllLabeledFromClause(sqlgGraph, distinctQueryStack, firstSchemaTableTree, sql);
 
             printedId = firstSchemaTable == lastSchemaTable;
         }
@@ -707,35 +594,27 @@
         //This last element's properties need to be returned, including all labeled properties for this path
         if (nextSchemaTableTree == null) {
             if (!printedId) {
-                sql = printIDFromClauseFor(sqlgGraph, aliasMap, mutableInt, lastSchemaTableTree, sql);
+                sql = printIDFromClauseFor(sqlgGraph, lastSchemaTableTree, sql);
             }
             Map<String, org.umlg.sqlg.structure.PropertyType> propertyTypeMap = sqlgGraph.getSchemaManager().getAllTables().get(lastSchemaTableTree.getSchemaTable().toString());
             if (!propertyTypeMap.isEmpty()) {
                 sql += ", ";
             }
-            sql = printFromClauseFor(sqlgGraph, aliasMap, mutableInt, lastSchemaTableTree, sql, printedId);
+            sql = printFromClauseFor(sqlgGraph, lastSchemaTableTree, sql, printedId);
 
             if (lastSchemaTableTree.getSchemaTable().isEdgeTable()) {
                 sql += ", ";
                 //This is to prevent selecting the same column twice.
                 //if first = last then the foreign key has already been printed, however the other direction stil needs to be printed
-                sql = printEdgeInOutVertexIdFromClauseFor(sqlgGraph, aliasMap, mutableInt, firstSchemaTableTree, lastSchemaTableTree, sql);
-            }
-
-            sql = constructAllLabeledFromClause(sqlgGraph, aliasMap, mutableInt, distinctQueryStack, firstSchemaTableTree, sql);
+                sql = printEdgeInOutVertexIdFromClauseFor(sqlgGraph, firstSchemaTableTree, lastSchemaTableTree, sql);
+            }
+
+            sql = constructAllLabeledFromClause(sqlgGraph, distinctQueryStack, firstSchemaTableTree, sql);
 
         }
         return sql;
     }
 
-<<<<<<< HEAD
-    private static String mapAlias(String as, Pair<String, Map<String, String>> aliasMap, MutableInt mutableInt) {
-        String key = "alias" + mutableInt.getValue();
-        aliasMap.getRight().put(aliasMap.getLeft() + key, as);
-        aliasMap.getRight().put(as, key + aliasMap.getLeft());
-        mutableInt.increment();
-        return key;
-=======
 
     private String printLabeledOuterFromClause(String sql, int counter) {
         sql += " a" + counter + ".\"" + this.labeledMappedAliasId() + "\"";
@@ -749,38 +628,23 @@
             sql = printLabeledEdgeInOutVertexIdOuterFromClauseFor(sql, counter);
         }
         return sql;
->>>>>>> 316b3ee7
-    }
-
-    private String printLabeledOuterFromClause(String sql, int counter, Map<String, String> aliasMap, MutableInt mutableInt) {
-        sql = printLabeledIDOuterFromClauseFor(this, sql, counter, aliasMap, mutableInt);
+    }
+
+    private String printLabeledFromClause(String sql) {
+        sql = printLabeledIDFromClauseFor(sqlgGraph, this, sql);
         Map<String, org.umlg.sqlg.structure.PropertyType> propertyTypeMap = sqlgGraph.getSchemaManager().getAllTables().get(this.getSchemaTable().toString());
         if (!propertyTypeMap.isEmpty()) {
             sql += ", ";
         }
-        sql = printLabeledOuterFromClauseFor(sqlgGraph, this, sql, counter, aliasMap, mutableInt);
+        sql = printLabeledFromClauseFor(sqlgGraph, this, sql);
         if (this.getSchemaTable().isEdgeTable()) {
             sql += ", ";
-            sql = printLabeledEdgeInOutVertexIdOuterFromClauseFor(sql, counter, aliasMap, mutableInt);
+            sql = printLabeledEdgeInOutVertexIdFromClauseFor(sql);
         }
         return sql;
     }
 
-//    private String printLabeledFromClause(String sql) {
-//        sql = printLabeledIDFromClauseFor(sqlgGraph, this, sql);
-//        Map<String, org.umlg.sqlg.structure.PropertyType> propertyTypeMap = sqlgGraph.getSchemaManager().getAllTables().get(this.getSchemaTable().toString());
-//        if (!propertyTypeMap.isEmpty()) {
-//            sql += ", ";
-//        }
-//        sql = printLabeledFromClauseFor(sqlgGraph, this, sql);
-//        if (this.getSchemaTable().isEdgeTable()) {
-//            sql += ", ";
-//            sql = printLabeledEdgeInOutVertexIdFromClauseFor(sql);
-//        }
-//        return sql;
-//    }
-
-    private static String constructAllLabeledFromClause(SqlgGraph sqlgGraph, Pair<String, Map<String, String>> aliasMap, MutableInt mutableInt, LinkedList<SchemaTableTree> distinctQueryStack, SchemaTableTree firstSchemaTableTree, String sql) {
+    private static String constructAllLabeledFromClause(SqlgGraph sqlgGraph, LinkedList<SchemaTableTree> distinctQueryStack, SchemaTableTree firstSchemaTableTree, String sql) {
         Map<String, org.umlg.sqlg.structure.PropertyType> propertyTypeMap;//all labeled step's properties also need to be returned
         List<SchemaTableTree> labeled = distinctQueryStack.stream().filter(d -> !d.getLabels().isEmpty()).collect(Collectors.toList());
         if (!labeled.isEmpty()) {
@@ -788,15 +652,15 @@
         }
         int count = 1;
         for (SchemaTableTree schemaTableTree : labeled) {
-            sql = printLabeledIDFromClauseFor(sqlgGraph, aliasMap, mutableInt, schemaTableTree, sql);
+            sql = printLabeledIDFromClauseFor(sqlgGraph, schemaTableTree, sql);
             propertyTypeMap = sqlgGraph.getSchemaManager().getAllTables().get(schemaTableTree.getSchemaTable().toString());
             if (!propertyTypeMap.isEmpty()) {
                 sql += ", ";
             }
-            sql = printLabeledFromClauseFor(sqlgGraph, aliasMap, mutableInt, schemaTableTree, sql);
+            sql = printLabeledFromClauseFor(sqlgGraph, schemaTableTree, sql);
             if (schemaTableTree.getSchemaTable().isEdgeTable()) {
                 sql += ", ";
-                sql = schemaTableTree.printLabeledEdgeInOutVertexIdFromClauseFor(sql, aliasMap, mutableInt);
+                sql = schemaTableTree.printLabeledEdgeInOutVertexIdFromClauseFor(sql);
             }
             if (count++ < labeled.size()) {
                 sql += ", ";
@@ -805,7 +669,7 @@
         return sql;
     }
 
-    private static String printIDFromClauseFor(SqlgGraph sqlgGraph, Pair<String, Map<String, String>> aliasMap, MutableInt mutableInt, SchemaTableTree lastSchemaTableTree, String sql) {
+    private static String printIDFromClauseFor(SqlgGraph sqlgGraph, SchemaTableTree lastSchemaTableTree, String sql) {
         String finalFromSchemaTableName = sqlgGraph.getSqlDialect().maybeWrapInQoutes(lastSchemaTableTree.getSchemaTable().getSchema());
         finalFromSchemaTableName += ".";
         finalFromSchemaTableName += sqlgGraph.getSqlDialect().maybeWrapInQoutes(lastSchemaTableTree.getSchemaTable().getTable());
@@ -813,19 +677,14 @@
             sql += ", ";
         }
         sql += finalFromSchemaTableName + "." + sqlgGraph.getSqlDialect().maybeWrapInQoutes(SchemaManager.ID);
-<<<<<<< HEAD
-//        sql += " AS " + mapAlias("\"" + lastSchemaTableTree.aliasId() + "\"", aliasMap, mutableInt);
-        sql += " AS " + mapAlias(lastSchemaTableTree.aliasId(), aliasMap, mutableInt);
-=======
         sql += " AS \"";
         sql += lastSchemaTableTree.calculatedAliasId();
 //        sql += lastSchemaTableTree.aliasId();
         sql += "\"";
->>>>>>> 316b3ee7
         return sql;
     }
 
-    private static String printFromClauseFor(SqlgGraph sqlgGraph, Pair<String, Map<String, String>> aliasMap, MutableInt mutableInt, SchemaTableTree lastSchemaTableTree, String sql, boolean printedId) {
+    private static String printFromClauseFor(SqlgGraph sqlgGraph, SchemaTableTree lastSchemaTableTree, String sql, boolean printedId) {
         Map<String, org.umlg.sqlg.structure.PropertyType> propertyTypeMap = sqlgGraph.getSchemaManager().getAllTables().get(lastSchemaTableTree.getSchemaTable().toString());
         String finalFromSchemaTableName = sqlgGraph.getSqlDialect().maybeWrapInQoutes(lastSchemaTableTree.getSchemaTable().getSchema());
         finalFromSchemaTableName += ".";
@@ -833,15 +692,10 @@
         int propertyCount = 1;
         for (String propertyName : propertyTypeMap.keySet()) {
             sql += finalFromSchemaTableName + "." + sqlgGraph.getSqlDialect().maybeWrapInQoutes(propertyName);
-<<<<<<< HEAD
-//            sql += " AS \"" + lastSchemaTableTree.aliasPropertyName(propertyName) + "\"";
-            sql += " AS " + mapAlias(lastSchemaTableTree.aliasPropertyName(propertyName), aliasMap, mutableInt);
-=======
             sql += " AS \"";
 //            sql += lastSchemaTableTree.aliasPropertyName(propertyName);
             sql += lastSchemaTableTree.calculateAliasPropertyName(propertyName);
             sql += "\"";
->>>>>>> 316b3ee7
             if (propertyCount++ < propertyTypeMap.size()) {
                 sql += ",";
             }
@@ -849,33 +703,6 @@
         return sql;
     }
 
-<<<<<<< HEAD
-    private static String printLabeledIDOuterFromClauseFor(SchemaTableTree lastSchemaTableTree, String sql, int counter, Map<String, String> aliasMap, MutableInt mutableInt) {
-        sql += " a" + counter + "." + aliasMap.get(lastSchemaTableTree.labeledAliasId());
-        sql += " /*" + lastSchemaTableTree.labeledAliasId() + "*/";
-//        sql += " a" + counter + ".\"";
-//        sql += lastSchemaTableTree.labeledAliasId();
-//        sql += "\"";
-        return sql;
-    }
-
-    private static String printLabeledIDFromClauseFor(SqlgGraph sqlgGraph, Pair<String, Map<String, String>> aliasMap, MutableInt mutableInt, SchemaTableTree lastSchemaTableTree, String sql) {
-        String finalFromSchemaTableName = sqlgGraph.getSqlDialect().maybeWrapInQoutes(lastSchemaTableTree.getSchemaTable().getSchema());
-        finalFromSchemaTableName += ".";
-        finalFromSchemaTableName += sqlgGraph.getSqlDialect().maybeWrapInQoutes(lastSchemaTableTree.getSchemaTable().getTable());
-        sql += finalFromSchemaTableName + "." + sqlgGraph.getSqlDialect().maybeWrapInQoutes(SchemaManager.ID);
-        sql += " AS " + mapAlias(lastSchemaTableTree.labeledAliasId(), aliasMap, mutableInt);
-        return sql;
-    }
-
-    private static String printLabeledOuterFromClauseFor(SqlgGraph sqlgGraph, SchemaTableTree lastSchemaTableTree, String sql, int counter, Map<String, String> aliasMap, MutableInt mutableInt) {
-        Map<String, org.umlg.sqlg.structure.PropertyType> propertyTypeMap = sqlgGraph.getSchemaManager().getAllTables().get(lastSchemaTableTree.getSchemaTable().toString());
-        int count = 1;
-        for (String propertyName : propertyTypeMap.keySet()) {
-            sql += " a" + counter + ".";
-            sql += aliasMap.get(lastSchemaTableTree.labeledAliasPropertyName(propertyName));
-            sql += " /*" + lastSchemaTableTree.labeledAliasPropertyName(propertyName) + "*/";
-=======
 
     private String printLabeledOuterFromClauseFor(String sql, int counter) {
         Map<String, org.umlg.sqlg.structure.PropertyType> propertyTypeMap = this.sqlgGraph.getSchemaManager().getAllTables().get(this.getSchemaTable().toString());
@@ -885,7 +712,6 @@
             sql += "\"";
             sql += this.labeledMappedAliasPropertyName(propertyName);
             sql += "\"";
->>>>>>> 316b3ee7
             if (count++ < propertyTypeMap.size()) {
                 sql += ", ";
             }
@@ -893,9 +719,6 @@
         return sql;
     }
 
-<<<<<<< HEAD
-    private static String printLabeledFromClauseFor(SqlgGraph sqlgGraph, Pair<String, Map<String, String>> aliasMap, MutableInt mutableInt, SchemaTableTree lastSchemaTableTree, String sql) {
-=======
     private static String printLabeledIDFromClauseFor(SqlgGraph sqlgGraph, SchemaTableTree lastSchemaTableTree, String sql) {
         String finalFromSchemaTableName = sqlgGraph.getSqlDialect().maybeWrapInQoutes(lastSchemaTableTree.getSchemaTable().getSchema());
         finalFromSchemaTableName += ".";
@@ -908,7 +731,6 @@
     }
 
     private static String printLabeledFromClauseFor(SqlgGraph sqlgGraph, SchemaTableTree lastSchemaTableTree, String sql) {
->>>>>>> 316b3ee7
         Map<String, org.umlg.sqlg.structure.PropertyType> propertyTypeMap = sqlgGraph.getSchemaManager().getAllTables().get(lastSchemaTableTree.getSchemaTable().toString());
         String finalFromSchemaTableName = sqlgGraph.getSqlDialect().maybeWrapInQoutes(lastSchemaTableTree.getSchemaTable().getSchema());
         finalFromSchemaTableName += ".";
@@ -916,14 +738,9 @@
         int count = 1;
         for (String propertyName : propertyTypeMap.keySet()) {
             sql += finalFromSchemaTableName + "." + sqlgGraph.getSqlDialect().maybeWrapInQoutes(propertyName);
-<<<<<<< HEAD
-//            sql += " AS " + mapAlias("\"" + lastSchemaTableTree.labeledAliasPropertyName(propertyName) + "\"", aliasMap, mutableInt);
-            sql += " AS " + mapAlias(lastSchemaTableTree.labeledAliasPropertyName(propertyName), aliasMap, mutableInt);
-=======
             sql += " AS \"";
             sql += lastSchemaTableTree.calculateLabeledAliasPropertyName(propertyName);
             sql += "\"";
->>>>>>> 316b3ee7
             if (count++ < propertyTypeMap.size()) {
                 sql += ", ";
             }
@@ -931,26 +748,17 @@
         return sql;
     }
 
-    private String printEdgeInOutVertexIdOuterFromClauseFor(String prepend, String sql, Map<String, String> aliasMap, MutableInt mutableInt) {
+    private String printEdgeInOutVertexIdOuterFromClauseFor(String prepend, String sql) {
         Preconditions.checkState(this.getSchemaTable().isEdgeTable());
 
         Set<String> edgeForeignKeys = this.sqlgGraph.getSchemaManager().getAllEdgeForeignKeys().get(this.getSchemaTable().toString());
         int propertyCount = 1;
         for (String edgeForeignKey : edgeForeignKeys) {
-<<<<<<< HEAD
-            sql += prepend + "." + aliasMap.get(this.aliasPropertyName(edgeForeignKey));
-            sql += " /*" + this.aliasPropertyName(edgeForeignKey) + "*/";
-
-//            sql += ".\"";
-//            sql += this.aliasPropertyName(edgeForeignKey);
-//            sql += "\"";
-=======
             sql += prepend;
             sql += ".\"";
 //            sql += this.aliasPropertyName(edgeForeignKey);
             sql += this.mappedAliasPropertyName(edgeForeignKey);
             sql += "\"";
->>>>>>> 316b3ee7
             if (propertyCount < edgeForeignKeys.size()) {
                 sql += ", ";
             }
@@ -959,7 +767,7 @@
         return sql;
     }
 
-    private static String printEdgeInOutVertexIdFromClauseFor(SqlgGraph sqlgGraph, Pair<String, Map<String, String>> aliasMap, MutableInt mutableInt, SchemaTableTree firstSchemaTableTree, SchemaTableTree lastSchemaTableTree, String sql) {
+    private static String printEdgeInOutVertexIdFromClauseFor(SqlgGraph sqlgGraph, SchemaTableTree firstSchemaTableTree, SchemaTableTree lastSchemaTableTree, String sql) {
         Preconditions.checkState(lastSchemaTableTree.getSchemaTable().isEdgeTable());
 
         String finalFromSchemaTableName = sqlgGraph.getSqlDialect().maybeWrapInQoutes(lastSchemaTableTree.getSchemaTable().getSchema());
@@ -973,14 +781,9 @@
                     firstSchemaTableTree.getDirection() != getDirectionForForeignKey(edgeForeignKey)) {
 
                 sql += finalFromSchemaTableName + "." + sqlgGraph.getSqlDialect().maybeWrapInQoutes(edgeForeignKey);
-<<<<<<< HEAD
-//                sql += " AS " + mapAlias("\"" + lastSchemaTableTree.aliasPropertyName(edgeForeignKey) + "\"", aliasMap, mutableInt) + ", ";
-                sql += " AS " + mapAlias(lastSchemaTableTree.aliasPropertyName(edgeForeignKey), aliasMap, mutableInt) + ", ";
-=======
                 sql += " AS \"";
                 sql += lastSchemaTableTree.calculateAliasPropertyName(edgeForeignKey);
                 sql += "\", ";
->>>>>>> 316b3ee7
             }
             propertyCount++;
         }
@@ -992,25 +795,17 @@
         return edgeForeignKey.endsWith(SchemaManager.IN_VERTEX_COLUMN_END) ? Direction.IN : Direction.OUT;
     }
 
-    private String printLabeledEdgeInOutVertexIdOuterFromClauseFor(String sql, int counter, Map<String, String> aliasMap, MutableInt mutableInt) {
+    private String printLabeledEdgeInOutVertexIdOuterFromClauseFor(String sql, int counter) {
         Preconditions.checkState(this.getSchemaTable().isEdgeTable());
 
         Set<String> edgeForeignKeys = this.sqlgGraph.getSchemaManager().getAllEdgeForeignKeys().get(this.getSchemaTable().toString());
         int propertyCount = 1;
         for (String edgeForeignKey : edgeForeignKeys) {
-<<<<<<< HEAD
-            sql += " a" + counter + "." + aliasMap.get(this.labeledAliasPropertyName(edgeForeignKey));
-            sql += " /*" + this.labeledAliasPropertyName(edgeForeignKey) + "*/";
-//            sql += "\"";
-//            sql += this.labeledAliasPropertyName(edgeForeignKey);
-//            sql += "\"";
-=======
             sql += " a" + counter + ".";
             sql += "\"";
 //            sql += this.labeledAliasPropertyName(edgeForeignKey);
             sql += this.labeledMappedAliasPropertyName(edgeForeignKey);
             sql += "\"";
->>>>>>> 316b3ee7
             if (propertyCount++ < edgeForeignKeys.size()) {
                 sql += ", ";
             }
@@ -1018,7 +813,7 @@
         return sql;
     }
 
-    private String printLabeledEdgeInOutVertexIdFromClauseFor(String sql, Pair<String, Map<String, String>> aliasMap, MutableInt mutableInt) {
+    private String printLabeledEdgeInOutVertexIdFromClauseFor(String sql) {
         Preconditions.checkState(this.getSchemaTable().isEdgeTable());
 
         String finalFromSchemaTableName = this.sqlgGraph.getSqlDialect().maybeWrapInQoutes(this.getSchemaTable().getSchema());
@@ -1029,17 +824,10 @@
         int propertyCount = 1;
         for (String edgeForeignKey : edgeForeignKeys) {
             sql += finalFromSchemaTableName + "." + this.sqlgGraph.getSqlDialect().maybeWrapInQoutes(edgeForeignKey);
-<<<<<<< HEAD
-//            sql += " AS \"";
-            sql += " AS ";
-            sql += mapAlias(this.labeledAliasPropertyName(edgeForeignKey), aliasMap, mutableInt);
-//            sql += "\"";
-=======
             sql += " AS \"";
 //            sql += this.labeledAliasPropertyName(edgeForeignKey);
             sql += this.calculateLabeledAliasPropertyName(edgeForeignKey);
             sql += "\"";
->>>>>>> 316b3ee7
             if (propertyCount++ < edgeForeignKeys.size()) {
                 sql += ", ";
             }
