package org.umlg.sqlg.sql.parse;

import com.google.common.base.Preconditions;
import org.apache.commons.collections4.set.ListOrderedSet;
import org.apache.commons.lang3.mutable.MutableBoolean;
import org.apache.commons.lang3.tuple.Pair;
import org.apache.commons.lang3.tuple.Triple;
import org.apache.tinkerpop.gremlin.process.traversal.*;
import org.apache.tinkerpop.gremlin.process.traversal.lambda.ElementValueTraversal;
import org.apache.tinkerpop.gremlin.process.traversal.lambda.TokenTraversal;
import org.apache.tinkerpop.gremlin.process.traversal.step.map.SelectOneStep;
import org.apache.tinkerpop.gremlin.process.traversal.step.map.VertexStep;
import org.apache.tinkerpop.gremlin.process.traversal.step.util.ElementValueComparator;
import org.apache.tinkerpop.gremlin.process.traversal.step.util.HasContainer;
import org.apache.tinkerpop.gremlin.structure.*;
import org.umlg.sqlg.predicate.Existence;
import org.umlg.sqlg.predicate.FullText;
import org.umlg.sqlg.strategy.*;
import org.umlg.sqlg.structure.PropertyType;
import org.umlg.sqlg.structure.*;
import org.umlg.sqlg.structure.topology.*;
import org.umlg.sqlg.util.SqlgUtil;

import java.security.SecureRandom;
import java.sql.ResultSet;
import java.sql.SQLException;
import java.util.*;
import java.util.function.Predicate;
import java.util.function.Supplier;
import java.util.stream.Collectors;

import static org.apache.tinkerpop.gremlin.structure.T.label;
import static org.umlg.sqlg.structure.topology.Topology.EDGE_PREFIX;
import static org.umlg.sqlg.structure.topology.Topology.VERTEX_PREFIX;

/**
 * Date: 2015/01/08
 * Time: 7:06 AM
 */
public class SchemaTableTree {
    public static final String ALIAS_SEPARATOR = "~&~";
    private static final String CONSTRUCT_SQL_MAY_ONLY_BE_CALLED_ON_THE_ROOT_OBJECT = "constructSql may only be called on the root object";
    private static final String WITHIN = "within";
    private static final String WITHOUT = "without";
    //stepDepth indicates the depth of the replaced steps. i.e. v1.out().out().out() existVertexLabel stepDepth 0,1,2,3
    private final int stepDepth;
    private final SchemaTable schemaTable;
    private SchemaTableTree parent;
    //The root node does not have a direction. For the other nodes it indicates the direction from its parent to it.
    private Direction direction;
    private STEP_TYPE stepType;
    private final List<SchemaTableTree> children = new ArrayList<>();
    private final SqlgGraph sqlgGraph;
    //leafNodes is only set on the root node;
    private final List<SchemaTableTree> leafNodes = new ArrayList<>();
    private List<HasContainer> hasContainers;
    private List<AndOrHasContainer> andOrHasContainers;
    private SqlgComparatorHolder sqlgComparatorHolder = new SqlgComparatorHolder();
    private List<org.javatuples.Pair<Traversal.Admin<?, ?>, Comparator<?>>> dbComparators;
    //labels are immutable
    private Set<String> labels;
    private Set<String> realLabels;
    private String reducedLabels;
    //untilFirst is for the repeatStep optimization
    private boolean untilFirst;

    //This counter must only ever be used on the root node of the schema table tree
    //It is used to alias the select clauses
    private int rootAliasCounter = 1;
    private boolean emit;

    //left join, as required by the optimized ChooseStep via the optional step
    private boolean optionalLeftJoin;

    //Only root SchemaTableTrees have these maps;
    private AliasMapHolder aliasMapHolder;

    //This counter is used for the within predicate when aliasing the temporary table
    private int tmpTableAliasCounter = 1;

    //This represents all tables filtered by TopologyStrategy
    private final Map<String, Map<String, PropertyType>> filteredAllTables;

    private final int replacedStepDepth;

    //Cached for query load performance
    private Map<String, Pair<String, PropertyType>> columnNamePropertyName;
    private String idProperty;
    private String labeledAliasId;
    private final boolean hasIDPrimaryKey;
    private ListOrderedSet<String> identifiers;
    private String distributionColumn;

    private boolean localStep = false;
    private boolean fakeEmit = false;

    /**
     * Indicates the DropStep.
     */
    private boolean drop;

    /**
     * range limitation, if any
     */
    private SqlgRangeHolder sqlgRangeHolder;
    //This is the incoming element id and the traversals start elements index, for SqlgVertexStep.
    private List<Pair<RecordId.ID, Long>> parentIdsAndIndexes;

    private final List<ColumnList> columnListStack = new ArrayList<>();

    private Set<String> restrictedProperties = null;
    private boolean eagerLoad = false;

    public void loadEager() {
        this.eagerLoad = true;
    }

    public enum STEP_TYPE {
        GRAPH_STEP,
        VERTEX_STEP,
        EDGE_VERTEX_STEP
    }

    SchemaTableTree(SqlgGraph sqlgGraph, SchemaTable schemaTable, int stepDepth, int replacedStepDepth) {
        this.sqlgGraph = sqlgGraph;
        this.schemaTable = schemaTable;
        this.stepDepth = stepDepth;
        this.hasContainers = new ArrayList<>();
        this.andOrHasContainers = new ArrayList<>();
        this.dbComparators = new ArrayList<>();
        this.labels = Collections.emptySet();
        this.replacedStepDepth = replacedStepDepth;
        this.filteredAllTables = sqlgGraph.getTopology().getAllTables(Topology.SQLG_SCHEMA.equals(schemaTable.getSchema()), Schema.GLOBAL_UNIQUE_INDEX_SCHEMA.equals(schemaTable.getSchema()));
        setIdentifiersAndDistributionColumn();
        this.hasIDPrimaryKey = this.identifiers.isEmpty();
    }

    /**
     * This constructor is called for the root SchemaTableTree(s)
     * <p>
     * This is invoked from {@link ReplacedStep} when creating the root {@link SchemaTableTree}s.
     * The hasContainers at this stage contains the {@link TopologyStrategy} from or without hasContainer.
     * After doing the filtering it must be removed from the hasContainers as it must not partake in sql generation.
     */
    SchemaTableTree(SqlgGraph sqlgGraph,
                    SchemaTable schemaTable,
                    int stepDepth,
                    List<HasContainer> hasContainers,
                    List<AndOrHasContainer> andOrHasContainers,
                    SqlgComparatorHolder sqlgComparatorHolder,
                    List<org.javatuples.Pair<Traversal.Admin<?, ?>, Comparator<?>>> dbComparators,
                    SqlgRangeHolder sqlgRangeHolder,
                    STEP_TYPE stepType,
                    boolean emit,
                    boolean untilFirst,
                    boolean optionalLeftJoin,
                    boolean drop,
                    int replacedStepDepth,
                    Set<String> labels
    ) {
        this.sqlgGraph = sqlgGraph;
        this.schemaTable = schemaTable;
        this.stepDepth = stepDepth;
        this.hasContainers = hasContainers;
        this.andOrHasContainers = andOrHasContainers;
        this.replacedStepDepth = replacedStepDepth;
        this.sqlgComparatorHolder = sqlgComparatorHolder;
        this.dbComparators = dbComparators;
        this.sqlgRangeHolder = sqlgRangeHolder;
        this.labels = Collections.unmodifiableSet(labels);
        this.stepType = stepType;
        this.emit = emit;
        this.untilFirst = untilFirst;
        this.optionalLeftJoin = optionalLeftJoin;
        this.drop = drop;
        this.filteredAllTables = sqlgGraph.getTopology().getAllTables(Topology.SQLG_SCHEMA.equals(schemaTable.getSchema()), Schema.GLOBAL_UNIQUE_INDEX_SCHEMA.equals(schemaTable.getSchema()));
        setIdentifiersAndDistributionColumn();
        this.hasIDPrimaryKey = this.identifiers.isEmpty();
        initializeAliasColumnNameMaps();
    }

    public void addLabel(String label) {
        Set<String> newLabels = new HashSet<>(getLabels());
        newLabels.add(label);
        this.labels = Collections.unmodifiableSet(newLabels);
    }

    private void clearTempFakeLabels() {
        this.realLabels = null;
        Set<String> toRemove = new HashSet<>();
        for (String label : this.labels) {
            if (label.endsWith(BaseStrategy.SQLG_PATH_TEMP_FAKE_LABEL)) {
                toRemove.add(label);
            }
        }
        Set<String> newLabels = new HashSet<>(getLabels());
        newLabels.removeAll(toRemove);
        this.labels = Collections.unmodifiableSet(newLabels);
    }

    private void setIdentifiersAndDistributionColumn() {
        Supplier<IllegalStateException> illegalStateExceptionSupplier = () -> new IllegalStateException(String.format("Label %s must ne present.", this.schemaTable.toString()));
        if (this.schemaTable.isVertexTable()) {
            VertexLabel vertexLabel = this.sqlgGraph.getTopology().getVertexLabel(
                    this.schemaTable.withOutPrefix().getSchema(),
                    this.schemaTable.withOutPrefix().getTable()
            ).orElseThrow(illegalStateExceptionSupplier);
            this.identifiers = vertexLabel.getIdentifiers();
            if (vertexLabel.isDistributed()) {
                this.distributionColumn = vertexLabel.getDistributionPropertyColumn().getName();
            } else {
                this.distributionColumn = null;
            }
        } else {
            EdgeLabel edgeLabel = this.sqlgGraph.getTopology().getEdgeLabel(
                    this.schemaTable.withOutPrefix().getSchema(),
                    this.schemaTable.withOutPrefix().getTable()
            ).orElseThrow(illegalStateExceptionSupplier);
            this.identifiers = edgeLabel.getIdentifiers();
            if (edgeLabel.isDistributed()) {
                this.distributionColumn = edgeLabel.getDistributionPropertyColumn().getName();
            } else {
                this.distributionColumn = null;
            }
        }
    }

    SchemaTableTree addChild(
            SchemaTable schemaTable,
            Direction direction,
            ReplacedStep<?, ?> replacedStep,
            Set<String> labels) {
        return addChild(
                schemaTable,
                direction,
                Vertex.class,
                replacedStep.getHasContainers(),
                replacedStep.getAndOrHasContainers(),
                replacedStep.getSqlgComparatorHolder(),
                replacedStep.getSqlgComparatorHolder().getComparators(),
                replacedStep.getSqlgRangeHolder(),
                replacedStep.getRestrictedProperties(),
                replacedStep.getDepth(),
                true,
                replacedStep.isEmit(),
                replacedStep.isUntilFirst(),
                replacedStep.isLeftJoin(),
                replacedStep.isDrop(),
                labels);
    }

    SchemaTableTree addChild(
            SchemaTable schemaTable,
            Direction direction,
            Class<? extends Element> elementClass,
            ReplacedStep<?, ?> replacedStep,
            Set<String> labels) {

        Preconditions.checkState(replacedStep.getStep() instanceof VertexStep, "addChild can only be called for a VertexStep, found %s", replacedStep.getStep().getClass().getSimpleName());
        //Do not emit the edge schema table for a vertex step.
        boolean emit;
        if (elementClass.isAssignableFrom(Vertex.class)) {
            emit = schemaTable.isVertexTable() && replacedStep.isEmit();
        } else if (elementClass.isAssignableFrom(Edge.class)) {
            emit = schemaTable.isEdgeTable() && replacedStep.isEmit();
        } else {
            throw new IllegalStateException(String.format("BUG: Expected %s, instead found %s", "Edge or Vertex", elementClass.getSimpleName()));
        }

        return addChild(
                schemaTable,
                direction,
                elementClass,
                replacedStep.getHasContainers(),
                replacedStep.getAndOrHasContainers(),
                replacedStep.getSqlgComparatorHolder(),
                replacedStep.getSqlgComparatorHolder().getComparators(),
                replacedStep.getSqlgRangeHolder(),
                replacedStep.getRestrictedProperties(),
                replacedStep.getDepth(),
                false,
                emit,
                replacedStep.isUntilFirst(),
                replacedStep.isLeftJoin(),
                replacedStep.isDrop(),
                labels);
    }

    private SchemaTableTree addChild(
            SchemaTable schemaTable,
            Direction direction,
            Class<? extends Element> elementClass,
            List<HasContainer> hasContainers,
            List<AndOrHasContainer> andOrHasContainers,
            SqlgComparatorHolder sqlgComparatorHolder,
            List<org.javatuples.Pair<Traversal.Admin<?, ?>, Comparator<?>>> dbComparators,
            SqlgRangeHolder sqlgRangeHolder,
            Set<String> restrictedProperties,
            int stepDepth,
            boolean isEdgeVertexStep,
            boolean emit,
            boolean untilFirst,
            boolean leftJoin,
            boolean drop,
            Set<String> labels) {

        SchemaTableTree schemaTableTree = new SchemaTableTree(this.sqlgGraph, schemaTable, stepDepth, this.replacedStepDepth);
        if ((elementClass.isAssignableFrom(Edge.class) && schemaTable.getTable().startsWith(EDGE_PREFIX)) ||
                (elementClass.isAssignableFrom(Vertex.class) && schemaTable.getTable().startsWith(VERTEX_PREFIX))) {
            schemaTableTree.hasContainers = new ArrayList<>(hasContainers);
            schemaTableTree.andOrHasContainers = new ArrayList<>(andOrHasContainers);
            schemaTableTree.sqlgComparatorHolder = sqlgComparatorHolder;
            schemaTableTree.dbComparators = new ArrayList<>(dbComparators);
            schemaTableTree.sqlgRangeHolder = sqlgRangeHolder;
        }
        schemaTableTree.parent = this;
        schemaTableTree.direction = direction;
        this.children.add(schemaTableTree);
        schemaTableTree.stepType = isEdgeVertexStep ? STEP_TYPE.EDGE_VERTEX_STEP : STEP_TYPE.VERTEX_STEP;
        schemaTableTree.labels = Collections.unmodifiableSet(labels);
        schemaTableTree.emit = emit;
        schemaTableTree.untilFirst = untilFirst;
        schemaTableTree.optionalLeftJoin = leftJoin;
        schemaTableTree.drop = drop;
        schemaTableTree.setRestrictedProperties(restrictedProperties);
        return schemaTableTree;
    }

    private Map<String, Map<String, PropertyType>> getFilteredAllTables() {
        return getRoot().filteredAllTables;
    }

    void initializeAliasColumnNameMaps() {
        this.aliasMapHolder = new AliasMapHolder();
    }

    private Map<String, String> getColumnNameAliasMap() {
        return this.getRoot().aliasMapHolder.getColumnNameAliasMap();
    }

    public Map<String, String> getAliasColumnNameMap() {
        return this.getRoot().aliasMapHolder.getAliasColumnNameMap();
    }

    public Set<String> getAllIdentifiers() {
        Set<String> result = new HashSet<>();
        internalAllIdentifiers(result);
        return result;
    }

    private void internalAllIdentifiers(Set<String> allIdentifiers) {
        allIdentifiers.addAll(this.identifiers);
        for (SchemaTableTree child : this.children) {
            child.internalAllIdentifiers(allIdentifiers);
        }
    }

    private boolean hasParent() {
        return this.parent != null;
    }

    private SchemaTableTree getRoot() {
        return walkUp(this);
    }

    private SchemaTableTree walkUp(SchemaTableTree schemaTableTree) {
        if (schemaTableTree.hasParent()) {
            return schemaTableTree.walkUp(schemaTableTree.getParent());
        } else {
            return schemaTableTree;
        }
    }

    public void setEmit(boolean emit) {
        this.emit = emit;
    }

    public boolean isEmit() {
        return emit;
    }

    public boolean isOptionalLeftJoin() {
        return this.optionalLeftJoin;
    }

    void setOptionalLeftJoin(boolean optionalLeftJoin) {
        this.optionalLeftJoin = optionalLeftJoin;
    }

    public void resetColumnAliasMaps() {
        this.aliasMapHolder.clear();
        this.rootAliasCounter = 1;
        this.columnListStack.clear();
    }

    public SchemaTable getSchemaTable() {
        return schemaTable;
    }

    public String constructSql(LinkedList<SchemaTableTree> distinctQueryStack) {
        Preconditions.checkState(this.parent == null, CONSTRUCT_SQL_MAY_ONLY_BE_CALLED_ON_THE_ROOT_OBJECT);

        //If the same element occurs multiple times in the stack then the sql needs to be different.
        //This is because the same element can not be joined on more than once in sql
        //The way to overcome this is to break up the path in select sections with no duplicates and then join them together.
        if (duplicatesInStack(distinctQueryStack)) {
            List<LinkedList<SchemaTableTree>> subQueryStacks = splitIntoSubStacks(distinctQueryStack);
            return constructDuplicatePathSql(this.sqlgGraph, subQueryStacks);
        } else {
            //If there are no duplicates in the path then one select statement will suffice.
            return constructSinglePathSql(this.sqlgGraph, false, distinctQueryStack, null, null);
        }
    }

    public String constructSqlForOptional(LinkedList<SchemaTableTree> innerJoinStack, Set<SchemaTableTree> leftJoinOn) {
        Preconditions.checkState(this.parent == null, CONSTRUCT_SQL_MAY_ONLY_BE_CALLED_ON_THE_ROOT_OBJECT);
        if (duplicatesInStack(innerJoinStack)) {
            List<LinkedList<SchemaTableTree>> subQueryStacks = splitIntoSubStacks(innerJoinStack);
            return constructDuplicatePathSql(this.sqlgGraph, subQueryStacks, leftJoinOn);
        } else {
            //If there are no duplicates in the path then one select statement will suffice.
            return constructSinglePathSql(this.sqlgGraph, false, innerJoinStack, null, null, leftJoinOn, false);
        }
    }

    public List<Triple<SqlgSqlExecutor.DROP_QUERY, String, SchemaTable>> constructDropSql(LinkedList<SchemaTableTree> distinctQueryStack) {
        Preconditions.checkState(this.parent == null, CONSTRUCT_SQL_MAY_ONLY_BE_CALLED_ON_THE_ROOT_OBJECT);
        Preconditions.checkState(distinctQueryStack.getLast().drop);
        Preconditions.checkState(!duplicatesInStack(distinctQueryStack));

        if (distinctQueryStack.size() == 1 &&
                distinctQueryStack.getFirst().getHasContainers().isEmpty() &&
                distinctQueryStack.getFirst().getAndOrHasContainers().isEmpty() &&
                (
                        (this.sqlgGraph.getSqlDialect().supportsTruncateMultipleTablesTogether() && hasOnlyOneInOutEdgeLabel(distinctQueryStack.getFirst().getSchemaTable())) ||
                                (!this.sqlgGraph.getSqlDialect().supportsTruncateMultipleTablesTogether() && hasNoEdgeLabels(distinctQueryStack.getFirst().getSchemaTable()))
                )) {
            //truncate logic.
            SchemaTableTree schemaTableTree = distinctQueryStack.getFirst();
            return this.sqlgGraph.getSqlDialect().sqlTruncate(this.sqlgGraph, schemaTableTree.getSchemaTable());
        } else {
            String leafNodeToDelete = constructSinglePathSql(this.sqlgGraph, false, distinctQueryStack, null, null, true);
            resetColumnAliasMaps();

            Optional<String> edgesToDelete = Optional.empty();
            if (distinctQueryStack.size() > 1 && distinctQueryStack.getLast().getSchemaTable().isVertexTable()) {
                Set<SchemaTableTree> leftJoin = new HashSet<>();
                leftJoin.add(distinctQueryStack.getLast());
                LinkedList<SchemaTableTree> edgeSchemaTableTrees = new LinkedList<>(distinctQueryStack);
                edgeSchemaTableTrees.removeLast();
                if (edgeSchemaTableTrees.getLast().getLabels().isEmpty()) {
                    edgeSchemaTableTrees.getLast().setLabels(
                            new HashSet<>(Arrays.asList(getStepDepth() + BaseStrategy.PATH_LABEL_SUFFIX + BaseStrategy.SQLG_PATH_FAKE_LABEL))
                    );
                }
                edgesToDelete = Optional.of(constructSinglePathSql(this.sqlgGraph, false, edgeSchemaTableTrees, null, null, leftJoin, true));
            }
            return this.sqlgGraph.getSqlDialect().drop(this.sqlgGraph, leafNodeToDelete, edgesToDelete.orElse(null), distinctQueryStack);
        }

    }

    public List<LinkedList<SchemaTableTree>> constructDistinctQueries() {
        Preconditions.checkState(this.parent == null, "constructDistinctQueries may only be called on the root object");
        List<LinkedList<SchemaTableTree>> result = new ArrayList<>();
        //noinspection Convert2streamapi
        for (SchemaTableTree leafNode : this.leafNodes) {
            if (leafNode.getStepDepth() == this.replacedStepDepth) {
                result.add(leafNode.constructQueryStackFromLeaf());
            }
        }
        for (LinkedList<SchemaTableTree> schemaTableTrees : result) {
            if (schemaTableTrees.get(0).getParent() != null) {
                throw new IllegalStateException("Expected root SchemaTableTree for the first SchemaTableTree in the LinkedList");
            }
        }
        return result;
    }

    public static void constructDistinctOptionalQueries(SchemaTableTree current, List<Pair<LinkedList<SchemaTableTree>, Set<SchemaTableTree>>> result) {
        LinkedList<SchemaTableTree> stack = current.constructQueryStackFromLeaf();
        //left joins but not the leave nodes as they are already present in the main sql result set.
        if (current.isOptionalLeftJoin() && (current.getStepDepth() < current.getReplacedStepDepth())) {
            Set<SchemaTableTree> leftyChildren = new HashSet<>(current.children);
            Pair<LinkedList<SchemaTableTree>, Set<SchemaTableTree>> p = Pair.of(stack, leftyChildren);
            result.add(p);
        }
        for (SchemaTableTree child : current.children) {
            if (child.isVertexStep() && child.getSchemaTable().isVertexTable()) {
                constructDistinctOptionalQueries(child, result);
            } else {
                for (SchemaTableTree vertexChild : child.children) {
                    constructDistinctOptionalQueries(vertexChild, result);
                }
            }
        }
    }

    public static void constructDistinctEmitBeforeQueries(SchemaTableTree current, List<LinkedList<SchemaTableTree>> result) {
        LinkedList<SchemaTableTree> stack = current.constructQueryStackFromLeaf();
        //if its at the full depth it existVertexLabel already been loaded.
        //local step together with emit will createVertexLabel a fake emit. The fake emit will indicate that the incoming traverser must be emitted.
        if (!current.isLocalStep() && current.isEmit() && (current.getStepDepth() < current.getReplacedStepDepth())) {
            result.add(stack);
        }
        if (current.isLocalStep() && current.isEmit()) {
            current.setFakeEmit(true);
        }
        for (SchemaTableTree child : current.children) {
            if (child.isVertexStep() && child.getSchemaTable().isVertexTable()) {
                constructDistinctEmitBeforeQueries(child, result);
            } else {
                for (SchemaTableTree vertexChild : child.children) {
                    constructDistinctEmitBeforeQueries(vertexChild, result);
                }
            }
        }
    }

    private String constructDuplicatePathSql(SqlgGraph sqlgGraph, List<LinkedList<SchemaTableTree>> subQueryLinkedLists) {
        return constructDuplicatePathSql(sqlgGraph, subQueryLinkedLists, Collections.emptySet());
    }

    /**
     * Construct a sql statement for one original path to a leaf node.
     * As the path contains the same label more than once its been split into a List of Stacks.
     */
    private String constructDuplicatePathSql(SqlgGraph sqlgGraph, List<LinkedList<SchemaTableTree>> subQueryLinkedLists, Set<SchemaTableTree> leftJoinOn) {
        StringBuilder singlePathSql = new StringBuilder("\nFROM (");
        int count = 1;
        SchemaTableTree lastOfPrevious = null;
        for (LinkedList<SchemaTableTree> subQueryLinkedList : subQueryLinkedLists) {
            SchemaTableTree firstOfNext = null;
            boolean last = count == subQueryLinkedLists.size();
            if (!last) {
                //this is to get the next SchemaTable to join to
                LinkedList<SchemaTableTree> nextList = subQueryLinkedLists.get(count);
                firstOfNext = nextList.getFirst();
            }
            SchemaTableTree firstSchemaTableTree = subQueryLinkedList.getFirst();

            String sql;
            if (last) {
                //only the last step must have dropStep as true. As only the outer select needs only an ID in the select
                sql = constructSinglePathSql(sqlgGraph, true, subQueryLinkedList, lastOfPrevious, null, leftJoinOn, false);
            } else {
                sql = constructSinglePathSql(sqlgGraph, true, subQueryLinkedList, lastOfPrevious, firstOfNext);
            }
            singlePathSql.append(sql);
            if (count == 1) {
                singlePathSql.append("\n) a").append(count++).append(" INNER JOIN (");
            } else {
                //join the last with the first
                singlePathSql.append("\n) a").append(count).append(" ON ");
                singlePathSql.append(constructSectionedJoin(sqlgGraph, lastOfPrevious, firstSchemaTableTree, count));
                if (count++ < subQueryLinkedLists.size()) {
                    singlePathSql.append(" INNER JOIN (");
                }
            }
            lastOfPrevious = subQueryLinkedList.getLast();
        }
        singlePathSql.append(constructOuterOrderByClause(sqlgGraph, subQueryLinkedLists));
        String result = "SELECT\n\t" + constructOuterFromClause(subQueryLinkedLists);
        return result + singlePathSql;
    }

    private String constructOuterFromClause(List<LinkedList<SchemaTableTree>> subQueryLinkedLists) {
        StringBuilder result = new StringBuilder();
        int countOuter = 1;
        boolean first = true;
        int i = 1;
        int columnStartIndex = 1;
        for (ColumnList columnList : this.columnListStack) {
            if (first && subQueryLinkedLists.get(i - 1).getFirst().stepType != STEP_TYPE.GRAPH_STEP) {
                result.append("a1.").append(this.sqlgGraph.getSqlDialect().maybeWrapInQoutes("index")).append(" as ").append(this.sqlgGraph.getSqlDialect().maybeWrapInQoutes("index")).append(",\n\r");
                columnStartIndex++;
            }
            first = false;
            String from = columnList.toString("a" + countOuter++);
            result.append(from);
            if (i++ < this.columnListStack.size() && !from.isEmpty()) {
                result.append(", ");
            }
            columnStartIndex = columnList.indexColumnsExcludeForeignKey(columnStartIndex);
        }
        return result.toString();
    }

    private static String constructOuterOrderByClause(SqlgGraph sqlgGraph, List<LinkedList<SchemaTableTree>> subQueryLinkedLists) {
        StringBuilder result = new StringBuilder();
        int countOuter = 1;
        // last table list with order as last step wins
        int winningOrder = 0;
        for (LinkedList<SchemaTableTree> subQueryLinkedList : subQueryLinkedLists) {
            if (!subQueryLinkedList.isEmpty()) {
                SchemaTableTree schemaTableTree = subQueryLinkedList.peekLast();
                if (!schemaTableTree.getDbComparators().isEmpty()) {
                    winningOrder = countOuter;
                }
            }
            countOuter++;
        }
        countOuter = 1;
        //construct the order by clause for the comparators
        MutableBoolean mutableOrderBy = new MutableBoolean(false);
        for (LinkedList<SchemaTableTree> subQueryLinkedList : subQueryLinkedLists) {
            if (!subQueryLinkedList.isEmpty()) {
                SchemaTableTree schemaTableTree = subQueryLinkedList.peekLast();
                if (countOuter == winningOrder) {
                    result.append(schemaTableTree.toOrderByClause(sqlgGraph, mutableOrderBy, countOuter));
                }
                // support range without order
                result.append(schemaTableTree.toRangeClause(sqlgGraph, mutableOrderBy));
            }
            countOuter++;
        }
        return result.toString();
    }

    private static String constructSectionedJoin(SqlgGraph sqlgGraph, SchemaTableTree fromSchemaTableTree, SchemaTableTree toSchemaTableTree, int count) {
        Preconditions.checkState(toSchemaTableTree.direction != Direction.BOTH, "Direction may not be BOTH!");
        String rawToLabel;
        if (toSchemaTableTree.getSchemaTable().getTable().startsWith(VERTEX_PREFIX)) {
            rawToLabel = toSchemaTableTree.getSchemaTable().getTable().substring(VERTEX_PREFIX.length());
        } else {
            rawToLabel = toSchemaTableTree.getSchemaTable().getTable();
        }
        String rawFromLabel;
        if (fromSchemaTableTree.getSchemaTable().getTable().startsWith(VERTEX_PREFIX)) {
            rawFromLabel = fromSchemaTableTree.getSchemaTable().getTable().substring(VERTEX_PREFIX.length());
        } else {
            rawFromLabel = fromSchemaTableTree.getSchemaTable().getTable();
        }

        StringBuilder result = new StringBuilder();
        if (fromSchemaTableTree.getSchemaTable().isEdgeTable()) {
            if (toSchemaTableTree.isEdgeVertexStep()) {
                if (toSchemaTableTree.hasIDPrimaryKey) {
                    result.append("a").append(count - 1).append(".").append(sqlgGraph.getSqlDialect().maybeWrapInQoutes(fromSchemaTableTree.getSchemaTable().getSchema() + "." + fromSchemaTableTree.getSchemaTable().getTable() + "." +
                            toSchemaTableTree.getSchemaTable().getSchema() + "." + rawToLabel + (toSchemaTableTree.direction == Direction.OUT ? Topology.OUT_VERTEX_COLUMN_END : Topology.IN_VERTEX_COLUMN_END)));
                    result.append(" = a").append(count).append(".").append(sqlgGraph.getSqlDialect().maybeWrapInQoutes(toSchemaTableTree.lastMappedAliasId()));
                } else {
                    ListOrderedSet<String> identifiers = toSchemaTableTree.getIdentifiers();
                    int i = 1;
                    for (String identifier : identifiers) {
                        if (toSchemaTableTree.isDistributed() && toSchemaTableTree.distributionColumn.equals(identifier)) {
                            result.append("a").append(count - 1).append(".").append(sqlgGraph.getSqlDialect().maybeWrapInQoutes(
                                    fromSchemaTableTree.getSchemaTable().getSchema() + "." +
                                            fromSchemaTableTree.getSchemaTable().getTable() + "." +
                                            identifier));
                            result.append(" = a").append(count).append(".").append(sqlgGraph.getSqlDialect().maybeWrapInQoutes(toSchemaTableTree.lastMappedAliasIdentifier(identifier)));
                        } else {
                            result.append("a").append(count - 1).append(".").append(sqlgGraph.getSqlDialect().maybeWrapInQoutes(
                                    fromSchemaTableTree.getSchemaTable().getSchema() + "." +
                                            fromSchemaTableTree.getSchemaTable().getTable() + "." +
                                            toSchemaTableTree.getSchemaTable().getSchema() + "." + rawToLabel + "." + identifier + (toSchemaTableTree.direction == Direction.OUT ? Topology.OUT_VERTEX_COLUMN_END : Topology.IN_VERTEX_COLUMN_END)));
                            result.append(" = a").append(count).append(".").append(sqlgGraph.getSqlDialect().maybeWrapInQoutes(toSchemaTableTree.lastMappedAliasIdentifier(identifier)));
                        }
                        if (i++ < identifiers.size()) {
                            result.append(" AND ");
                        }
                    }
                }
            } else {
                if (toSchemaTableTree.direction == Direction.OUT) {
                    if (toSchemaTableTree.hasIDPrimaryKey) {
                        result.append("a").append(count - 1).append(".").append(sqlgGraph.getSqlDialect().maybeWrapInQoutes(
                                fromSchemaTableTree.getSchemaTable().getSchema() + "." +
                                        fromSchemaTableTree.getSchemaTable().getTable() + "." +
                                        toSchemaTableTree.getSchemaTable().getSchema() + "." + rawToLabel + Topology.IN_VERTEX_COLUMN_END));
                        result.append(" = a").append(count).append(".").append(sqlgGraph.getSqlDialect().maybeWrapInQoutes(toSchemaTableTree.lastMappedAliasId()));
                    } else {
                        ListOrderedSet<String> identifiers = toSchemaTableTree.getIdentifiers();
                        int i = 1;
                        for (String identifier : identifiers) {
                            if (toSchemaTableTree.isDistributed() && toSchemaTableTree.distributionColumn.equals(identifier)) {
                                result.append("a").append(count - 1).append(".").append(sqlgGraph.getSqlDialect().maybeWrapInQoutes(
                                        fromSchemaTableTree.getSchemaTable().getSchema() + "." +
                                                fromSchemaTableTree.getSchemaTable().getTable() + "." +
                                                identifier));
                                result.append(" = a").append(count).append(".").append(sqlgGraph.getSqlDialect().maybeWrapInQoutes(toSchemaTableTree.lastMappedAliasIdentifier(identifier)));
                            } else {
                                result.append("a").append(count - 1).append(".").append(sqlgGraph.getSqlDialect().maybeWrapInQoutes(
                                        fromSchemaTableTree.getSchemaTable().getSchema() + "." +
                                                fromSchemaTableTree.getSchemaTable().getTable() + "." +
                                                toSchemaTableTree.getSchemaTable().getSchema() + "." + rawToLabel + "." + identifier + Topology.IN_VERTEX_COLUMN_END));
                                result.append(" = a").append(count).append(".").append(sqlgGraph.getSqlDialect().maybeWrapInQoutes(toSchemaTableTree.lastMappedAliasIdentifier(identifier)));
                            }
                            if (i++ < identifiers.size()) {
                                result.append(" AND ");
                            }
                        }
                    }
                } else {
                    if (toSchemaTableTree.hasIDPrimaryKey) {
                        result.append("a").append(count - 1).append(".").append(sqlgGraph.getSqlDialect().maybeWrapInQoutes(
                                fromSchemaTableTree.getSchemaTable().getSchema() + "." + fromSchemaTableTree.getSchemaTable().getTable() + "." +
                                        toSchemaTableTree.getSchemaTable().getSchema() + "." + rawToLabel + Topology.OUT_VERTEX_COLUMN_END));
                        result.append(" = a").append(count).append(".").append(sqlgGraph.getSqlDialect().maybeWrapInQoutes(toSchemaTableTree.lastMappedAliasId()));
                    } else {
                        ListOrderedSet<String> identifiers = toSchemaTableTree.getIdentifiers();
                        int i = 1;
                        for (String identifier : identifiers) {
                            if (toSchemaTableTree.isDistributed() && toSchemaTableTree.distributionColumn.equals(identifier)) {
                                result.append("a").append(count - 1).append(".").append(sqlgGraph.getSqlDialect().maybeWrapInQoutes(
                                        fromSchemaTableTree.getSchemaTable().getSchema() + "." + fromSchemaTableTree.getSchemaTable().getTable() + "." + identifier));
                                result.append(" = a").append(count).append(".").append(sqlgGraph.getSqlDialect().maybeWrapInQoutes(toSchemaTableTree.lastMappedAliasIdentifier(identifier)));
                            } else {
                                result.append("a").append(count - 1).append(".").append(sqlgGraph.getSqlDialect().maybeWrapInQoutes(
                                        fromSchemaTableTree.getSchemaTable().getSchema() + "." + fromSchemaTableTree.getSchemaTable().getTable() + "." +
                                                toSchemaTableTree.getSchemaTable().getSchema() + "." + rawToLabel + "." + identifier + Topology.OUT_VERTEX_COLUMN_END));
                                result.append(" = a").append(count).append(".").append(sqlgGraph.getSqlDialect().maybeWrapInQoutes(toSchemaTableTree.lastMappedAliasIdentifier(identifier)));
                            }
                            if (i++ < identifiers.size()) {
                                result.append(" AND ");
                            }
                        }
                    }
                }
            }
        } else {
            if (fromSchemaTableTree.hasIDPrimaryKey) {
                result.append("a").append(count - 1).append(".").append(sqlgGraph.getSqlDialect().maybeWrapInQoutes(fromSchemaTableTree.getSchemaTable().getSchema() + "." + fromSchemaTableTree.getSchemaTable().getTable() + "." + Topology.ID));
                result.append(" = a").append(count).append(".").append(sqlgGraph.getSqlDialect().maybeWrapInQoutes(toSchemaTableTree.mappedAliasVertexForeignKeyColumnEnd(fromSchemaTableTree, toSchemaTableTree.direction, rawFromLabel)));
            } else {
                ListOrderedSet<String> identifiers = fromSchemaTableTree.getIdentifiers();
                int i = 1;
                for (String identifier : identifiers) {
                    result.append("a").append(count - 1).append(".").append(sqlgGraph.getSqlDialect().maybeWrapInQoutes(
                            fromSchemaTableTree.getSchemaTable().getSchema() + "." + fromSchemaTableTree.getSchemaTable().getTable() + "." + identifier));
                    result.append(" = a").append(count).append(".").append(sqlgGraph.getSqlDialect().maybeWrapInQoutes(
                            toSchemaTableTree.mappedAliasVertexForeignKeyColumnEnd(fromSchemaTableTree, toSchemaTableTree.direction, rawFromLabel, identifier)));
                    if (i++ < identifiers.size()) {
                        result.append(" AND ");
                    }
                }
            }
        }
        return result.toString();
    }

    private String constructSinglePathSql(
            SqlgGraph sqlgGraph,
            boolean partOfDuplicateQuery,
            LinkedList<SchemaTableTree> distinctQueryStack,
            SchemaTableTree lastOfPrevious,
            SchemaTableTree firstOfNextStack) {
        return constructSinglePathSql(sqlgGraph, partOfDuplicateQuery, distinctQueryStack, lastOfPrevious, firstOfNextStack, Collections.emptySet(), false);
    }

    private String constructSinglePathSql(
            SqlgGraph sqlgGraph,
            boolean partOfDuplicateQuery,
            LinkedList<SchemaTableTree> distinctQueryStack,
            SchemaTableTree lastOfPrevious,
            SchemaTableTree firstOfNextStack,
            boolean dropStep) {
        return constructSinglePathSql(sqlgGraph, partOfDuplicateQuery, distinctQueryStack, lastOfPrevious, firstOfNextStack, Collections.emptySet(), dropStep);
    }

    /**
     * Constructs a sql select statement from the SchemaTableTree call stack.
     * The SchemaTableTree is not used as a tree. It is used only as as SchemaTable with a direction.
     * first and last is needed to facilitate generating the from statement.
     * If both first and last is true then the gremlin does not contain duplicate labels in its path and
     * can be executed in one sql statement.
     * If first and last is not equal then the sql will join across many select statements.
     * The previous select needs to join onto the subsequent select. For this the from needs to select the appropriate
     * field for the join.
     */
    private String constructSinglePathSql(
            SqlgGraph sqlgGraph,
            boolean partOfDuplicateQuery,
            LinkedList<SchemaTableTree> distinctQueryStack,
            SchemaTableTree lastOfPrevious,
            SchemaTableTree firstOfNextStack,
            Set<SchemaTableTree> leftJoinOn,
            boolean dropStep) {

        return constructSelectSinglePathSql(
                sqlgGraph,
                partOfDuplicateQuery,
                distinctQueryStack,
                lastOfPrevious,
                firstOfNextStack,
                leftJoinOn,
                dropStep);
    }

    private String constructSelectSinglePathSql(
            SqlgGraph sqlgGraph,
            boolean partOfDuplicateQuery,
            LinkedList<SchemaTableTree> distinctQueryStack,
            SchemaTableTree lastOfPrevious,
            SchemaTableTree firstOfNextStack,
            Set<SchemaTableTree> leftJoinOn,
            boolean dropStep) {

        Preconditions.checkState(this.parent == null, "constructSelectSinglePathSql may only be called on the root SchemaTableTree");

        distinctQueryStack.forEach(SchemaTableTree::clearTempFakeLabels);

        // calculate restrictions on properties once and for all
        calculatePropertyRestrictions();
        for (SchemaTableTree stt : distinctQueryStack) {
            if (stt != this) {
                stt.calculatePropertyRestrictions();
            }
        }
<<<<<<< HEAD
//      columnList holds the columns per sub query.
        ColumnList currentColumnList = new ColumnList(sqlgGraph, dropStep, this.getFilteredAllTables());
=======
        /*
         *columnList holds the columns per sub query.
         */
        ColumnList currentColumnList = new ColumnList(sqlgGraph, dropStep, this.getIdentifiers(), this.getFilteredAllTables());
>>>>>>> ddf927a0
        this.columnListStack.add(currentColumnList);
        int startIndexColumns = 1;

        StringBuilder singlePathSql = new StringBuilder("\nSELECT\n\t");
        SchemaTableTree firstSchemaTableTree = distinctQueryStack.getFirst();
        SchemaTable firstSchemaTable = firstSchemaTableTree.getSchemaTable();

        //The SqlgVertexStep's incoming/parent element index and ids
        //dropStep must not have the index as it uses 'delete from where in (select...)' or 'WITH (SELECT) DELETE...'
        //the first column in the select must be the ID.
        //As its a DELETE there is no need for the 'index' to order on.
        if (!dropStep && lastOfPrevious == null && distinctQueryStack.getFirst().stepType != STEP_TYPE.GRAPH_STEP) {
            //if there is only 1 incoming start/traverser we use a where clause as its faster.
            if (this.parentIdsAndIndexes.size() == 1) {
                singlePathSql.append(this.parentIdsAndIndexes.get(0).getRight());
                singlePathSql.append(" as ");
                singlePathSql.append(sqlgGraph.getSqlDialect().maybeWrapInQoutes("index"));
            } else if (sqlgGraph.getSqlDialect().supportsValuesExpression()) {
                //Hardcoding here for H2
                if (sqlgGraph.getSqlDialect().supportsFullValueExpression()) {
                    singlePathSql.append(sqlgGraph.getSqlDialect().maybeWrapInQoutes("index"));
                } else {
                    if (firstSchemaTableTree.hasIDPrimaryKey) {
                        singlePathSql.append(sqlgGraph.getSqlDialect().maybeWrapInQoutes("C2"));
                    } else {
                        singlePathSql.append(sqlgGraph.getSqlDialect().maybeWrapInQoutes("C" + (firstSchemaTableTree.getIdentifiers().size() + 1)));
                    }
                }
                singlePathSql.append(" as ");
                singlePathSql.append(sqlgGraph.getSqlDialect().maybeWrapInQoutes("index"));
            } else {
                singlePathSql.append(sqlgGraph.getSqlDialect().maybeWrapInQoutes("index"));
                singlePathSql.append(" as ");
                singlePathSql.append(sqlgGraph.getSqlDialect().maybeWrapInQoutes("index"));
            }
            singlePathSql.append(",\n\t");
            //increment the ColumnList's index to take the "index" field into account.
            startIndexColumns++;
        }

        singlePathSql.append(constructSelectClause(sqlgGraph, dropStep, currentColumnList, distinctQueryStack, lastOfPrevious, firstOfNextStack));
        singlePathSql.append("\nFROM\n\t");
        singlePathSql.append(sqlgGraph.getSqlDialect().maybeWrapInQoutes(firstSchemaTableTree.getSchemaTable().getSchema()));
        singlePathSql.append(".");
        singlePathSql.append(sqlgGraph.getSqlDialect().maybeWrapInQoutes(firstSchemaTableTree.getSchemaTable().getTable()));
        SchemaTableTree previous = firstSchemaTableTree;
        boolean skipFirst = true;
        for (SchemaTableTree schemaTableTree : distinctQueryStack) {
            if (skipFirst) {
                skipFirst = false;
                continue;
            }
            singlePathSql.append(constructJoinBetweenSchemaTables(sqlgGraph, previous, schemaTableTree));
            previous = schemaTableTree;
        }

        SchemaTableTree previousLeftJoinSchemaTableTree = null;
        for (SchemaTableTree schemaTableTree : leftJoinOn) {
            if (previousLeftJoinSchemaTableTree == null || !previousLeftJoinSchemaTableTree.getSchemaTable().equals(schemaTableTree.getSchemaTable())) {
                singlePathSql.append(constructJoinBetweenSchemaTables(sqlgGraph, previous, schemaTableTree, true));
            } else {
                singlePathSql.append(appendToJoinBetweenSchemaTables(sqlgGraph, previous, schemaTableTree, true));
            }
            previousLeftJoinSchemaTableTree = schemaTableTree;
        }

        //Check if there is a hasContainer with a P.within more than x.
        //If so add in a join to the temporary table that will hold the values of the P.within predicate.
        //These values are inserted/copy command into a temporary table before joining.
        for (SchemaTableTree schemaTableTree : distinctQueryStack) {
            if (sqlgGraph.getSqlDialect().supportsBulkWithinOut() && schemaTableTree.hasBulkWithinOrOut(sqlgGraph)) {
                singlePathSql.append(schemaTableTree.bulkWithJoin(sqlgGraph));
            }
        }

        MutableBoolean mutableWhere = new MutableBoolean(false);
        MutableBoolean mutableOrderBy = new MutableBoolean(false);

        //lastOfPrevious is null for the first call in the call stack it needs the id parameter in the where clause.
        if (lastOfPrevious == null && distinctQueryStack.getFirst().stepType != STEP_TYPE.GRAPH_STEP) {
            if (this.parentIdsAndIndexes.size() != 1 && sqlgGraph.getSqlDialect().supportsValuesExpression()) {
                singlePathSql.append(" INNER JOIN\n\t(VALUES");
                int count = 1;
                for (Pair<RecordId.ID, Long> parentIdAndIndex : this.parentIdsAndIndexes) {
                    RecordId.ID id = parentIdAndIndex.getKey();
                    Long index = parentIdAndIndex.getValue();
                    singlePathSql.append("(");
                    if (id.hasSequenceId()) {
                        singlePathSql.append(id.getSequenceId());
                        singlePathSql.append(", ");
                        singlePathSql.append(index);
                    } else {
                        for (Comparable identifierValue : id.getIdentifiers()) {
                            singlePathSql.append("'");
                            singlePathSql.append(identifierValue);
                            singlePathSql.append("'");
                            singlePathSql.append(", ");
                        }
                        singlePathSql.append(index);
                    }
                    singlePathSql.append(")");
                    if (count++ < this.parentIdsAndIndexes.size()) {
                        singlePathSql.append(",");
                    }
                }

                if (sqlgGraph.getSqlDialect().supportsFullValueExpression()) {
                    singlePathSql.append(") AS tmp (");
                    if (firstSchemaTableTree.hasIDPrimaryKey) {
                        singlePathSql.append(sqlgGraph.getSqlDialect().maybeWrapInQoutes("tmpId"));
                        singlePathSql.append(", ");
                    } else {
                        for (String identifier : firstSchemaTableTree.getIdentifiers()) {
                            singlePathSql.append(sqlgGraph.getSqlDialect().maybeWrapInQoutes(identifier));
                            singlePathSql.append(", ");
                        }
                    }
                    singlePathSql.append(sqlgGraph.getSqlDialect().maybeWrapInQoutes("index"));
                    singlePathSql.append(") ON ");

                    if (firstSchemaTableTree.hasIDPrimaryKey) {
                        singlePathSql.append(sqlgGraph.getSqlDialect().maybeWrapInQoutes(firstSchemaTable.getSchema()));
                        singlePathSql.append(".");
                        singlePathSql.append(sqlgGraph.getSqlDialect().maybeWrapInQoutes(firstSchemaTable.getTable()));
                        singlePathSql.append(".");
                        singlePathSql.append(sqlgGraph.getSqlDialect().maybeWrapInQoutes(Topology.ID));
                        singlePathSql.append(" = tmp.");
                        singlePathSql.append(sqlgGraph.getSqlDialect().maybeWrapInQoutes("tmpId"));
                    } else {
                        int cnt = 1;
                        for (String identifier : firstSchemaTableTree.getIdentifiers()) {
                            singlePathSql.append(sqlgGraph.getSqlDialect().maybeWrapInQoutes(firstSchemaTable.getSchema()));
                            singlePathSql.append(".");
                            singlePathSql.append(sqlgGraph.getSqlDialect().maybeWrapInQoutes(firstSchemaTable.getTable()));
                            singlePathSql.append(".");
                            singlePathSql.append(sqlgGraph.getSqlDialect().maybeWrapInQoutes(identifier));
                            singlePathSql.append(" = tmp.");
                            singlePathSql.append(sqlgGraph.getSqlDialect().maybeWrapInQoutes(identifier));
                            if (cnt++ < firstSchemaTableTree.getIdentifiers().size()) {
                                singlePathSql.append(" AND ");
                            }
                        }
                    }
                } else {
                    //This really is only for H2
                    singlePathSql.append(") ON ");
                    if (firstSchemaTableTree.hasIDPrimaryKey) {
                        singlePathSql.append(sqlgGraph.getSqlDialect().maybeWrapInQoutes(firstSchemaTable.getSchema()));
                        singlePathSql.append(".");
                        singlePathSql.append(sqlgGraph.getSqlDialect().maybeWrapInQoutes(firstSchemaTable.getTable()));
                        singlePathSql.append(".");
                        singlePathSql.append(sqlgGraph.getSqlDialect().maybeWrapInQoutes(Topology.ID));
                        singlePathSql.append(" = ");
                        singlePathSql.append(sqlgGraph.getSqlDialect().maybeWrapInQoutes("C1"));
                    } else {
                        int cnt = 1;
                        for (String identifier : firstSchemaTableTree.getIdentifiers()) {
                            singlePathSql.append(sqlgGraph.getSqlDialect().maybeWrapInQoutes(firstSchemaTable.getSchema()));
                            singlePathSql.append(".");
                            singlePathSql.append(sqlgGraph.getSqlDialect().maybeWrapInQoutes(firstSchemaTable.getTable()));
                            singlePathSql.append(".");
                            singlePathSql.append(sqlgGraph.getSqlDialect().maybeWrapInQoutes(identifier));
                            singlePathSql.append(" = ");
                            singlePathSql.append(sqlgGraph.getSqlDialect().maybeWrapInQoutes("C" + cnt));
                            if (cnt++ < firstSchemaTableTree.getIdentifiers().size()) {
                                singlePathSql.append(" AND ");
                            }
                        }
                    }
                }
            } else if (this.parentIdsAndIndexes.size() != 1 && !sqlgGraph.getSqlDialect().supportsValuesExpression()) {
                //Mariadb supports VALUES expression but not in a useful manner.
                //https://jira.mariadb.org/browse/MDEV-16771
                //Need to use a randomized name here else the temp table gets reused within the same transaction.
                SecureRandom random = new SecureRandom();
                byte bytes[] = new byte[6];
                random.nextBytes(bytes);
                String tmpTableIdentified = Base64.getEncoder().encodeToString(bytes);
                sqlgGraph.tx().normalBatchModeOn();
                for (Pair<RecordId.ID, Long> parentIdsAndIndex : this.parentIdsAndIndexes) {
                    if (firstSchemaTableTree.hasIDPrimaryKey) {
                        sqlgGraph.addTemporaryVertex(
                                T.label, tmpTableIdentified,
                                "tmpId", parentIdsAndIndex.getLeft().getSequenceId(),
                                "index", parentIdsAndIndex.getRight());
                    } else {
                        List<Object> keyValues = new ArrayList<>();
                        keyValues.add(T.label);
                        keyValues.add(tmpTableIdentified);
                        int count = 0;
                        for (String identifier : firstSchemaTableTree.getIdentifiers()) {
                            keyValues.add(identifier);
                            keyValues.add(parentIdsAndIndex.getLeft().getIdentifiers().get(count++));
                        }
                        keyValues.add("index");
                        keyValues.add(parentIdsAndIndex.getRight());
                        sqlgGraph.addTemporaryVertex(keyValues.toArray());
                    }
                }
                sqlgGraph.tx().flush();

                singlePathSql.append(" INNER JOIN\n\t");
                singlePathSql.append(sqlgGraph.getSqlDialect().maybeWrapInQoutes(sqlgGraph.getSqlDialect().getPublicSchema()));
                singlePathSql.append(".");
                singlePathSql.append(sqlgGraph.getSqlDialect().maybeWrapInQoutes(VERTEX_PREFIX + tmpTableIdentified));
                singlePathSql.append(" as tmp");
                singlePathSql.append(" ON ");

                if (firstSchemaTableTree.hasIDPrimaryKey) {
                    singlePathSql.append(sqlgGraph.getSqlDialect().maybeWrapInQoutes(firstSchemaTable.getSchema()));
                    singlePathSql.append(".");
                    singlePathSql.append(sqlgGraph.getSqlDialect().maybeWrapInQoutes(firstSchemaTable.getTable()));
                    singlePathSql.append(".");
                    singlePathSql.append(sqlgGraph.getSqlDialect().maybeWrapInQoutes(Topology.ID));
                    singlePathSql.append(" = tmp.");
                    singlePathSql.append(sqlgGraph.getSqlDialect().maybeWrapInQoutes("tmpId"));
                } else {
                    int cnt = 1;
                    for (String identifier : firstSchemaTableTree.getIdentifiers()) {
                        singlePathSql.append(sqlgGraph.getSqlDialect().maybeWrapInQoutes(firstSchemaTable.getSchema()));
                        singlePathSql.append(".");
                        singlePathSql.append(sqlgGraph.getSqlDialect().maybeWrapInQoutes(firstSchemaTable.getTable()));
                        singlePathSql.append(".");
                        singlePathSql.append(sqlgGraph.getSqlDialect().maybeWrapInQoutes(identifier));
                        singlePathSql.append(" = tmp.");
                        singlePathSql.append(sqlgGraph.getSqlDialect().maybeWrapInQoutes(identifier));
                        if (cnt++ < firstSchemaTableTree.getIdentifiers().size()) {
                            singlePathSql.append(" AND ");
                        }
                    }
                }
            } else {
                singlePathSql.append("\nWHERE\n\t");
                singlePathSql.append(sqlgGraph.getSqlDialect().maybeWrapInQoutes(firstSchemaTable.getSchema()));
                singlePathSql.append(".");
                singlePathSql.append(sqlgGraph.getSqlDialect().maybeWrapInQoutes(firstSchemaTable.getTable()));
                singlePathSql.append(".");
                singlePathSql.append(sqlgGraph.getSqlDialect().maybeWrapInQoutes(Topology.ID));
                singlePathSql.append(" = ");
                singlePathSql.append(this.parentIdsAndIndexes.get(0).getLeft());
                mutableWhere.setTrue();
            }
        }

        //construct the where clause for the hasContainers
        for (SchemaTableTree schemaTableTree : distinctQueryStack) {
            singlePathSql.append(schemaTableTree.toWhereClause(sqlgGraph, mutableWhere));
        }
        //add in the is null where clause for the optional left joins
        for (SchemaTableTree schemaTableTree : leftJoinOn) {
            singlePathSql.append(schemaTableTree.toOptionalLeftJoinWhereClause(sqlgGraph, mutableWhere));
        }

        //if partOfDuplicateQuery then the order by clause is on the outer select
        if (!partOfDuplicateQuery) {

            if (!dropStep && lastOfPrevious == null && distinctQueryStack.getFirst().stepType != STEP_TYPE.GRAPH_STEP) {
                singlePathSql.append("\nORDER BY\n\t");
                singlePathSql.append(sqlgGraph.getSqlDialect().maybeWrapInQoutes("index"));
                mutableOrderBy.setTrue();
            }

            //construct the order by clause for the comparators
            for (SchemaTableTree schemaTableTree : distinctQueryStack) {
                singlePathSql.append(schemaTableTree.toOrderByClause(sqlgGraph, mutableOrderBy, -1));
                singlePathSql.append(schemaTableTree.toRangeClause(sqlgGraph, mutableOrderBy));
            }
        }

        currentColumnList.indexColumns(startIndexColumns);
        return singlePathSql.toString();
    }


    private boolean hasBulkWithinOrOut(SqlgGraph sqlgGraph) {
        return this.hasContainers.stream().anyMatch(h -> SqlgUtil.isBulkWithinAndOut(sqlgGraph, h));
    }

    @SuppressWarnings("unchecked")
    private String bulkWithJoin(SqlgGraph sqlgGraph) {
        StringBuilder sb = new StringBuilder();
        List<HasContainer> bulkHasContainers = this.hasContainers.stream().filter(h -> SqlgUtil.isBulkWithinAndOut(sqlgGraph, h)).collect(Collectors.toList());
        for (HasContainer hasContainer : bulkHasContainers) {
            P<List<Object>> predicate = (P<List<Object>>) hasContainer.getPredicate();
            Collection<Object> withInList = predicate.getValue();
            Set<Object> withInOuts = new HashSet<>(withInList);

            if (hasContainer.getBiPredicate() == Contains.within) {
                sb.append(" INNER JOIN\n\t");
            } else {
                //left join and in the where clause add a IS NULL, to find the values not in the right hand table
                sb.append(" LEFT JOIN\n\t");
            }
            sb.append("(VALUES ");
            boolean first = true;
            int identifierCount = 1;
            for (Object withInOutValue : withInOuts) {
                identifierCount = 1;
                if (!first) {
                    sb.append(", ");
                }
                first = false;
                sb.append("(");
                if (withInOutValue instanceof RecordId) {
                    RecordId recordId = (RecordId) withInOutValue;
                    if (!this.hasIDPrimaryKey) {
                        int count = 1;
                        for (Object identifier : recordId.getIdentifiers()) {
                            withInOutValue = identifier;
                            PropertyType propertyType = PropertyType.from(withInOutValue);
                            sb.append(sqlgGraph.getSqlDialect().valueToValuesString(propertyType, withInOutValue));
                            if (count++ < recordId.getIdentifiers().size()) {
                                sb.append(", ");
                            }
                            identifierCount++;
                        }
                    } else {
                        withInOutValue = recordId.sequenceId();
                        PropertyType propertyType = PropertyType.from(withInOutValue);
                        sb.append(sqlgGraph.getSqlDialect().valueToValuesString(propertyType, withInOutValue));
                    }
                } else {
                    PropertyType propertyType = PropertyType.from(withInOutValue);
                    sb.append(sqlgGraph.getSqlDialect().valueToValuesString(propertyType, withInOutValue));
                }
                sb.append(")");
            }
            sb.append(") as tmp");
            sb.append(this.rootSchemaTableTree().tmpTableAliasCounter);
            sb.append("(");
            if (hasContainer.getBiPredicate() == Contains.within) {
                if (identifierCount == 1) {
                    sb.append(WITHIN);
                } else {
                    for (int i = 1; i < identifierCount; i++) {
                        sb.append(WITHIN + "_").append(i);
                        if (i + 1 < identifierCount) {
                            sb.append(", ");
                        }
                    }
                }
            } else {
                if (identifierCount == 1) {
                    sb.append(WITHOUT);
                } else {
                    for (int i = 1; i < identifierCount; i++) {
                        sb.append(WITHOUT + "_").append(i);
                        if (i + 1 < identifierCount) {
                            sb.append(", ");
                        }
                    }
                }
            }
            sb.append(") ");
            sb.append(" on ");
            if (this.hasIDPrimaryKey || !hasContainer.getKey().equals(T.id.getAccessor())) {
                sb.append(sqlgGraph.getSqlDialect().maybeWrapInQoutes(this.getSchemaTable().getSchema()));
                sb.append(".");
                sb.append(sqlgGraph.getSqlDialect().maybeWrapInQoutes(this.getSchemaTable().getTable()));
                sb.append(".");
                if (hasContainer.getKey().equals(T.id.getAccessor())) {
                    sb.append(sqlgGraph.getSqlDialect().maybeWrapInQoutes("ID"));
                } else {
                    sb.append(sqlgGraph.getSqlDialect().maybeWrapInQoutes(hasContainer.getKey()));
                }
                if (hasContainer.getBiPredicate() == Contains.within) {
                    sb.append(" = tmp");
                    sb.append(this.rootSchemaTableTree().tmpTableAliasCounter++);
                    sb.append(".within");
                } else {
                    sb.append(" = tmp");
                    sb.append(this.rootSchemaTableTree().tmpTableAliasCounter++);
                    sb.append(".without");
                }
            } else {
                Preconditions.checkState(hasContainer.getKey().equals(T.id.getAccessor()));
                int count = 1;
                for (String identifier : this.getIdentifiers()) {
                    sb.append(sqlgGraph.getSqlDialect().maybeWrapInQoutes(this.getSchemaTable().getSchema()));
                    sb.append(".");
                    sb.append(sqlgGraph.getSqlDialect().maybeWrapInQoutes(this.getSchemaTable().getTable()));
                    sb.append(".");
                    sb.append(sqlgGraph.getSqlDialect().maybeWrapInQoutes(identifier));
                    if (hasContainer.getBiPredicate() == Contains.within) {
                        sb.append(" = tmp");
                        sb.append(this.rootSchemaTableTree().tmpTableAliasCounter);
                        sb.append(".within_").append(count);
                    } else {
                        sb.append(" = tmp");
                        sb.append(this.rootSchemaTableTree().tmpTableAliasCounter);
                        sb.append(".without_").append(count);
                    }
                    if (count++ < this.getIdentifiers().size()) {
                        sb.append(" AND ");
                    }
                }
                this.rootSchemaTableTree().tmpTableAliasCounter++;
            }
        }
        return sb.toString();
    }

    private String toOptionalLeftJoinWhereClause(SqlgGraph sqlgGraph, MutableBoolean printedWhere) {
        final StringBuilder result = new StringBuilder();
        if (!printedWhere.booleanValue()) {
            printedWhere.setTrue();
            result.append("\nWHERE\n\t(");
        } else {
            result.append(" AND\n\t(");
        }
        if (this.drop) {
            Preconditions.checkState(this.parent.getSchemaTable().isEdgeTable(), "Optional left join drop queries must be for an edge!");
            if (parent.hasIDPrimaryKey) {
                result.append(sqlgGraph.getSqlDialect().maybeWrapInQoutes(this.getSchemaTable().getSchema()));
                result.append(".");
                result.append(sqlgGraph.getSqlDialect().maybeWrapInQoutes(this.getSchemaTable().getTable()));
                result.append(".");
                result.append(sqlgGraph.getSqlDialect().maybeWrapInQoutes(Topology.ID));
                result.append(" IS NULL ");
            } else {
                int count = 1;
                for (String identifier : parent.getIdentifiers()) {
                    result.append(sqlgGraph.getSqlDialect().maybeWrapInQoutes(this.getSchemaTable().getSchema()));
                    result.append(".");
                    result.append(sqlgGraph.getSqlDialect().maybeWrapInQoutes(this.getSchemaTable().getTable()));
                    result.append(".");
                    result.append(sqlgGraph.getSqlDialect().maybeWrapInQoutes(identifier));
                    result.append(" IS NULL ");
                    if (count++ < parent.getIdentifiers().size()) {
                        result.append(" AND\n\t");
                    }
                }
            }
            result.append(") AND\n\t");
            if (parent.hasIDPrimaryKey) {
                String rawLabel = this.getSchemaTable().getTable().substring(EDGE_PREFIX.length());
                result.append("(");
                result.append(sqlgGraph.getSqlDialect().maybeWrapInQoutes(this.parent.getSchemaTable().getSchema()));
                result.append(".");
                result.append(sqlgGraph.getSqlDialect().maybeWrapInQoutes(this.parent.getSchemaTable().getTable()));
                result.append(".");
                result.append(sqlgGraph.getSqlDialect().maybeWrapInQoutes(
                        this.getSchemaTable().getSchema() + "." + rawLabel +
                                (this.getDirection() == Direction.OUT ? Topology.IN_VERTEX_COLUMN_END : Topology.OUT_VERTEX_COLUMN_END)));
                result.append(" IS NOT NULL)");

            } else {
                String rawLabel = this.getSchemaTable().getTable().substring(EDGE_PREFIX.length());
                result.append("(");
                int count = 1;
                for (String identifier : parent.getIdentifiers()) {
                    result.append(sqlgGraph.getSqlDialect().maybeWrapInQoutes(this.parent.getSchemaTable().getSchema()));
                    result.append(".");
                    result.append(sqlgGraph.getSqlDialect().maybeWrapInQoutes(this.parent.getSchemaTable().getTable()));
                    result.append(".");
                    result.append(sqlgGraph.getSqlDialect().maybeWrapInQoutes(
                            this.getSchemaTable().getSchema() + "." + rawLabel + "." + identifier +
                                    (this.getDirection() == Direction.OUT ? Topology.IN_VERTEX_COLUMN_END : Topology.OUT_VERTEX_COLUMN_END)));
                    result.append(" IS NOT NULL");
                    if (count++ < parent.getIdentifiers().size()) {
                        result.append(" AND\n\t");
                    }
                }
                result.append(")");
            }
        } else {
            Preconditions.checkState(this.parent.getSchemaTable().isVertexTable(), "Optional left join non drop queries must be for an vertex!");
            if (this.parent.hasIDPrimaryKey) {
                String rawLabel = this.parent.getSchemaTable().getTable().substring(VERTEX_PREFIX.length());
                result.append(sqlgGraph.getSqlDialect().maybeWrapInQoutes(this.getSchemaTable().getSchema()));
                result.append(".");
                result.append(sqlgGraph.getSqlDialect().maybeWrapInQoutes(this.getSchemaTable().getTable()));
                result.append(".");
                result.append(sqlgGraph.getSqlDialect().maybeWrapInQoutes(
                        this.parent.getSchemaTable().getSchema() + "." + rawLabel +
                                (this.getDirection() == Direction.IN ? Topology.IN_VERTEX_COLUMN_END : Topology.OUT_VERTEX_COLUMN_END)));
                result.append(" IS NULL)");
            } else {
                String rawLabel = this.parent.getSchemaTable().getTable().substring(VERTEX_PREFIX.length());
                result.append(sqlgGraph.getSqlDialect().maybeWrapInQoutes(this.getSchemaTable().getSchema()));
                result.append(".");
                result.append(sqlgGraph.getSqlDialect().maybeWrapInQoutes(this.getSchemaTable().getTable()));
                result.append(".");
                int count = 1;
                for (String identifier : this.parent.getIdentifiers()) {
                    result.append(sqlgGraph.getSqlDialect().maybeWrapInQoutes(
                            this.parent.getSchemaTable().getSchema() + "." + rawLabel +
                                    "." + identifier +
                                    (this.getDirection() == Direction.IN ? Topology.IN_VERTEX_COLUMN_END : Topology.OUT_VERTEX_COLUMN_END)));
                    result.append(" IS NULL");
                    if (count++ < this.parent.getIdentifiers().size()) {
                        result.append(") AND (");
                    }
                }
                result.append(")");

            }
        }
        return result.toString();
    }

    private String toWhereClause(SqlgGraph sqlgGraph, MutableBoolean printedWhere) {
        final StringBuilder result = new StringBuilder();
        if (sqlgGraph.getSqlDialect().supportsBulkWithinOut()) {
            for (HasContainer hasContainer : this.hasContainers) {
                if (!SqlgUtil.isBulkWithin(sqlgGraph, hasContainer)) {
                    if (!printedWhere.booleanValue()) {
                        printedWhere.setTrue();
                        result.append("\nWHERE\n\t(");
                    } else {
                        result.append(" AND (");
                    }
                    WhereClause whereClause = WhereClause.from(hasContainer.getPredicate());
                    result.append(" ").append(whereClause.toSql(sqlgGraph, this, hasContainer)).append(")");
                }
            }
        } else {
            for (HasContainer hasContainer : this.getHasContainers()) {
                if (!printedWhere.booleanValue()) {
                    printedWhere.setTrue();
                    result.append("\nWHERE\n\t(");
                } else {
                    result.append(" AND (");
                }
                WhereClause whereClause = WhereClause.from(hasContainer.getPredicate());
                result.append(" ").append(whereClause.toSql(sqlgGraph, this, hasContainer)).append(")");
                if (sqlgGraph.getSqlDialect().isMariaDb()) {
                    result.append(" COLLATE latin1_general_cs");
                }
            }
        }
        for (AndOrHasContainer andOrHasContainer : this.andOrHasContainers) {
            if (!printedWhere.booleanValue()) {
                printedWhere.setTrue();
                result.append("\nWHERE ");
            } else {
                result.append(" AND ");
            }
            andOrHasContainer.toSql(sqlgGraph, this, result);
        }
        return result.toString();
    }

    private String toOrderByClause(SqlgGraph sqlgGraph, MutableBoolean printedOrderBy, int counter) {
        String result = "";
        for (org.javatuples.Pair<Traversal.Admin<?, ?>, Comparator<?>> comparator : this.getDbComparators()) {
            if (!printedOrderBy.booleanValue()) {
                printedOrderBy.setTrue();
                result += "\nORDER BY\n\t";
            } else {
                result += ",\n\t";
            }
            if (comparator.getValue1() instanceof ElementValueComparator) {
                ElementValueComparator<?> elementValueComparator = (ElementValueComparator<?>) comparator.getValue1();
                String prefix = this.getSchemaTable().getSchema();
                prefix += SchemaTableTree.ALIAS_SEPARATOR;
                prefix += this.getSchemaTable().getTable();
                prefix += SchemaTableTree.ALIAS_SEPARATOR;
                prefix += elementValueComparator.getPropertyKey();
                String alias;
                if (counter == -1) {
                    //counter is -1 for single queries, i.e. they are not prefixed with ax
                    alias = sqlgGraph.getSqlDialect().maybeWrapInQoutes(this.getColumnNameAliasMap().get(prefix));
                } else {
                    alias = "a" + counter + "." + sqlgGraph.getSqlDialect().maybeWrapInQoutes(this.getColumnNameAliasMap().get(prefix));
                }
                result += " " + alias;
                //noinspection deprecation
                if (elementValueComparator.getValueComparator() == Order.incr) {
                    result += " ASC";
                } else if (elementValueComparator.getValueComparator() == Order.asc) {
                    result += " ASC";
                } else //noinspection deprecation
                    if (elementValueComparator.getValueComparator() == Order.decr) {
                    result += " DESC";
                } else if (elementValueComparator.getValueComparator() == Order.desc) {
                    result += " DESC";
                } else {
                    throw new RuntimeException("Only handle Order.incr and Order.decr, not " + elementValueComparator.getValueComparator().toString());
                }

                //TODO redo this via SqlgOrderGlobalStep
            } else if ((comparator.getValue0() instanceof ElementValueTraversal<?> || comparator.getValue0() instanceof TokenTraversal<?, ?>)
                    && comparator.getValue1() instanceof Order) {
                Traversal.Admin<?, ?> t = comparator.getValue0();
                String prefix = String.valueOf(this.stepDepth);
                prefix += SchemaTableTree.ALIAS_SEPARATOR;
                prefix += this.reducedLabels();
                prefix += SchemaTableTree.ALIAS_SEPARATOR;
                prefix += this.getSchemaTable().getSchema();
                prefix += SchemaTableTree.ALIAS_SEPARATOR;
                prefix += this.getSchemaTable().getTable();
                prefix += SchemaTableTree.ALIAS_SEPARATOR;
                String key;
                if (t instanceof ElementValueTraversal) {
                    ElementValueTraversal<?> elementValueTraversal = (ElementValueTraversal<?>) t;
                    key = elementValueTraversal.getPropertyKey();
                } else {
                    TokenTraversal<?, ?> tokenTraversal = (TokenTraversal<?, ?>) t;
                    // see calculateLabeledAliasId
                    if (tokenTraversal.getToken().equals(T.id)) {
                        key = Topology.ID;
                    } else {
                        key = tokenTraversal.getToken().getAccessor();
                    }
                }
                prefix += key;
                String alias;
                String rawAlias = this.getColumnNameAliasMap().get(prefix);
                if (rawAlias == null) {
                    throw new IllegalArgumentException("order by field '" + prefix + "' not found!");
                }
                if (counter == -1) {
                    //counter is -1 for single queries, i.e. they are not prefixed with ax
                    alias = sqlgGraph.getSqlDialect().maybeWrapInQoutes(rawAlias);

                } else {
                    alias = "a" + counter + "." + sqlgGraph.getSqlDialect().maybeWrapInQoutes(rawAlias);
                }
                result += " " + alias;
                //noinspection deprecation
                if (comparator.getValue1() == Order.incr) {
                    result += " ASC";
                } else if (comparator.getValue1() == Order.asc) {
                    result += " ASC";
                } else //noinspection deprecation
                    if (comparator.getValue1() == Order.decr) {
                    result += " DESC";
                } else if (comparator.getValue1() == Order.desc) {
                    result += " DESC";
                } else {
                    throw new RuntimeException("Only handle Order.incr and Order.decr, not " + comparator.getValue1().toString());
                }
            } else {
                Preconditions.checkState(comparator.getValue0().getSteps().size() == 1, "toOrderByClause expects a TraversalComparator to have exactly one step!");
                Preconditions.checkState(comparator.getValue0().getSteps().get(0) instanceof SelectOneStep, "toOrderByClause expects a TraversalComparator to have exactly one SelectOneStep!");
                SelectOneStep<?, ?> selectOneStep = (SelectOneStep<?, ?>) comparator.getValue0().getSteps().get(0);
                Preconditions.checkState(selectOneStep.getScopeKeys().size() == 1, "toOrderByClause expects the selectOneStep to have one scopeKey!");
                Preconditions.checkState(selectOneStep.getLocalChildren().size() == 1, "toOrderByClause expects the selectOneStep to have one traversal!");
                Traversal.Admin<?, ?> t = (Traversal.Admin<?, ?>) selectOneStep.getLocalChildren().get(0);
                Preconditions.checkState(
                        t instanceof ElementValueTraversal ||
                                t instanceof TokenTraversal,
                        "toOrderByClause expects the selectOneStep's traversal to be a ElementValueTraversal or TokenTraversal!");

                //need to find the schemaTable that the select is for.
                //this schemaTable is for the leaf node as the order by only occurs last in gremlin (optimized gremlin that is)
                String select = (String) selectOneStep.getScopeKeys().iterator().next();
                SchemaTableTree selectSchemaTableTree = findSelectSchemaTable(select);
                Preconditions.checkState(selectSchemaTableTree != null, "SchemaTableTree not found for " + select);

                String prefix;
//                if (selectSchemaTableTree.children.isEmpty()) {
//                    //counter is -1 for single queries, i.e. they are not prefixed with ax
//                    prefix = String.valueOf(selectSchemaTableTree.stepDepth);
//                    prefix += SchemaTableTree.ALIAS_SEPARATOR;
//                } else {
                prefix = String.valueOf(selectSchemaTableTree.stepDepth);
                prefix += SchemaTableTree.ALIAS_SEPARATOR;
                prefix += selectSchemaTableTree.labels.iterator().next();
                prefix += SchemaTableTree.ALIAS_SEPARATOR;
//                }
                prefix += selectSchemaTableTree.getSchemaTable().getSchema();
                prefix += SchemaTableTree.ALIAS_SEPARATOR;
                prefix += selectSchemaTableTree.getSchemaTable().getTable();
                prefix += SchemaTableTree.ALIAS_SEPARATOR;
                if (t instanceof ElementValueTraversal) {
                    ElementValueTraversal<?> elementValueTraversal = (ElementValueTraversal<?>) t;
                    prefix += elementValueTraversal.getPropertyKey();
                } else {
                    TokenTraversal<?, ?> tokenTraversal = (TokenTraversal<?, ?>) t;
                    // see calculateLabeledAliasId
                    if (tokenTraversal.getToken().equals(T.id)) {
                        prefix += Topology.ID;
                    } else {
                        prefix += tokenTraversal.getToken().getAccessor();
                    }
                }
                String alias;
                String rawAlias = this.getColumnNameAliasMap().get(prefix);
                if (rawAlias == null) {
                    throw new IllegalArgumentException("order by field '" + prefix + "' not found!");
                }
                if (counter == -1) {
                    //counter is -1 for single queries, i.e. they are not prefixed with ax
                    alias = sqlgGraph.getSqlDialect().maybeWrapInQoutes(rawAlias);
                } else {
                    alias = "a" + selectSchemaTableTree.stepDepth + "." + sqlgGraph.getSqlDialect().maybeWrapInQoutes(rawAlias);
                }
                result += " " + alias;
                //noinspection deprecation
                if (comparator.getValue1() == Order.incr) {
                    result += " ASC";
                } else if (comparator.getValue1() == Order.asc) {
                    result += " ASC";
                } else //noinspection deprecation
                    if (comparator.getValue1() == Order.decr) {
                    result += " DESC";
                } else if (comparator.getValue1() == Order.desc) {
                    result += " DESC";
                } else {
                    throw new RuntimeException("Only handle Order.incr and Order.decr, not " + comparator.toString());
                }
            }
        }
        return result;
    }

    private String toRangeClause(SqlgGraph sqlgGraph, MutableBoolean mutableOrderBy) {
        if (this.sqlgRangeHolder != null && this.sqlgRangeHolder.isApplyOnDb()) {
            if (this.sqlgRangeHolder.hasRange()) {
                //This is MssqlServer, ugly but what to do???
                String sql = "";
                if (mutableOrderBy.isFalse() && sqlgGraph.getSqlDialect().isMssqlServer() && this.getDbComparators().isEmpty()) {
                    sql = "\n\tORDER BY 1\n\t";
                }
                return sql + "\n" + sqlgGraph.getSqlDialect().getRangeClause(this.sqlgRangeHolder.getRange());
            } else {
                Preconditions.checkState(this.sqlgRangeHolder.hasSkip(), "If not a range query then it must be a skip.");
                return sqlgGraph.getSqlDialect().getSkipClause(this.sqlgRangeHolder.getSkip());
            }
        }
        return "";
    }

    private SchemaTableTree findSelectSchemaTable(String select) {
        return this.walkUp((t) -> t.stream().anyMatch(a -> a.endsWith(BaseStrategy.PATH_LABEL_SUFFIX + select)));
    }

    private SchemaTableTree walkUp(Predicate<Set<String>> predicate) {
        if (predicate.test(this.labels)) {
            return this;
        }
        if (this.parent != null) {
            return this.parent.walkUp(predicate);
        }
        return null;
    }

    public static List<LinkedList<SchemaTableTree>> splitIntoSubStacks(LinkedList<SchemaTableTree> distinctQueryStack) {
        List<LinkedList<SchemaTableTree>> result = new ArrayList<>();
        LinkedList<SchemaTableTree> subList = new LinkedList<>();
        result.add(subList);
        Set<SchemaTable> alreadyVisited = new HashSet<>();
        for (SchemaTableTree schemaTableTree : distinctQueryStack) {
            if (!alreadyVisited.contains(schemaTableTree.getSchemaTable())) {
                alreadyVisited.add(schemaTableTree.getSchemaTable());
                subList.add(schemaTableTree);
            } else {
                alreadyVisited.clear();
                subList = new LinkedList<>();
                subList.add(schemaTableTree);
                result.add(subList);
                alreadyVisited.add(schemaTableTree.getSchemaTable());
            }
        }
        return result;
    }

    /**
     * Checks if the stack has the same element more than once.
     *
     * @param distinctQueryStack
     * @return true is there are duplicates else false
     */

    public boolean duplicatesInStack(LinkedList<SchemaTableTree> distinctQueryStack) {
        Set<SchemaTable> alreadyVisited = new HashSet<>();
        for (SchemaTableTree schemaTableTree : distinctQueryStack) {
            if (!alreadyVisited.contains(schemaTableTree.getSchemaTable())) {
                alreadyVisited.add(schemaTableTree.getSchemaTable());
            } else {
                return true;
            }
        }
        return false;
    }

    /**
     * Constructs the from clause with the required selected fields needed to make the join between the previous and the next SchemaTable
     *
     * @param columnList
     * @param distinctQueryStack      //     * @param firstSchemaTableTree    This is the first SchemaTable in the current sql stack. If it is an Edge table then its foreign key
     *                                //     *                                field to the previous table need to be in the select clause in order for the join statement to
     *                                //     *                                reference it.
     *                                //     * @param lastSchemaTableTree
     * @param previousSchemaTableTree The previous schemaTableTree that will be joined to.
     * @param nextSchemaTableTree     represents the table to join to. it is null for the last table as there is nothing to join to.  @return
     */
    private static String constructSelectClause(
            SqlgGraph sqlgGraph,
            boolean dropStep,
            ColumnList columnList,
            LinkedList<SchemaTableTree> distinctQueryStack,
            SchemaTableTree previousSchemaTableTree,
            SchemaTableTree nextSchemaTableTree) {

        SchemaTableTree firstSchemaTableTree = distinctQueryStack.getFirst();
        SchemaTableTree lastSchemaTableTree = distinctQueryStack.getLast();
        SchemaTable firstSchemaTable = firstSchemaTableTree.getSchemaTable();
        SchemaTable lastSchemaTable = lastSchemaTableTree.getSchemaTable();

        Preconditions.checkState(!(previousSchemaTableTree != null && previousSchemaTableTree.direction == Direction.BOTH), "Direction should never be BOTH");
        Preconditions.checkState(!(nextSchemaTableTree != null && nextSchemaTableTree.direction == Direction.BOTH), "Direction should never be BOTH");
        //The join is always between an edge and vertex or vertex and edge table.
        Preconditions.checkState(!(nextSchemaTableTree != null && lastSchemaTable.getTable().startsWith(VERTEX_PREFIX) && nextSchemaTableTree.getSchemaTable().getTable().startsWith(VERTEX_PREFIX)), "Join can not be between 2 vertex tables!");
        Preconditions.checkState(!(nextSchemaTableTree != null && lastSchemaTable.getTable().startsWith(EDGE_PREFIX) && nextSchemaTableTree.getSchemaTable().getTable().startsWith(EDGE_PREFIX)), "Join can not be between 2 edge tables!");
        Preconditions.checkState(!(previousSchemaTableTree != null && firstSchemaTable.getTable().startsWith(VERTEX_PREFIX) && previousSchemaTableTree.getSchemaTable().getTable().startsWith(VERTEX_PREFIX)), "Join can not be between 2 vertex tables!");
        Preconditions.checkState(!(previousSchemaTableTree != null && firstSchemaTable.getTable().startsWith(EDGE_PREFIX) && previousSchemaTableTree.getSchemaTable().getTable().startsWith(EDGE_PREFIX)), "Join can not be between 2 edge tables!");

        //Remove all temp fake labels.
        //As the same schemaTableTree instance is used for many query stacks and the temp fake labels are just for the particular query we need to ensure they do not leak to other queries.

        //join to the previous label/table
        if (previousSchemaTableTree != null && firstSchemaTable.getTable().startsWith(EDGE_PREFIX)) {

            Preconditions.checkState(previousSchemaTableTree.getSchemaTable().getTable().startsWith(VERTEX_PREFIX), "Expected table to start with %s", VERTEX_PREFIX);
            String previousRawLabel = previousSchemaTableTree.getSchemaTable().getTable().substring(VERTEX_PREFIX.length());
            if (firstSchemaTableTree.direction == Direction.OUT) {
                if (previousSchemaTableTree.hasIDPrimaryKey) {
                    columnList.add(firstSchemaTable,
                            previousSchemaTableTree.getSchemaTable().getSchema() + "." + previousRawLabel + Topology.OUT_VERTEX_COLUMN_END,
                            previousSchemaTableTree.stepDepth,
                            firstSchemaTableTree.calculatedAliasVertexForeignKeyColumnEnd(previousSchemaTableTree, firstSchemaTableTree.direction));
                } else {
                    ListOrderedSet<String> identifiers = previousSchemaTableTree.getIdentifiers();
                    for (String identifier : identifiers) {
                        if (previousSchemaTableTree.isDistributed() && previousSchemaTableTree.distributionColumn.equals(identifier)) {
                            columnList.add(firstSchemaTable,
                                    identifier,
                                    previousSchemaTableTree.stepDepth,
                                    firstSchemaTableTree.calculatedAliasVertexForeignKeyColumnEnd(previousSchemaTableTree, firstSchemaTableTree.direction, identifier));
                        } else {
                            columnList.add(firstSchemaTable,
                                    previousSchemaTableTree.getSchemaTable().getSchema() + "." + previousRawLabel + "." + identifier + Topology.OUT_VERTEX_COLUMN_END,
                                    previousSchemaTableTree.stepDepth,
                                    firstSchemaTableTree.calculatedAliasVertexForeignKeyColumnEnd(previousSchemaTableTree, firstSchemaTableTree.direction, identifier));
                        }
                    }
                }
            } else {
                if (previousSchemaTableTree.hasIDPrimaryKey) {
                    columnList.add(firstSchemaTable,
                            previousSchemaTableTree.getSchemaTable().getSchema() + "." +
                                    previousRawLabel + Topology.IN_VERTEX_COLUMN_END,
                            previousSchemaTableTree.stepDepth,
                            firstSchemaTableTree.calculatedAliasVertexForeignKeyColumnEnd(previousSchemaTableTree, firstSchemaTableTree.direction));
                } else {
                    ListOrderedSet<String> identifiers = previousSchemaTableTree.getIdentifiers();
                    for (String identifier : identifiers) {
                        if (previousSchemaTableTree.isDistributed() && previousSchemaTableTree.distributionColumn.equals(identifier)) {
                            columnList.add(firstSchemaTable,
                                    identifier,
                                    previousSchemaTableTree.stepDepth,
                                    firstSchemaTableTree.calculatedAliasVertexForeignKeyColumnEnd(previousSchemaTableTree, firstSchemaTableTree.direction, identifier));
                        } else {
                            columnList.add(firstSchemaTable,
                                    previousSchemaTableTree.getSchemaTable().getSchema() + "." +
                                            previousRawLabel + "." + identifier + Topology.IN_VERTEX_COLUMN_END,
                                    previousSchemaTableTree.stepDepth,
                                    firstSchemaTableTree.calculatedAliasVertexForeignKeyColumnEnd(previousSchemaTableTree, firstSchemaTableTree.direction, identifier));
                        }
                    }
                }
            }
        } else if (previousSchemaTableTree != null && firstSchemaTable.getTable().startsWith(VERTEX_PREFIX)) {
            //if user defined identifiers then the regular properties make up the ids.
            if (firstSchemaTableTree.hasIDPrimaryKey) {
                columnList.add(firstSchemaTable, Topology.ID, firstSchemaTableTree.stepDepth, firstSchemaTableTree.calculatedAliasId());
            }
        }
        //join to the next table/label
        if (nextSchemaTableTree != null && lastSchemaTable.getTable().startsWith(EDGE_PREFIX)) {
            Preconditions.checkState(nextSchemaTableTree.getSchemaTable().getTable().startsWith(VERTEX_PREFIX), "Expected table to start with %s", VERTEX_PREFIX);

            String nextRawLabel = nextSchemaTableTree.getSchemaTable().getTable().substring(VERTEX_PREFIX.length());
            if (nextSchemaTableTree.isEdgeVertexStep()) {
                if (nextSchemaTableTree.hasIDPrimaryKey) {
                    columnList.add(lastSchemaTable,
                            nextSchemaTableTree.getSchemaTable().getSchema() + "." +
                                    nextRawLabel + (nextSchemaTableTree.direction == Direction.OUT ? Topology.OUT_VERTEX_COLUMN_END : Topology.IN_VERTEX_COLUMN_END),
                            nextSchemaTableTree.stepDepth,
                            lastSchemaTable.getSchema() + "." + lastSchemaTable.getTable() + "." +
                                    nextSchemaTableTree.getSchemaTable().getSchema() + "." +
                                    nextRawLabel + (nextSchemaTableTree.direction == Direction.OUT ? Topology.OUT_VERTEX_COLUMN_END : Topology.IN_VERTEX_COLUMN_END));

                } else {
                    ListOrderedSet<String> identifiers = nextSchemaTableTree.getIdentifiers();
                    for (String identifier : identifiers) {
                        if (nextSchemaTableTree.isDistributed() && nextSchemaTableTree.distributionColumn.equals(identifier)) {
                            columnList.add(lastSchemaTable,
                                    identifier,
                                    nextSchemaTableTree.stepDepth,
                                    lastSchemaTable.getSchema() + "." + lastSchemaTable.getTable() + "." + identifier);
                        } else {
                            columnList.add(lastSchemaTable,
                                    nextSchemaTableTree.getSchemaTable().getSchema() + "." +
                                            nextRawLabel + "." + identifier + (nextSchemaTableTree.direction == Direction.OUT ? Topology.OUT_VERTEX_COLUMN_END : Topology.IN_VERTEX_COLUMN_END),
                                    nextSchemaTableTree.stepDepth,
                                    lastSchemaTable.getSchema() + "." + lastSchemaTable.getTable() + "." +
                                            nextSchemaTableTree.getSchemaTable().getSchema() + "." +
                                            nextRawLabel + "." + identifier + (nextSchemaTableTree.direction == Direction.OUT ? Topology.OUT_VERTEX_COLUMN_END : Topology.IN_VERTEX_COLUMN_END));
                        }
                    }

                }
                constructAllLabeledFromClause(distinctQueryStack, columnList);
            } else {
                if (nextSchemaTableTree.hasIDPrimaryKey) {
                    columnList.add(lastSchemaTable,
                            nextSchemaTableTree.getSchemaTable().getSchema() + "." + nextRawLabel + (nextSchemaTableTree.direction == Direction.OUT ? Topology.IN_VERTEX_COLUMN_END : Topology.OUT_VERTEX_COLUMN_END),
                            nextSchemaTableTree.stepDepth,
                            lastSchemaTable.getSchema() + "." + lastSchemaTable.getTable() + "." +
                                    nextSchemaTableTree.getSchemaTable().getSchema() + "." +
                                    nextRawLabel + (nextSchemaTableTree.direction == Direction.OUT ? Topology.IN_VERTEX_COLUMN_END : Topology.OUT_VERTEX_COLUMN_END));
                } else {
                    ListOrderedSet<String> identifiers = nextSchemaTableTree.getIdentifiers();
                    for (String identifier : identifiers) {
                        if (nextSchemaTableTree.isDistributed() && nextSchemaTableTree.distributionColumn.equals(identifier)) {
                            columnList.add(lastSchemaTable,
                                    identifier,
                                    nextSchemaTableTree.stepDepth,
                                    lastSchemaTable.getSchema() + "." + lastSchemaTable.getTable() + "." + identifier);
                        } else {
                            columnList.add(lastSchemaTable,
                                    nextSchemaTableTree.getSchemaTable().getSchema() + "." + nextRawLabel + "." + identifier + (nextSchemaTableTree.direction == Direction.OUT ? Topology.IN_VERTEX_COLUMN_END : Topology.OUT_VERTEX_COLUMN_END),
                                    nextSchemaTableTree.stepDepth,
                                    lastSchemaTable.getSchema() + "." + lastSchemaTable.getTable() + "." +
                                            nextSchemaTableTree.getSchemaTable().getSchema() + "." +
                                            nextRawLabel + "." + identifier + (nextSchemaTableTree.direction == Direction.OUT ? Topology.IN_VERTEX_COLUMN_END : Topology.OUT_VERTEX_COLUMN_END));
                        }
                    }
                }
                constructAllLabeledFromClause(distinctQueryStack, columnList);
                constructEmitEdgeIdFromClause(distinctQueryStack, columnList);
            }
        } else if (nextSchemaTableTree != null && lastSchemaTable.getTable().startsWith(VERTEX_PREFIX)) {
            if (lastSchemaTableTree.hasIDPrimaryKey) {
                columnList.add(lastSchemaTable,
                        Topology.ID,
                        nextSchemaTableTree.stepDepth,
                        lastSchemaTable.getSchema() + "." + lastSchemaTable.getTable() + "." + Topology.ID);
            } else {
                ListOrderedSet<String> identifiers = lastSchemaTableTree.getIdentifiers();
                for (String identifier : identifiers) {
                    columnList.add(lastSchemaTable,
                            identifier,
                            nextSchemaTableTree.stepDepth,
                            lastSchemaTable.getSchema() + "." + lastSchemaTable.getTable() + "." + identifier);
                }
            }
            constructAllLabeledFromClause(distinctQueryStack, columnList);
        }

        //The last schemaTableTree in the call stack has no nextSchemaTableTree.
        //This last element's properties need to be returned, including all labeled properties for this path
        if (nextSchemaTableTree == null) {
            if (!dropStep && lastSchemaTableTree.getSchemaTable().isEdgeTable()) {
                printEdgeInOutVertexIdFromClauseFor(sqlgGraph, firstSchemaTableTree, lastSchemaTableTree, columnList);
            }
            if (!lastSchemaTableTree.hasLabels()) {
                lastSchemaTableTree.addLabel(lastSchemaTableTree.getStepDepth() + BaseStrategy.PATH_LABEL_SUFFIX + BaseStrategy.SQLG_PATH_TEMP_FAKE_LABEL);
            }
            constructAllLabeledFromClause(dropStep, distinctQueryStack, columnList);
            constructEmitFromClause(distinctQueryStack, columnList);
        }
        return columnList.toString();
    }

    private static void constructAllLabeledFromClause(LinkedList<SchemaTableTree> distinctQueryStack, ColumnList cols) {
        constructAllLabeledFromClause(false, distinctQueryStack, cols);
    }

    private static void constructAllLabeledFromClause(boolean dropStep, LinkedList<SchemaTableTree> distinctQueryStack, ColumnList cols) {
        if (dropStep) {
            SchemaTableTree schemaTableTree = distinctQueryStack.getLast();
            if (schemaTableTree.hasIDPrimaryKey) {
                printLabeledIDFromClauseFor(schemaTableTree, cols);
            }
            printLabeledFromClauseFor(schemaTableTree, cols);
            if (schemaTableTree.getSchemaTable().isEdgeTable()) {
                schemaTableTree.printLabeledEdgeInOutVertexIdFromClauseFor(cols);
            }
        } else {
            List<SchemaTableTree> labeled = distinctQueryStack.stream().filter(d -> !d.getLabels().isEmpty()).collect(Collectors.toList());
            for (SchemaTableTree schemaTableTree : labeled) {
                if (schemaTableTree.hasIDPrimaryKey) {
                    printLabeledIDFromClauseFor(schemaTableTree, cols);
                }
                printLabeledFromClauseFor(schemaTableTree, cols);
                if (schemaTableTree.getSchemaTable().isEdgeTable()) {
                    schemaTableTree.printLabeledEdgeInOutVertexIdFromClauseFor(cols);
                }
            }
        }
    }

    private static void constructEmitEdgeIdFromClause(LinkedList<SchemaTableTree> distinctQueryStack, ColumnList cols) {
        List<SchemaTableTree> emitted = distinctQueryStack.stream()
                .filter(d -> d.getSchemaTable().isEdgeTable() && d.isEmit())
                .collect(Collectors.toList());
        for (SchemaTableTree schemaTableTree : emitted) {
            printEdgeId(schemaTableTree, cols);
        }
    }

    /**
     * If emit is true then the edge id also needs to be printed.
     * This is required when there are multiple edges to the same vertex.
     * Only by having access to the edge id can on tell if the vertex needs to be emitted.
     */
    private static void constructEmitFromClause(LinkedList<SchemaTableTree> distinctQueryStack, ColumnList cols) {
        int count = 1;
        for (SchemaTableTree schemaTableTree : distinctQueryStack) {
            if (count > 1) {
                if (!schemaTableTree.getSchemaTable().isEdgeTable() && schemaTableTree.isEmit()) {
                    //if the VertexStep is for an edge table there is no need to print edge ids as its already printed.
                    printEdgeId(schemaTableTree.parent, cols);
                }
            }
            count++;
        }
    }

    private static void printEdgeId(SchemaTableTree schemaTableTree, ColumnList cols) {
        Preconditions.checkArgument(schemaTableTree.getSchemaTable().isEdgeTable());
        cols.add(schemaTableTree, Topology.ID, schemaTableTree.calculatedAliasId());
    }

<<<<<<< HEAD
=======
    private static void printIDFromClauseFor(SchemaTableTree lastSchemaTableTree, ColumnList cols) {
        cols.add(lastSchemaTableTree, Topology.ID, lastSchemaTableTree.calculatedAliasId());
    }

    private static void printFromClauseFor(SchemaTableTree lastSchemaTableTree, ColumnList cols) {
        Map<String, PropertyType> propertyTypeMap = lastSchemaTableTree.getFilteredAllTables().get(lastSchemaTableTree.getSchemaTable().toString());
        ListOrderedSet<String> identifiers = lastSchemaTableTree.getIdentifiers();
        for (String identifier : identifiers) {
            PropertyType propertyType = propertyTypeMap.get(identifier);
            String alias = lastSchemaTableTree.calculateLabeledAliasPropertyName(identifier);
            cols.add(lastSchemaTableTree, identifier, alias);
            for (String postFix : propertyType.getPostFixes()) {
                alias = lastSchemaTableTree.calculateLabeledAliasPropertyName(identifier + postFix);
                cols.add(lastSchemaTableTree, identifier + postFix, alias);
            }
        }
        for (Map.Entry<String, PropertyType> propertyTypeMapEntry : propertyTypeMap.entrySet()) {
            if (!identifiers.contains(propertyTypeMapEntry.getKey())) {
                if (lastSchemaTableTree.shouldSelectProperty(propertyTypeMapEntry.getKey())) {
                    String alias = lastSchemaTableTree.calculateAliasPropertyName(propertyTypeMapEntry.getKey());
                    cols.add(lastSchemaTableTree, propertyTypeMapEntry.getKey(), alias);
                    for (String postFix : propertyTypeMapEntry.getValue().getPostFixes()) {
                        alias = lastSchemaTableTree.calculateAliasPropertyName(propertyTypeMapEntry.getKey() + postFix);
                        cols.add(lastSchemaTableTree, propertyTypeMapEntry.getKey() + postFix, alias);
                    }
                }
            }
        }
    }

>>>>>>> ddf927a0
    private static void printLabeledIDFromClauseFor(SchemaTableTree lastSchemaTableTree, ColumnList cols) {
        String alias = cols.getAlias(lastSchemaTableTree, Topology.ID);
        if (alias == null) {
            alias = lastSchemaTableTree.calculateLabeledAliasId();
            cols.add(lastSchemaTableTree, Topology.ID, alias);
        } else {
            lastSchemaTableTree.calculateLabeledAliasId(alias);
        }

    }

    private static void printLabeledFromClauseFor(SchemaTableTree lastSchemaTableTree, ColumnList cols) {
        Map<String, PropertyType> propertyTypeMap = lastSchemaTableTree.getFilteredAllTables().get(lastSchemaTableTree.getSchemaTable().toString());
        for (Map.Entry<String, PropertyType> propertyTypeMapEntry : propertyTypeMap.entrySet()) {
            String col = propertyTypeMapEntry.getKey();
            if (lastSchemaTableTree.shouldSelectProperty(col)) {
                String alias = cols.getAlias(lastSchemaTableTree, col);
                if (alias == null) {
                    alias = lastSchemaTableTree.calculateLabeledAliasPropertyName(propertyTypeMapEntry.getKey());
                    cols.add(lastSchemaTableTree, col, alias);
                } else {
                    lastSchemaTableTree.calculateLabeledAliasPropertyName(propertyTypeMapEntry.getKey(), alias);
                }
                for (String postFix : propertyTypeMapEntry.getValue().getPostFixes()) {
                    col = propertyTypeMapEntry.getKey() + postFix;
                    alias = cols.getAlias(lastSchemaTableTree, col);
                    // postfix do not use labeled methods
                    if (alias == null) {
                        alias = lastSchemaTableTree.calculateAliasPropertyName(propertyTypeMapEntry.getKey() + postFix);
                        cols.add(lastSchemaTableTree, col, alias);
                    }
                }
            }
        }
    }

    private static void printEdgeInOutVertexIdFromClauseFor(SqlgGraph sqlgGraph, SchemaTableTree firstSchemaTableTree, SchemaTableTree lastSchemaTableTree, ColumnList cols) {
        Preconditions.checkState(lastSchemaTableTree.getSchemaTable().isEdgeTable());
        Set<ForeignKey> edgeForeignKeys = sqlgGraph.getTopology().getEdgeForeignKeys().get(lastSchemaTableTree.getSchemaTable().toString());
        for (ForeignKey edgeForeignKey : edgeForeignKeys) {
            if (firstSchemaTableTree == null || !firstSchemaTableTree.equals(lastSchemaTableTree) ||
                    firstSchemaTableTree.getDirection() != edgeForeignKey.getDirection()) {

                for (String foreignKey : edgeForeignKey.getCompositeKeys()) {
                    String alias = lastSchemaTableTree.calculateAliasPropertyName(foreignKey);
                    cols.addForeignKey(lastSchemaTableTree, foreignKey, alias);
                }
            }
        }
    }

    private void printLabeledEdgeInOutVertexIdFromClauseFor(ColumnList cols) {
        Preconditions.checkState(this.getSchemaTable().isEdgeTable());
        Set<ForeignKey> edgeForeignKeys = this.sqlgGraph.getTopology().getEdgeForeignKeys().get(this.getSchemaTable().toString());
        for (ForeignKey edgeForeignKey : edgeForeignKeys) {
            for (String foreignKey : edgeForeignKey.getCompositeKeys()) {
                String alias = cols.getAlias(this.getSchemaTable(), foreignKey, this.stepDepth);
                if (alias == null) {
                    cols.addForeignKey(this, foreignKey, this.calculateLabeledAliasPropertyName(foreignKey));
                } else {
                    this.calculateLabeledAliasPropertyName(foreignKey, alias);
                }
            }
        }
    }

    private String calculatedAliasId() {
        String result = this.stepDepth + ALIAS_SEPARATOR + getSchemaTable().getSchema() + ALIAS_SEPARATOR + getSchemaTable().getTable() + ALIAS_SEPARATOR + Topology.ID;
        String alias = rootAliasAndIncrement();
        this.getColumnNameAliasMap().put(result, alias);
        this.getAliasColumnNameMap().put(alias, result);
        return alias;
    }

    private String calculateLabeledAliasId() {
        String reducedLabels = reducedLabels();
        String result = this.stepDepth + ALIAS_SEPARATOR + reducedLabels + ALIAS_SEPARATOR + getSchemaTable().getSchema() + ALIAS_SEPARATOR + getSchemaTable().getTable() + ALIAS_SEPARATOR + Topology.ID;
        String alias = rootAliasAndIncrement();
        this.getColumnNameAliasMap().put(result, alias);
        this.getAliasColumnNameMap().put(alias, result);
        return alias;
    }

    private void calculateLabeledAliasId(String alias) {
        String reducedLabels = reducedLabels();
        String result = this.stepDepth + ALIAS_SEPARATOR + reducedLabels + ALIAS_SEPARATOR + getSchemaTable().getSchema() + ALIAS_SEPARATOR + getSchemaTable().getTable() + ALIAS_SEPARATOR + Topology.ID;
        this.getColumnNameAliasMap().put(result, alias);
        this.getAliasColumnNameMap().put(alias, result);
    }

    private String calculateLabeledAliasPropertyName(String propertyName) {
        String reducedLabels = reducedLabels();
        String result = this.stepDepth + ALIAS_SEPARATOR + reducedLabels + ALIAS_SEPARATOR + getSchemaTable().getSchema() + ALIAS_SEPARATOR + getSchemaTable().getTable() + ALIAS_SEPARATOR + propertyName;
        String alias = rootAliasAndIncrement();
        this.getColumnNameAliasMap().put(result, alias);
        this.getAliasColumnNameMap().put(alias, result);
        return alias;
    }

    private void calculateLabeledAliasPropertyName(String propertyName, String alias) {
        String reducedLabels = reducedLabels();
        String result = this.stepDepth + ALIAS_SEPARATOR + reducedLabels + ALIAS_SEPARATOR + getSchemaTable().getSchema() + ALIAS_SEPARATOR + getSchemaTable().getTable() + ALIAS_SEPARATOR + propertyName;
        this.getColumnNameAliasMap().put(result, alias);
        this.getAliasColumnNameMap().put(alias, result);
    }

    private String calculateAliasPropertyName(String propertyName) {
        String result = this.stepDepth + ALIAS_SEPARATOR + getSchemaTable().getSchema() + ALIAS_SEPARATOR + getSchemaTable().getTable() + ALIAS_SEPARATOR + propertyName;
        String alias = rootAliasAndIncrement();
        this.getColumnNameAliasMap().put(result, alias);
        this.getAliasColumnNameMap().put(alias, result);
        return alias;
    }

    private String calculatedAliasVertexForeignKeyColumnEnd(SchemaTableTree previousSchemaTableTree, Direction direction) {
        String previousRawLabel = previousSchemaTableTree.getSchemaTable().getTable().substring(VERTEX_PREFIX.length());
        String result = this.stepDepth + ALIAS_SEPARATOR + getSchemaTable().getSchema() + ALIAS_SEPARATOR + getSchemaTable().getTable() +
                ALIAS_SEPARATOR + previousSchemaTableTree.getSchemaTable().getSchema() +
                //This must be a dot as its the foreign key column, i.e. blah__I
                "." + previousRawLabel + (direction == Direction.IN ? Topology.IN_VERTEX_COLUMN_END : Topology.OUT_VERTEX_COLUMN_END);
        String alias = rootAliasAndIncrement();
        this.getColumnNameAliasMap().put(result, alias);
        this.getAliasColumnNameMap().put(alias, result);
        return alias;
    }

    private String calculatedAliasVertexForeignKeyColumnEnd(SchemaTableTree previousSchemaTableTree, Direction direction, String identifier) {
        String previousRawLabel = previousSchemaTableTree.getSchemaTable().getTable().substring(VERTEX_PREFIX.length());
        String result = this.stepDepth + ALIAS_SEPARATOR + getSchemaTable().getSchema() + ALIAS_SEPARATOR + getSchemaTable().getTable() +
                ALIAS_SEPARATOR + previousSchemaTableTree.getSchemaTable().getSchema() +
                //This must be a dot as its the foreign key column, i.e. blah__I
                "." + previousRawLabel + "." + identifier + (direction == Direction.IN ? Topology.IN_VERTEX_COLUMN_END : Topology.OUT_VERTEX_COLUMN_END);
        String alias = rootAliasAndIncrement();
        this.getColumnNameAliasMap().put(result, alias);
        this.getAliasColumnNameMap().put(alias, result);
        return alias;
    }

    private String mappedAliasVertexForeignKeyColumnEnd(SchemaTableTree previousSchemaTableTree, Direction direction, String rawFromLabel) {
        String result = this.stepDepth + ALIAS_SEPARATOR + getSchemaTable().getSchema() + ALIAS_SEPARATOR + getSchemaTable().getTable() + ALIAS_SEPARATOR +
                previousSchemaTableTree.getSchemaTable().getSchema() +
                //This must be a dot as its the foreign key column, i.e. blah__I
                "." + rawFromLabel + (direction == Direction.IN ? Topology.IN_VERTEX_COLUMN_END : Topology.OUT_VERTEX_COLUMN_END);
        return this.getColumnNameAliasMap().get(result);
    }

    private String mappedAliasVertexForeignKeyColumnEnd(SchemaTableTree previousSchemaTableTree, Direction direction, String rawFromLabel, String identifier) {
        String result = this.stepDepth + ALIAS_SEPARATOR + getSchemaTable().getSchema() + ALIAS_SEPARATOR + getSchemaTable().getTable() + ALIAS_SEPARATOR +
                previousSchemaTableTree.getSchemaTable().getSchema() +
                //This must be a dot as its the foreign key column, i.e. blah__I
                "." + rawFromLabel + "." + identifier + (direction == Direction.IN ? Topology.IN_VERTEX_COLUMN_END : Topology.OUT_VERTEX_COLUMN_END);
        return this.getColumnNameAliasMap().get(result);
    }

    private String lastMappedAliasId() {
        String result = this.stepDepth + ALIAS_SEPARATOR + getSchemaTable().getSchema() + ALIAS_SEPARATOR + getSchemaTable().getTable() + ALIAS_SEPARATOR + Topology.ID;
        return this.getColumnNameAliasMap().get(result);
    }

    public String labeledAliasId() {
        if (this.labeledAliasId == null) {
            String reducedLabels = reducedLabels();
            this.labeledAliasId = this.stepDepth + ALIAS_SEPARATOR + reducedLabels + ALIAS_SEPARATOR + getSchemaTable().getSchema() + ALIAS_SEPARATOR + getSchemaTable().getTable() + ALIAS_SEPARATOR + Topology.ID;
        }
        return this.labeledAliasId;
    }

    private String lastMappedAliasIdentifier(String identifier) {
        String reducedLabels = reducedLabels();
        String result = this.stepDepth + ALIAS_SEPARATOR + reducedLabels + ALIAS_SEPARATOR + getSchemaTable().getSchema() + ALIAS_SEPARATOR + getSchemaTable().getTable() + ALIAS_SEPARATOR + identifier;
        return this.getColumnNameAliasMap().get(result);
    }

    private String labeledAliasIdentifier(String identifier) {
        String reducedLabels = reducedLabels();
        return this.stepDepth + ALIAS_SEPARATOR + reducedLabels + ALIAS_SEPARATOR + getSchemaTable().getSchema() + ALIAS_SEPARATOR + getSchemaTable().getTable() + ALIAS_SEPARATOR + identifier;
    }

    private String rootAliasAndIncrement() {
        return "alias" + rootSchemaTableTree().rootAliasCounter++;
    }

    SchemaTableTree rootSchemaTableTree() {
        if (this.parent != null) {
            return this.parent.rootSchemaTableTree();
        } else {
            return this;
        }
    }

    private String reducedLabels() {
        if (this.reducedLabels == null) {
            this.reducedLabels = getLabels().stream().reduce((a, b) -> a + ALIAS_SEPARATOR + b).get();
        }
        return this.reducedLabels;
    }

    private LinkedList<SchemaTableTree> constructQueryStackFromLeaf() {
        LinkedList<SchemaTableTree> queryCallStack = new LinkedList<>();
        SchemaTableTree node = this;
        while (node != null) {
            queryCallStack.add(0, node);
            node = node.parent;
        }
        return queryCallStack;
    }

    private static String constructJoinBetweenSchemaTables(SqlgGraph sqlgGraph, SchemaTableTree fromSchemaTableTree, SchemaTableTree labelToTraversTree) {
        return constructJoinBetweenSchemaTables(sqlgGraph, fromSchemaTableTree, labelToTraversTree, false);
    }

    private static String constructJoinBetweenSchemaTables(SqlgGraph sqlgGraph, SchemaTableTree fromSchemaTableTree, SchemaTableTree labelToTraversTree, boolean leftJoin) {
        SchemaTable fromSchemaTable = fromSchemaTableTree.getSchemaTable();
        SchemaTable labelToTravers = labelToTraversTree.getSchemaTable();

        //Assert that this is always from vertex to edge table or edge to vertex table
        Preconditions.checkState(
                (fromSchemaTable.isVertexTable() && !labelToTravers.isVertexTable()) ||
                        (!fromSchemaTable.isVertexTable() && labelToTravers.isVertexTable())
        );

        String rawLabel;
        if (fromSchemaTable.getTable().startsWith(VERTEX_PREFIX)) {
            rawLabel = fromSchemaTable.getTable().substring(VERTEX_PREFIX.length());
        } else {
            rawLabel = fromSchemaTable.getTable();
        }
        String rawLabelToTravers;
        if (labelToTravers.getTable().startsWith(VERTEX_PREFIX)) {
            rawLabelToTravers = labelToTravers.getTable().substring(VERTEX_PREFIX.length());
        } else {
            rawLabelToTravers = labelToTravers.getTable();
        }
        StringBuilder joinSql;
        if (leftJoin) {
            joinSql = new StringBuilder(" LEFT JOIN\n\t");
        } else {
            joinSql = new StringBuilder(" INNER JOIN\n\t");
        }
        if (fromSchemaTable.getTable().startsWith(VERTEX_PREFIX)) {
            joinSql.append(sqlgGraph.getSqlDialect().maybeWrapInQoutes(labelToTravers.getSchema()));
            joinSql.append(".");
            joinSql.append(sqlgGraph.getSqlDialect().maybeWrapInQoutes(labelToTravers.getTable()));
            joinSql.append(" ON ");
            if (fromSchemaTableTree.isHasIDPrimaryKey()) {
                joinSql.append(sqlgGraph.getSqlDialect().maybeWrapInQoutes(fromSchemaTable.getSchema()));
                joinSql.append(".");
                joinSql.append(sqlgGraph.getSqlDialect().maybeWrapInQoutes(fromSchemaTable.getTable()));
                joinSql.append(".");
                joinSql.append(sqlgGraph.getSqlDialect().maybeWrapInQoutes("ID"));
                joinSql.append(" = ");
                joinSql.append(sqlgGraph.getSqlDialect().maybeWrapInQoutes(labelToTravers.getSchema()));
                joinSql.append(".");
                joinSql.append(sqlgGraph.getSqlDialect().maybeWrapInQoutes(labelToTravers.getTable()));
                joinSql.append(".");
                joinSql.append(sqlgGraph.getSqlDialect().maybeWrapInQoutes(
                        fromSchemaTable.getSchema() + "." + rawLabel +
                                (labelToTraversTree.getDirection() == Direction.IN ? Topology.IN_VERTEX_COLUMN_END : Topology.OUT_VERTEX_COLUMN_END)));
            } else {
                int i = 1;
                for (String identifier : fromSchemaTableTree.getIdentifiers()) {
                    if (fromSchemaTableTree.isDistributed() && fromSchemaTableTree.distributionColumn.equals(identifier)) {
                        joinSql.append(sqlgGraph.getSqlDialect().maybeWrapInQoutes(fromSchemaTable.getSchema()));
                        joinSql.append(".");
                        joinSql.append(sqlgGraph.getSqlDialect().maybeWrapInQoutes(fromSchemaTable.getTable()));
                        joinSql.append(".");
                        joinSql.append(sqlgGraph.getSqlDialect().maybeWrapInQoutes(identifier));
                        joinSql.append(" = ");
                        joinSql.append(sqlgGraph.getSqlDialect().maybeWrapInQoutes(labelToTravers.getSchema()));
                        joinSql.append(".");
                        joinSql.append(sqlgGraph.getSqlDialect().maybeWrapInQoutes(labelToTravers.getTable()));
                        joinSql.append(".");
                        joinSql.append(sqlgGraph.getSqlDialect().maybeWrapInQoutes(identifier));
                        if (i++ < fromSchemaTableTree.getIdentifiers().size()) {
                            joinSql.append(" AND ");
                        }
                    } else {
                        joinSql.append(sqlgGraph.getSqlDialect().maybeWrapInQoutes(fromSchemaTable.getSchema()));
                        joinSql.append(".");
                        joinSql.append(sqlgGraph.getSqlDialect().maybeWrapInQoutes(fromSchemaTable.getTable()));
                        joinSql.append(".");
                        joinSql.append(sqlgGraph.getSqlDialect().maybeWrapInQoutes(identifier));
                        joinSql.append(" = ");
                        joinSql.append(sqlgGraph.getSqlDialect().maybeWrapInQoutes(labelToTravers.getSchema()));
                        joinSql.append(".");
                        joinSql.append(sqlgGraph.getSqlDialect().maybeWrapInQoutes(labelToTravers.getTable()));
                        joinSql.append(".");
                        joinSql.append(sqlgGraph.getSqlDialect().maybeWrapInQoutes(
                                fromSchemaTable.getSchema() + "." + rawLabel + "." + identifier +
                                        (labelToTraversTree.getDirection() == Direction.IN ? Topology.IN_VERTEX_COLUMN_END : Topology.OUT_VERTEX_COLUMN_END)));
                        if (i++ < fromSchemaTableTree.getIdentifiers().size()) {
                            joinSql.append(" AND ");
                        }
                    }
                }
            }
        } else {
            //From edge to vertex table the foreign key is opposite to the direction.
            //This is because this is second part of the traversal via the edge.
            //This code did not take specific traversals from the edge into account.

            joinSql.append(sqlgGraph.getSqlDialect().maybeWrapInQoutes(labelToTravers.getSchema()));
            joinSql.append(".");
            joinSql.append(sqlgGraph.getSqlDialect().maybeWrapInQoutes(labelToTravers.getTable()));
            joinSql.append(" ON ");
            if (labelToTraversTree.isHasIDPrimaryKey()) {
                joinSql.append(sqlgGraph.getSqlDialect().maybeWrapInQoutes(fromSchemaTable.getSchema()));
                joinSql.append(".");
                joinSql.append(sqlgGraph.getSqlDialect().maybeWrapInQoutes(fromSchemaTable.getTable()));
                joinSql.append(".");
                if (labelToTraversTree.isEdgeVertexStep()) {
                    joinSql.append(sqlgGraph.getSqlDialect().maybeWrapInQoutes(labelToTravers.getSchema() + "." +
                            rawLabelToTravers + (labelToTraversTree.getDirection() == Direction.OUT ? Topology.OUT_VERTEX_COLUMN_END : Topology.IN_VERTEX_COLUMN_END)));
                } else {
                    joinSql.append(sqlgGraph.getSqlDialect().maybeWrapInQoutes(labelToTravers.getSchema() + "." +
                            rawLabelToTravers + (labelToTraversTree.getDirection() == Direction.OUT ? Topology.IN_VERTEX_COLUMN_END : Topology.OUT_VERTEX_COLUMN_END)));
                }
                joinSql.append(" = ");
                joinSql.append(sqlgGraph.getSqlDialect().maybeWrapInQoutes(labelToTravers.getSchema()));
                joinSql.append(".");
                joinSql.append(sqlgGraph.getSqlDialect().maybeWrapInQoutes(labelToTravers.getTable()));
                joinSql.append(".");
                joinSql.append(sqlgGraph.getSqlDialect().maybeWrapInQoutes("ID"));
            } else {
                int i = 1;
                for (String identifier : labelToTraversTree.getIdentifiers()) {

                    joinSql.append(sqlgGraph.getSqlDialect().maybeWrapInQoutes(fromSchemaTable.getSchema()));
                    joinSql.append(".");
                    joinSql.append(sqlgGraph.getSqlDialect().maybeWrapInQoutes(fromSchemaTable.getTable()));
                    joinSql.append(".");
                    if (fromSchemaTableTree.isDistributed() && fromSchemaTableTree.distributionColumn.equals(identifier)) {
                        if (labelToTraversTree.isEdgeVertexStep()) {
                            joinSql.append(sqlgGraph.getSqlDialect().maybeWrapInQoutes(identifier));
                        } else {
                            joinSql.append(sqlgGraph.getSqlDialect().maybeWrapInQoutes(identifier));
                        }
                    } else {
                        if (labelToTraversTree.isEdgeVertexStep()) {
                            joinSql.append(sqlgGraph.getSqlDialect().maybeWrapInQoutes(labelToTravers.getSchema() + "." +
                                    rawLabelToTravers + "." + identifier + (labelToTraversTree.getDirection() == Direction.OUT ? Topology.OUT_VERTEX_COLUMN_END : Topology.IN_VERTEX_COLUMN_END)));
                        } else {
                            joinSql.append(sqlgGraph.getSqlDialect().maybeWrapInQoutes(labelToTravers.getSchema() + "." +
                                    rawLabelToTravers + "." + identifier + (labelToTraversTree.getDirection() == Direction.OUT ? Topology.IN_VERTEX_COLUMN_END : Topology.OUT_VERTEX_COLUMN_END)));
                        }
                    }
                    joinSql.append(" = ");
                    joinSql.append(sqlgGraph.getSqlDialect().maybeWrapInQoutes(labelToTravers.getSchema()));
                    joinSql.append(".");
                    joinSql.append(sqlgGraph.getSqlDialect().maybeWrapInQoutes(labelToTravers.getTable()));
                    joinSql.append(".");
                    joinSql.append(sqlgGraph.getSqlDialect().maybeWrapInQoutes(identifier));
                    if (i++ < labelToTraversTree.getIdentifiers().size()) {
                        joinSql.append(" AND ");
                    }
                }
            }
        }
        return joinSql.toString();
    }

    private static String appendToJoinBetweenSchemaTables(SqlgGraph sqlgGraph, SchemaTableTree fromSchemaTableTree, SchemaTableTree labelToTraversTree, boolean leftJoin) {
        SchemaTable fromSchemaTable = fromSchemaTableTree.getSchemaTable();
        SchemaTable labelToTravers = labelToTraversTree.getSchemaTable();

        //Assert that this is always from vertex to edge table or edge to vertex table
        Preconditions.checkState(
                (fromSchemaTable.isVertexTable() && !labelToTravers.isVertexTable()) ||
                        (!fromSchemaTable.isVertexTable() && labelToTravers.isVertexTable())
        );

        String rawLabel;
        if (fromSchemaTable.getTable().startsWith(VERTEX_PREFIX)) {
            rawLabel = fromSchemaTable.getTable().substring(VERTEX_PREFIX.length());
        } else {
            rawLabel = fromSchemaTable.getTable();
        }
        String rawLabelToTravers;
        if (labelToTravers.getTable().startsWith(VERTEX_PREFIX)) {
            rawLabelToTravers = labelToTravers.getTable().substring(VERTEX_PREFIX.length());
        } else {
            rawLabelToTravers = labelToTravers.getTable();
        }
        String joinSql = " OR ";
        if (fromSchemaTable.getTable().startsWith(VERTEX_PREFIX)) {
            joinSql += sqlgGraph.getSqlDialect().maybeWrapInQoutes(fromSchemaTable.getSchema());
            joinSql += ".";
            joinSql += sqlgGraph.getSqlDialect().maybeWrapInQoutes(fromSchemaTable.getTable());
            joinSql += ".";
            joinSql += sqlgGraph.getSqlDialect().maybeWrapInQoutes("ID");
            joinSql += " = ";
            joinSql += sqlgGraph.getSqlDialect().maybeWrapInQoutes(labelToTravers.getSchema());
            joinSql += ".";
            joinSql += sqlgGraph.getSqlDialect().maybeWrapInQoutes(labelToTravers.getTable());
            joinSql += ".";
            joinSql += sqlgGraph.getSqlDialect().maybeWrapInQoutes(
                    fromSchemaTable.getSchema() + "." + rawLabel +
                            (labelToTraversTree.getDirection() == Direction.IN ? Topology.IN_VERTEX_COLUMN_END : Topology.OUT_VERTEX_COLUMN_END)
            );
        } else {
            //From edge to vertex table the foreign key is opposite to the direction.
            //This is because this is second part of the traversal via the edge.
            //This code did not take specific traversals from the edge into account.
            joinSql += sqlgGraph.getSqlDialect().maybeWrapInQoutes(fromSchemaTable.getSchema());
            joinSql += ".";
            joinSql += sqlgGraph.getSqlDialect().maybeWrapInQoutes(fromSchemaTable.getTable());
            joinSql += ".";
            if (labelToTraversTree.isEdgeVertexStep()) {
                joinSql += sqlgGraph.getSqlDialect().maybeWrapInQoutes(labelToTravers.getSchema() + "." +
                        rawLabelToTravers + (labelToTraversTree.getDirection() == Direction.OUT ? Topology.OUT_VERTEX_COLUMN_END : Topology.IN_VERTEX_COLUMN_END));
            } else {
                joinSql += sqlgGraph.getSqlDialect().maybeWrapInQoutes(labelToTravers.getSchema() + "." +
                        rawLabelToTravers + (labelToTraversTree.getDirection() == Direction.OUT ? Topology.IN_VERTEX_COLUMN_END : Topology.OUT_VERTEX_COLUMN_END));
            }
            joinSql += " = ";
            joinSql += sqlgGraph.getSqlDialect().maybeWrapInQoutes(labelToTravers.getSchema());
            joinSql += ".";
            joinSql += sqlgGraph.getSqlDialect().maybeWrapInQoutes(labelToTravers.getTable());
            joinSql += ".";
            joinSql += sqlgGraph.getSqlDialect().maybeWrapInQoutes("ID");
        }
        return joinSql;
    }

    /**
     * Remove all leaf nodes that are not at the deepest level.
     * Those nodes are not to be included in the sql as they do not have enough incident edges.
     * i.e. The graph is not deep enough along those labels.
     * <p/>
     * This is done via a breath first traversal.
     */
    void removeAllButDeepestAndAddCacheLeafNodes(int depth) {
        Queue<SchemaTableTree> queue = new LinkedList<>();
        queue.add(this);
        while (!queue.isEmpty()) {
            SchemaTableTree current = queue.remove();
            if (current.stepDepth < depth && current.children.isEmpty() && !current.isEmit() && !current.isOptionalLeftJoin()) {
                removeNode(current);
            } else {
                queue.addAll(current.children);
                if ((current.stepDepth == depth && current.children.isEmpty()) || (current.isEmit() && current.children.isEmpty()) || current.isOptionalLeftJoin() && current.children.isEmpty()) {
                    this.leafNodes.add(current);
                }
            }
        }
    }

    private void removeNode(SchemaTableTree node) {
        SchemaTableTree parent = node.parent;
        if (parent != null) {
            parent.children.remove(node);
            this.leafNodes.remove(node);
            //check if the parent has any other children. if not it too can be deleted. Follow this pattern recursively up.
            if (parent.children.isEmpty()) {
                removeNode(parent);
            }
        }
    }

    boolean removeNodesInvalidatedByHas() {
        if (invalidateByHas(this)) {
            return true;
        } else {
            Queue<SchemaTableTree> queue = new LinkedList<>();
            queue.add(this);
            while (!queue.isEmpty()) {
                SchemaTableTree current = queue.remove();
                removeOrTransformHasContainers(current);
                if (invalidateByHas(current)) {
                    removeNode(current);
                } else {
                    queue.addAll(current.children);
                }
            }
            return false;
        }
    }

    /**
     * remove "has" containers that are not valid anymore
     * transform "has" containers that are equivalent to simpler statements.
     *
     * @param schemaTableTree the current table tree
     */
    private void removeOrTransformHasContainers(final SchemaTableTree schemaTableTree) {
        Set<HasContainer> toRemove = new HashSet<>();
        Set<HasContainer> toAdd = new HashSet<>();
        for (HasContainer hasContainer : schemaTableTree.hasContainers) {
            if (hasContainer.getKey().equals(label.getAccessor())) {
                toRemove.add(hasContainer);
            }

            if (Existence.NULL.equals(hasContainer.getBiPredicate())) {
                // we checked that a non existing property was null, that's fine
                if (!this.getFilteredAllTables().get(schemaTableTree.getSchemaTable().toString()).containsKey(hasContainer.getKey())) {
                    toRemove.add(hasContainer);
                }
            }
            if (Contains.without.equals(hasContainer.getBiPredicate())) {
                Object o = hasContainer.getValue();
                if (o instanceof Collection && ((Collection<?>) o).size() == 0) {
                    //P.without(Collections.emptySet()) translates to the sql IS NOT NULL
                    toRemove.add(hasContainer);
                    toAdd.add(new HasContainer(hasContainer.getKey(), new P<>(Existence.NOTNULL, null)));
                }
            }
        }
        schemaTableTree.hasContainers.removeAll(toRemove);
        schemaTableTree.hasContainers.addAll(toAdd);
    }

    private SchemaTable getHasContainerSchemaTable(SchemaTableTree schemaTableTree, SchemaTable predicateSchemaTable) {
        SchemaTable hasContainerLabelSchemaTable;
        //Check if we are on a vertex or edge
        if (schemaTableTree.getSchemaTable().getTable().startsWith(VERTEX_PREFIX)) {
            hasContainerLabelSchemaTable = SchemaTable.of(predicateSchemaTable.getSchema(), VERTEX_PREFIX + predicateSchemaTable.getTable());
        } else {
            hasContainerLabelSchemaTable = SchemaTable.of(predicateSchemaTable.getSchema(), EDGE_PREFIX + predicateSchemaTable.getTable());
        }
        return hasContainerLabelSchemaTable;
    }

    private SchemaTable getIDContainerSchemaTable(SchemaTableTree schemaTableTree, Object value) {
        RecordId id;
        if (value instanceof Long) {
            return schemaTableTree.getSchemaTable();
        } else if (!(value instanceof RecordId)) {
            id = RecordId.from(String.valueOf(value));
        } else {
            id = (RecordId) value;
        }
        return getHasContainerSchemaTable(schemaTableTree, id.getSchemaTable());

    }

    /**
     * verify the "has" containers we have are valid with the schema table tree given
     *
     * @param schemaTableTree
     * @return true if any has container does NOT match, false if everything is fine
     */
    @SuppressWarnings("unchecked")
    private boolean invalidateByHas(SchemaTableTree schemaTableTree) {
        for (HasContainer hasContainer : schemaTableTree.hasContainers) {
            if (!hasContainer.getKey().equals(TopologyStrategy.TOPOLOGY_SELECTION_SQLG_SCHEMA) && !hasContainer.getKey().equals(TopologyStrategy.TOPOLOGY_SELECTION_GLOBAL_UNIQUE_INDEX)) {
                if (hasContainer.getKey().equals(label.getAccessor())) {
                    Preconditions.checkState(false, "label hasContainers should have been removed by now.");
                } else if (hasContainer.getKey().equals(T.id.getAccessor())) {
                    if (hasContainer.getBiPredicate().equals(Compare.eq)) {
                        Object value = hasContainer.getValue();
                        SchemaTable hasContainerLabelSchemaTable = getIDContainerSchemaTable(schemaTableTree, value);
                        if (!hasContainerLabelSchemaTable.equals(schemaTableTree.getSchemaTable())) {
                            return true;
                        }
                    } else if (hasContainer.getBiPredicate().equals(Contains.within)) {
                        Collection<?> c = (Collection<?>) hasContainer.getPredicate().getValue();
                        Iterator<?> it = c.iterator();
                        Collection<Object> ok = new LinkedList<>();
                        while (it.hasNext()) {
                            Object value = it.next();
                            SchemaTable hasContainerLabelSchemaTable = getIDContainerSchemaTable(schemaTableTree, value);
                            if (hasContainerLabelSchemaTable.equals(schemaTableTree.getSchemaTable())) {
                                ok.add(value);
                            }
                        }
                        if (ok.isEmpty()) {
                            return true;
                        }
                        ((P<Collection<Object>>) (hasContainer.getPredicate())).setValue(ok);
                    }
                } else {
                    if (hasContainer.getBiPredicate() instanceof FullText && ((FullText) hasContainer.getBiPredicate()).getQuery() != null) {
                        return false;
                    }
                    //check if the hasContainer is for a property that exists, if not remove this node from the query tree
                    if (!this.getFilteredAllTables().get(schemaTableTree.getSchemaTable().toString()).containsKey(hasContainer.getKey())) {
                        if (!Existence.NULL.equals(hasContainer.getBiPredicate())) {
                            return true;
                        }
                    }
                    //Check if it is a Contains.within with a empty list of values
                    if (hasEmptyWithin(hasContainer)) {
                        return true;
                    }
                }
            } else {
                throw new IllegalStateException();
            }
        }
        return false;
    }

    @SuppressWarnings("SimplifiableIfStatement")
    private boolean hasEmptyWithin(HasContainer hasContainer) {
        if (hasContainer.getBiPredicate() == Contains.within) {
            return ((Collection<?>) hasContainer.getPredicate().getValue()).isEmpty();
        } else {
            return false;
        }
    }

    @Override
    public String toString() {
        return this.schemaTable.toString();
    }

    public String toTreeString() {
        StringBuilder result = new StringBuilder();
        internalToString(result);
        return result.toString();
    }

    private void internalToString(StringBuilder sb) {
        if (sb.length() > 0) {
            sb.append("\n");
        }
        for (int i = 0; i < this.stepDepth; i++) {
            sb.append("\t");
        }
        sb.append(this.schemaTable.toString()).append(" ")
                .append(this.stepDepth).append(" ")
                .append(this.hasContainers.toString()).append(" ")
                .append("Comparators = ")
                .append(this.sqlgComparatorHolder.toString()).append(" ")
                .append("Range = ")
                .append(String.valueOf(this.sqlgRangeHolder.getRange())).append(" ")
                .append(this.direction != null ? this.direction.toString() : "").append(" ")
                .append("isVertexStep = ").append(this.isEdgeVertexStep())
                .append(" isUntilFirst = ").append(this.isUntilFirst())
                .append(" labels = ").append(this.labels);
        for (SchemaTableTree child : children) {
            child.internalToString(sb);
        }
    }

    private SchemaTableTree getParent() {
        return this.parent;
    }

    public Direction getDirection() {
        return this.direction;
    }

    public List<HasContainer> getHasContainers() {
        return this.hasContainers;
    }

    public List<AndOrHasContainer> getAndOrHasContainers() {
        return andOrHasContainers;
    }

    public SqlgComparatorHolder getSqlgComparatorHolder() {
        return this.sqlgComparatorHolder;
    }

    public List<org.javatuples.Pair<Traversal.Admin<?, ?>, Comparator<?>>> getDbComparators() {
        return this.dbComparators;
    }

    public int getStepDepth() {
        return stepDepth;
    }

    public int getReplacedStepDepth() {
        return replacedStepDepth;
    }

    @Override
    public int hashCode() {
        if (this.parent != null) {
            if (this.direction == null) {
                return (this.schemaTable.toString() + this.parent.toString()).hashCode();
            } else {
                return (this.schemaTable.toString() + this.direction.name() + this.parent.toString()).hashCode();
            }
        } else {
            if (this.direction == null) {
                return this.schemaTable.toString().hashCode();
            } else {
                return (this.schemaTable.toString() + this.direction.name()).hashCode();
            }
        }
    }

    @Override
    public boolean equals(Object o) {
        if (o == null) {
            return false;
        }
        if (!(o instanceof SchemaTableTree)) {
            return false;
        }
        if (o == this) {
            return true;
        }
        SchemaTableTree other = (SchemaTableTree) o;
        if (this.direction != other.direction) {
            return false;
        } else if (this.parent != null && other.parent == null) {
            return false;
        } else if (this.parent == null && other.parent != null) {
            return false;
        } else if (this.parent == null && other.parent == null) {
            return this.schemaTable.equals(other.parent);
        } else {
            return this.parent.equals(other.parent) && this.schemaTable.equals(other.schemaTable);
        }
    }

    public Set<String> getLabels() {
        return this.labels;
    }

<<<<<<< HEAD
    public boolean hasLabels() {
        return !this.labels.isEmpty();
=======
    public void setLabels(Set<String> labels) {
        this.labels = labels;
>>>>>>> ddf927a0
    }

    public Set<String> getRealLabels() {
        if (this.realLabels == null) {
            this.realLabels = new HashSet<>();
            for (String label : this.labels) {
                if (label.contains(BaseStrategy.PATH_LABEL_SUFFIX)) {
                    this.realLabels.add(label.substring(label.indexOf(BaseStrategy.PATH_LABEL_SUFFIX) + BaseStrategy.PATH_LABEL_SUFFIX.length()));
                } else if (label.contains(BaseStrategy.EMIT_LABEL_SUFFIX)) {
                    this.realLabels.add(label.substring(label.indexOf(BaseStrategy.EMIT_LABEL_SUFFIX) + BaseStrategy.EMIT_LABEL_SUFFIX.length()));
                } else {
                    throw new IllegalStateException("label must contain " + BaseStrategy.PATH_LABEL_SUFFIX + " or " + BaseStrategy.EMIT_LABEL_SUFFIX);
                }
            }
        }
        return this.realLabels;
    }

    private boolean isEdgeVertexStep() {
        return this.stepType == STEP_TYPE.EDGE_VERTEX_STEP;
    }

    private boolean isVertexStep() {
        return this.stepType == STEP_TYPE.VERTEX_STEP;
    }

    void setStepType(STEP_TYPE stepType) {
        this.stepType = stepType;
    }

    public boolean isUntilFirst() {
        return untilFirst;
    }

    void setUntilFirst(boolean untilFirst) {
        this.untilFirst = untilFirst;
    }

    int getTmpTableAliasCounter() {
        return tmpTableAliasCounter;
    }

    public void loadProperty(ResultSet resultSet, SqlgElement sqlgElement) throws SQLException {
        for (ColumnList columnList : this.getColumnListStack()) {
            LinkedHashMap<ColumnList.Column, String> columns = columnList.getFor(this.stepDepth, this.schemaTable);
            for (ColumnList.Column column : columns.keySet()) {
                if (!column.getColumn().equals("index")) {
                    String propertyName = column.getColumn();
                    PropertyType propertyType = column.getPropertyType();
                    if (!column.isID() && !column.isForeignKey()) {
                        sqlgElement.loadProperty(resultSet, propertyName, column.getColumnIndex(), getColumnNameAliasMap(), this.stepDepth, propertyType);
                    }
                }
            }
        }
    }

    public void loadEdgeInOutVertices(ResultSet resultSet, SqlgEdge sqlgEdge) throws SQLException {
        Preconditions.checkState(this.schemaTable.isEdgeTable());
        for (ColumnList columnList : this.getColumnListStack()) {
            Map<SchemaTable, List<ColumnList.Column>> inForeignKeyColumns = columnList.getInForeignKeys(this.stepDepth, this.schemaTable);
            for (Map.Entry<SchemaTable, List<ColumnList.Column>> schemaTableColumnsEntry : inForeignKeyColumns.entrySet()) {
                List<ColumnList.Column> columns = schemaTableColumnsEntry.getValue();
                if (columns.size() == 1 && !columns.get(0).isForeignKeyProperty()) {
                    ColumnList.Column column = columns.get(0);
                    sqlgEdge.loadInVertex(resultSet, column.getForeignSchemaTable(), column.getColumnIndex());
                } else {
                    sqlgEdge.loadInVertex(resultSet, columns);
                }
            }
            Map<SchemaTable, List<ColumnList.Column>> outForeignKeyColumns = columnList.getOutForeignKeys(this.stepDepth, this.schemaTable);
            for (Map.Entry<SchemaTable, List<ColumnList.Column>> schemaTableColumnsEntry : outForeignKeyColumns.entrySet()) {
                List<ColumnList.Column> columns = schemaTableColumnsEntry.getValue();
                if (columns.size() == 1 && !columns.get(0).isForeignKeyProperty()) {
                    ColumnList.Column column = columns.get(0);
                    sqlgEdge.loadOutVertex(resultSet, column.getForeignSchemaTable(), column.getColumnIndex());
                } else {
                    sqlgEdge.loadOutVertex(resultSet, columns);
                }
            }
        }
    }

    public List<Comparable> loadIdentifierObjects(Map<String, Integer> idColumnCountMap, ResultSet resultSet) throws SQLException {
        List<Comparable> identifierObjects = new ArrayList<>();
        for (String identifier : this.identifiers) {
            String labelledAliasIdentifier = labeledAliasIdentifier(identifier);
            int count = idColumnCountMap.get(labelledAliasIdentifier);
            identifierObjects.add((Comparable) resultSet.getObject(count));
        }
        return identifierObjects;
    }

    public void clearColumnNamePropertyNameMap() {
        if (this.columnNamePropertyName != null) {
            this.columnNamePropertyName.clear();
            this.columnNamePropertyName = null;
        }
    }

    public String idProperty() {
        if (this.idProperty == null) {
            this.idProperty = this.stepDepth + ALIAS_SEPARATOR + schemaTable.getSchema() + SchemaTableTree.ALIAS_SEPARATOR + schemaTable.getTable() + SchemaTableTree.ALIAS_SEPARATOR + Topology.ID;
        }
        return this.idProperty;
    }

    public boolean isLocalStep() {
        return this.localStep;
    }

    void setLocalStep(boolean localStep) {
        this.localStep = localStep;
    }

    public boolean isFakeEmit() {
        return fakeEmit;
    }

    public void setFakeEmit(boolean fakeEmit) {
        this.fakeEmit = fakeEmit;
    }

    public void setParentIdsAndIndexes(List<Pair<RecordId.ID, Long>> parentIdsAndIndexes) {
        this.parentIdsAndIndexes = parentIdsAndIndexes;
    }

    public STEP_TYPE getStepType() {
        return this.stepType;
    }

    public List<Pair<RecordId.ID, Long>> getParentIdsAndIndexes() {
        return this.parentIdsAndIndexes;
    }

    public void removeDbComparators() {
        this.dbComparators = new ArrayList<>();
        for (SchemaTableTree child : this.children) {
            child.removeDbComparators();
        }
    }

    public boolean isDrop() {
        return this.drop;
    }

    public boolean isHasIDPrimaryKey() {
        return this.hasIDPrimaryKey;
    }

    public ListOrderedSet<String> getIdentifiers() {
        return this.identifiers;
    }

    private List<ColumnList> getColumnListStack() {
        return this.getRoot().columnListStack;
    }

    private boolean isDistributed() {
        return this.distributionColumn != null;
    }

    public Set<String> getRestrictedProperties() {
        return restrictedProperties;
    }

    public void setRestrictedProperties(Set<String> restrictedColumns) {
        this.restrictedProperties = restrictedColumns;
    }

    /**
     * should we select the given property?
     *
     * @param property the property name
     * @return true if the property should be part of the select clause, false otherwise
     */
    public boolean shouldSelectProperty(String property) {
        // no restriction
        if (getRoot().eagerLoad || restrictedProperties == null) {
            return true;
        }
        // explicit restriction
        if (getRoot().eagerLoad || restrictedProperties.contains(property)) {
            return true;
        }
        return false;
    }

    /**
     * calculate property restrictions from explicit restrictions and required properties
     */
    private void calculatePropertyRestrictions() {
        if (restrictedProperties == null) {
            return;
        }
        // we use aliases for ordering, so we need the property in the select clause
        for (org.javatuples.Pair<Traversal.Admin<?, ?>, Comparator<?>> comparator : this.getDbComparators()) {

            if (comparator.getValue1() instanceof ElementValueComparator) {
                restrictedProperties.add(((ElementValueComparator<?>) comparator.getValue1()).getPropertyKey());

            } else if ((comparator.getValue0() instanceof ElementValueTraversal<?> || comparator.getValue0() instanceof TokenTraversal<?, ?>)
                    && comparator.getValue1() instanceof Order) {
                Traversal.Admin<?, ?> t = comparator.getValue0();
                String key;
                if (t instanceof ElementValueTraversal) {
                    ElementValueTraversal<?> elementValueTraversal = (ElementValueTraversal<?>) t;
                    key = elementValueTraversal.getPropertyKey();
                } else {
                    TokenTraversal<?, ?> tokenTraversal = (TokenTraversal<?, ?>) t;
                    // see calculateLabeledAliasId
                    if (tokenTraversal.getToken().equals(T.id)) {
                        key = Topology.ID;
                    } else {
                        key = tokenTraversal.getToken().getAccessor();
                    }
                }
                if (key != null) {
                    restrictedProperties.add(key);
                }
            }
        }
    }

    private boolean hasOnlyOneInOutEdgeLabel(SchemaTable schemaTable) {
        Optional<Schema> schemaOptional = sqlgGraph.getTopology().getSchema(schemaTable.getSchema());
        Preconditions.checkState(schemaOptional.isPresent(), "BUG: %s not found in the topology.", schemaTable.getSchema());
        Schema schema = schemaOptional.get();
        boolean result = true;
        if (schemaTable.isVertexTable()) {
            //Need to delete any in/out edges.
            Optional<VertexLabel> vertexLabelOptional = schema.getVertexLabel(schemaTable.withOutPrefix().getTable());
            Preconditions.checkState(vertexLabelOptional.isPresent(), "BUG: %s not found in the topology.", schemaTable.withOutPrefix().getTable());
            VertexLabel vertexLabel = vertexLabelOptional.get();
            Collection<EdgeLabel> outEdgeLabels = vertexLabel.getOutEdgeLabels().values();
            for (EdgeLabel edgeLabel : outEdgeLabels) {
                result = edgeLabel.getOutVertexLabels().size() == 1;
                if (!result) {
                    break;
                }
            }
            if (result) {
                Collection<EdgeLabel> inEdgeLabels = vertexLabel.getInEdgeLabels().values();
                for (EdgeLabel edgeLabel : inEdgeLabels) {
                    result = edgeLabel.getInVertexLabels().size() == 1;
                    if (!result) {
                        break;
                    }
                }
            }
        }
        return result;
    }

    private boolean hasNoEdgeLabels(SchemaTable schemaTable) {
        Optional<Schema> schemaOptional = sqlgGraph.getTopology().getSchema(schemaTable.getSchema());
        Preconditions.checkState(schemaOptional.isPresent(), "BUG: %s not found in the topology.", schemaTable.getSchema());
        Schema schema = schemaOptional.get();
        boolean result = true;
        if (schemaTable.isVertexTable()) {
            //Need to delete any in/out edges.
            Optional<VertexLabel> vertexLabelOptional = schema.getVertexLabel(schemaTable.withOutPrefix().getTable());
            Preconditions.checkState(vertexLabelOptional.isPresent(), "BUG: %s not found in the topology.", schemaTable.withOutPrefix().getTable());
            VertexLabel vertexLabel = vertexLabelOptional.get();
            Collection<EdgeLabel> outEdgeLabels = vertexLabel.getOutEdgeLabels().values();
            Collection<EdgeLabel> inEdgeLabels = vertexLabel.getInEdgeLabels().values();
            result = outEdgeLabels.isEmpty() && inEdgeLabels.isEmpty();
        }
        return result;

    }

}<|MERGE_RESOLUTION|>--- conflicted
+++ resolved
@@ -448,11 +448,6 @@
                 leftJoin.add(distinctQueryStack.getLast());
                 LinkedList<SchemaTableTree> edgeSchemaTableTrees = new LinkedList<>(distinctQueryStack);
                 edgeSchemaTableTrees.removeLast();
-                if (edgeSchemaTableTrees.getLast().getLabels().isEmpty()) {
-                    edgeSchemaTableTrees.getLast().setLabels(
-                            new HashSet<>(Arrays.asList(getStepDepth() + BaseStrategy.PATH_LABEL_SUFFIX + BaseStrategy.SQLG_PATH_FAKE_LABEL))
-                    );
-                }
                 edgesToDelete = Optional.of(constructSinglePathSql(this.sqlgGraph, false, edgeSchemaTableTrees, null, null, leftJoin, true));
             }
             return this.sqlgGraph.getSqlDialect().drop(this.sqlgGraph, leafNodeToDelete, edgesToDelete.orElse(null), distinctQueryStack);
@@ -807,15 +802,8 @@
                 stt.calculatePropertyRestrictions();
             }
         }
-<<<<<<< HEAD
 //      columnList holds the columns per sub query.
         ColumnList currentColumnList = new ColumnList(sqlgGraph, dropStep, this.getFilteredAllTables());
-=======
-        /*
-         *columnList holds the columns per sub query.
-         */
-        ColumnList currentColumnList = new ColumnList(sqlgGraph, dropStep, this.getIdentifiers(), this.getFilteredAllTables());
->>>>>>> ddf927a0
         this.columnListStack.add(currentColumnList);
         int startIndexColumns = 1;
 
@@ -1845,39 +1833,6 @@
         cols.add(schemaTableTree, Topology.ID, schemaTableTree.calculatedAliasId());
     }
 
-<<<<<<< HEAD
-=======
-    private static void printIDFromClauseFor(SchemaTableTree lastSchemaTableTree, ColumnList cols) {
-        cols.add(lastSchemaTableTree, Topology.ID, lastSchemaTableTree.calculatedAliasId());
-    }
-
-    private static void printFromClauseFor(SchemaTableTree lastSchemaTableTree, ColumnList cols) {
-        Map<String, PropertyType> propertyTypeMap = lastSchemaTableTree.getFilteredAllTables().get(lastSchemaTableTree.getSchemaTable().toString());
-        ListOrderedSet<String> identifiers = lastSchemaTableTree.getIdentifiers();
-        for (String identifier : identifiers) {
-            PropertyType propertyType = propertyTypeMap.get(identifier);
-            String alias = lastSchemaTableTree.calculateLabeledAliasPropertyName(identifier);
-            cols.add(lastSchemaTableTree, identifier, alias);
-            for (String postFix : propertyType.getPostFixes()) {
-                alias = lastSchemaTableTree.calculateLabeledAliasPropertyName(identifier + postFix);
-                cols.add(lastSchemaTableTree, identifier + postFix, alias);
-            }
-        }
-        for (Map.Entry<String, PropertyType> propertyTypeMapEntry : propertyTypeMap.entrySet()) {
-            if (!identifiers.contains(propertyTypeMapEntry.getKey())) {
-                if (lastSchemaTableTree.shouldSelectProperty(propertyTypeMapEntry.getKey())) {
-                    String alias = lastSchemaTableTree.calculateAliasPropertyName(propertyTypeMapEntry.getKey());
-                    cols.add(lastSchemaTableTree, propertyTypeMapEntry.getKey(), alias);
-                    for (String postFix : propertyTypeMapEntry.getValue().getPostFixes()) {
-                        alias = lastSchemaTableTree.calculateAliasPropertyName(propertyTypeMapEntry.getKey() + postFix);
-                        cols.add(lastSchemaTableTree, propertyTypeMapEntry.getKey() + postFix, alias);
-                    }
-                }
-            }
-        }
-    }
-
->>>>>>> ddf927a0
     private static void printLabeledIDFromClauseFor(SchemaTableTree lastSchemaTableTree, ColumnList cols) {
         String alias = cols.getAlias(lastSchemaTableTree, Topology.ID);
         if (alias == null) {
@@ -2591,13 +2546,8 @@
         return this.labels;
     }
 
-<<<<<<< HEAD
     public boolean hasLabels() {
         return !this.labels.isEmpty();
-=======
-    public void setLabels(Set<String> labels) {
-        this.labels = labels;
->>>>>>> ddf927a0
     }
 
     public Set<String> getRealLabels() {
