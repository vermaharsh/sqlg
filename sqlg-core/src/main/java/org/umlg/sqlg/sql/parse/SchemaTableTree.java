--- conflicted
+++ resolved
@@ -58,11 +58,10 @@
     private int rootAliasCounter = 1;
     private boolean emit;
 
-<<<<<<< HEAD
     //Only root SchemaTableTrees have these maps;
     private AliasMapHolder aliasMapHolder;
     private boolean leadNodeIsEmpty;
-=======
+
     //This counter is used for the within predicate when aliasing the temporary table
     private int tmpTableAliasCounter = 1;
 
@@ -79,7 +78,6 @@
             return new HashMap<>();
         }
     };
->>>>>>> 89a21966
 
     public void leafNodeIsEmpty() {
         this.leadNodeIsEmpty = true;
@@ -657,34 +655,6 @@
                 //left join and in the where clause add a IS NULL, to find the values not in the right hand table
                 sb.append(" \nLEFT JOIN ");
             }
-<<<<<<< HEAD
-            sqlgGraph.getSqlDialect().flushStreamingVertex(out, withInOutMap);
-        }
-        try {
-            out.close();
-        } catch (IOException e) {
-            throw new RuntimeException(e);
-        }
-        StringBuilder sb = new StringBuilder();
-        if (hasContainer.getBiPredicate() == Contains.within) {
-            sb.append(" INNER JOIN\n\t");
-        } else {
-            //left join and in the where clause add a IS NULL, to find the values not in the right hand table
-            sb.append(" LEFT JOIN\n\t");
-        }
-        sb.append(" \"");
-        sb.append(tmpTableIdentified);
-        sb.append("\" m on");
-        sb.append(sqlgGraph.getSqlDialect().maybeWrapInQoutes(this.getSchemaTable().getSchema()));
-        sb.append(".");
-        sb.append(sqlgGraph.getSqlDialect().maybeWrapInQoutes(this.getSchemaTable().getTable()));
-        sb.append(".");
-        sb.append(sqlgGraph.getSqlDialect().maybeWrapInQoutes(hasContainer.getKey()));
-        if (hasContainer.getBiPredicate() == Contains.within) {
-            sb.append(" = m.within");
-        } else {
-            sb.append(" = m.without");
-=======
             sb.append(" \"");
             sb.append(tmpTableIdentified);
             sb.append("\" tmp");
@@ -709,7 +679,6 @@
                 sb.append(".without");
             }
 
->>>>>>> 89a21966
         }
         return sb.toString();
     }
@@ -1856,12 +1825,12 @@
         this.stepType = stepType;
     }
 
-<<<<<<< HEAD
     public boolean isUntilFirst() {
         return untilFirst;
-=======
+    }
+
+
     public int getTmpTableAliasCounter() {
         return tmpTableAliasCounter;
->>>>>>> 89a21966
     }
 }