package org.umlg.sqlg.strategy;

import com.google.common.base.Preconditions;
import com.google.common.collect.Multimap;
import org.apache.commons.lang3.mutable.MutableInt;
import org.apache.commons.lang3.tuple.Pair;
import org.apache.tinkerpop.gremlin.process.traversal.Traversal;
import org.apache.tinkerpop.gremlin.process.traversal.Traverser;
import org.apache.tinkerpop.gremlin.process.traversal.step.sideEffect.GraphStep;
import org.apache.tinkerpop.gremlin.process.traversal.traverser.TraverserRequirement;
import org.apache.tinkerpop.gremlin.structure.Element;
import org.apache.tinkerpop.gremlin.util.iterator.EmptyIterator;
import org.slf4j.Logger;
import org.slf4j.LoggerFactory;
import org.umlg.sqlg.sql.parse.ReplacedStep;
import org.umlg.sqlg.sql.parse.SchemaTableTree;
import org.umlg.sqlg.structure.SqlgCompiledResultIterator;
import org.umlg.sqlg.structure.SqlgElement;
import org.umlg.sqlg.structure.SqlgGraph;
import org.umlg.sqlg.util.SqlgUtil;

import java.sql.Connection;
import java.sql.PreparedStatement;
import java.sql.ResultSet;
import java.sql.ResultSetMetaData;
import java.util.*;
import java.util.function.Supplier;

/**
 * Date: 2015/02/20
 * Time: 9:54 PM
 */
public class SqlgGraphStepCompiled<S, E extends SqlgElement> extends GraphStep {

    protected Supplier<Iterator<Pair<E, Multimap<String, Object>>>> iteratorSupplier;
    private List<ReplacedStep<S, E>> replacedSteps = new ArrayList<>();
    private SqlgGraph sqlgGraph;
    private Logger logger = LoggerFactory.getLogger(SqlgGraphStepCompiled.class.getName());

    public SqlgGraphStepCompiled(final SqlgGraph sqlgGraph, final Traversal.Admin traversal, final Class<S> returnClass, final Object... ids) {
        super(traversal, returnClass, ids);
        this.sqlgGraph = sqlgGraph;
        if ((this.ids.length == 0 || !(this.ids[0] instanceof Element))) {
            this.iteratorSupplier = this::elements;
        }
    }

    @Override
    protected Traverser<S> processNextStart() {
        if (this.first) {
            this.start = null == this.iteratorSupplier ? EmptyIterator.instance() : this.iteratorSupplier.get();
            if (null != this.start) {
                this.starts.add(this.getTraversal().getTraverserGenerator().generateIterator((Iterator<S>) this.start, this, 1l));
            }
            this.first = false;
        }
        Traverser.Admin<S> traverser = this.starts.next();
        return traverser;
    }

    @Override
    public Set<TraverserRequirement> getRequirements() {
        return EnumSet.of(TraverserRequirement.OBJECT);
    }

    private Iterator<Pair<E, Multimap<String, Object>>> elements() {
        Preconditions.checkState(this.replacedSteps.size() > 0, "There must be at least one replacedStep");
        Preconditions.checkState(this.replacedSteps.get(0).isGraphStep(), "The first step must a SqlgGraphStep");
        Preconditions.checkState(SchemaTableTree.threadLocalAliasColumnNameMap.get().isEmpty(), "Column name and alias thread local map must be empty");
        Preconditions.checkState(SchemaTableTree.threadLocalColumnNameAliasMap.get().isEmpty(), "Column name and alias thread local map must be empty");
        Set<SchemaTableTree> rootSchemaTableTree = this.sqlgGraph.getGremlinParser().parse(this.replacedSteps);
        SqlgCompiledResultIterator<Pair<E, Multimap<String, Object>>> resultIterator = new SqlgCompiledResultIterator<>();
        for (SchemaTableTree schemaTableTree : rootSchemaTableTree) {
<<<<<<< HEAD
            Map<String, String> aliasMap = new HashMap<>();
            List<Pair<LinkedList<SchemaTableTree>, String>> sqlStatements = schemaTableTree.constructSql(aliasMap, new MutableInt(1));
            for (Pair<LinkedList<SchemaTableTree>, String> sqlPair : sqlStatements) {
                Connection conn = this.sqlgGraph.tx().getConnection();
                if (logger.isDebugEnabled()) {
                    logger.debug(sqlPair.getRight());
                }
                try (PreparedStatement preparedStatement = conn.prepareStatement(sqlPair.getRight())) {
                    SqlgUtil.setParametersOnStatement(this.sqlgGraph, sqlPair.getLeft(), conn, preparedStatement, 1);
                    ResultSet resultSet = preparedStatement.executeQuery();
                    ResultSetMetaData resultSetMetaData = resultSet.getMetaData();
                    while (resultSet.next()) {
                        Pair<E, Multimap<String, Object>> result = SqlgUtil.loadElementsLabeledAndEndElements(this.sqlgGraph, aliasMap, resultSetMetaData, resultSet, sqlPair.getLeft());
                        resultIterator.add(result);
=======
            List<Pair<LinkedList<SchemaTableTree>, String>> sqlStatements = schemaTableTree.constructSql();
            try {
                for (Pair<LinkedList<SchemaTableTree>, String> sqlPair : sqlStatements) {
                    Connection conn = this.sqlgGraph.tx().getConnection();
                    if (logger.isDebugEnabled()) {
                        logger.debug(sqlPair.getRight());
                    }
                    try (PreparedStatement preparedStatement = conn.prepareStatement(sqlPair.getRight())) {
                        SqlgUtil.setParametersOnStatement(this.sqlgGraph, sqlPair.getLeft(), conn, preparedStatement, 1);
                        ResultSet resultSet = preparedStatement.executeQuery();
                        ResultSetMetaData resultSetMetaData = resultSet.getMetaData();
                        while (resultSet.next()) {
                            Pair<E, Multimap<String, Object>> result = SqlgUtil.loadElementsLabeledAndEndElements(this.sqlgGraph, resultSetMetaData, resultSet, sqlPair.getLeft());
                            resultIterator.add(result);
                        }
                    } catch (Exception e) {
                        throw new RuntimeException(e);
>>>>>>> 316b3ee7
                    }
                }
            } finally {
                schemaTableTree.resetThreadVars();
            }
        }
        return resultIterator;
    }

    void addReplacedStep(ReplacedStep<S, E> replacedStep) {
        //depth is + 1 because there is always a root node who's depth is 0
        replacedStep.setDepth(this.replacedSteps.size() + 1);
        this.replacedSteps.add(replacedStep);
    }

}<|MERGE_RESOLUTION|>--- conflicted
+++ resolved
@@ -2,7 +2,6 @@
 
 import com.google.common.base.Preconditions;
 import com.google.common.collect.Multimap;
-import org.apache.commons.lang3.mutable.MutableInt;
 import org.apache.commons.lang3.tuple.Pair;
 import org.apache.tinkerpop.gremlin.process.traversal.Traversal;
 import org.apache.tinkerpop.gremlin.process.traversal.Traverser;
@@ -71,22 +70,6 @@
         Set<SchemaTableTree> rootSchemaTableTree = this.sqlgGraph.getGremlinParser().parse(this.replacedSteps);
         SqlgCompiledResultIterator<Pair<E, Multimap<String, Object>>> resultIterator = new SqlgCompiledResultIterator<>();
         for (SchemaTableTree schemaTableTree : rootSchemaTableTree) {
-<<<<<<< HEAD
-            Map<String, String> aliasMap = new HashMap<>();
-            List<Pair<LinkedList<SchemaTableTree>, String>> sqlStatements = schemaTableTree.constructSql(aliasMap, new MutableInt(1));
-            for (Pair<LinkedList<SchemaTableTree>, String> sqlPair : sqlStatements) {
-                Connection conn = this.sqlgGraph.tx().getConnection();
-                if (logger.isDebugEnabled()) {
-                    logger.debug(sqlPair.getRight());
-                }
-                try (PreparedStatement preparedStatement = conn.prepareStatement(sqlPair.getRight())) {
-                    SqlgUtil.setParametersOnStatement(this.sqlgGraph, sqlPair.getLeft(), conn, preparedStatement, 1);
-                    ResultSet resultSet = preparedStatement.executeQuery();
-                    ResultSetMetaData resultSetMetaData = resultSet.getMetaData();
-                    while (resultSet.next()) {
-                        Pair<E, Multimap<String, Object>> result = SqlgUtil.loadElementsLabeledAndEndElements(this.sqlgGraph, aliasMap, resultSetMetaData, resultSet, sqlPair.getLeft());
-                        resultIterator.add(result);
-=======
             List<Pair<LinkedList<SchemaTableTree>, String>> sqlStatements = schemaTableTree.constructSql();
             try {
                 for (Pair<LinkedList<SchemaTableTree>, String> sqlPair : sqlStatements) {
@@ -104,7 +87,6 @@
                         }
                     } catch (Exception e) {
                         throw new RuntimeException(e);
->>>>>>> 316b3ee7
                     }
                 }
             } finally {
