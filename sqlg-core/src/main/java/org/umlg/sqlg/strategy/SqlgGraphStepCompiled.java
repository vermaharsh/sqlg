package org.umlg.sqlg.strategy;

import com.google.common.base.Preconditions;
import com.google.common.collect.ArrayListMultimap;
import com.google.common.collect.Multimap;
import org.apache.commons.lang3.time.StopWatch;
import org.apache.commons.lang3.tuple.Pair;
import org.apache.tinkerpop.gremlin.process.traversal.Traversal;
import org.apache.tinkerpop.gremlin.process.traversal.Traverser;
import org.apache.tinkerpop.gremlin.process.traversal.step.sideEffect.GraphStep;
import org.apache.tinkerpop.gremlin.process.traversal.traverser.TraverserRequirement;
import org.apache.tinkerpop.gremlin.process.traversal.traverser.util.EmptyTraverser;
import org.apache.tinkerpop.gremlin.structure.Element;
import org.apache.tinkerpop.gremlin.util.iterator.EmptyIterator;
import org.slf4j.Logger;
import org.slf4j.LoggerFactory;
import org.umlg.sqlg.process.SqlGraphStepWithPathTraverser;
import org.umlg.sqlg.sql.parse.AliasMapHolder;
import org.umlg.sqlg.sql.parse.ReplacedStep;
import org.umlg.sqlg.sql.parse.SchemaTableTree;
import org.umlg.sqlg.structure.Dummy;
import org.umlg.sqlg.structure.SqlgCompiledResultIterator;
import org.umlg.sqlg.structure.SqlgElement;
import org.umlg.sqlg.structure.SqlgGraph;
import org.umlg.sqlg.util.SqlgUtil;

import java.sql.Connection;
import java.sql.PreparedStatement;
import java.sql.ResultSet;
import java.sql.ResultSetMetaData;
import java.util.*;
import java.util.function.Supplier;

/**
 * Date: 2015/02/20
 * Time: 9:54 PM
 */
public class SqlgGraphStepCompiled<S, E extends SqlgElement> extends GraphStep implements SqlgStep {

    private List<EmitTree<E>> rootEmitTrees = new ArrayList<>();
    private EmitTree<E> currentEmitTree;
    protected Supplier<Iterator<Pair<E, Multimap<String, Emit<E>>>>> iteratorSupplier;
    private List<ReplacedStep<S, E>> replacedSteps = new ArrayList<>();
    private SqlgGraph sqlgGraph;
    private Logger logger = LoggerFactory.getLogger(SqlgGraphStepCompiled.class.getName());
    private Map<SchemaTableTree, List<Pair<LinkedList<SchemaTableTree>, String>>> parsedForStrategySql = new HashMap<>();

    public SqlgGraphStepCompiled(final SqlgGraph sqlgGraph, final Traversal.Admin traversal, final Class<S> returnClass, final Object... ids) {
        super(traversal, returnClass, ids);
        this.sqlgGraph = sqlgGraph;
//        if ((this.ids.length == 0 || !(this.ids[0] instanceof Element))) {
//            this.iteratorSupplier = this::elements;
//        }
        this.iteratorSupplier = this::elements;
    }

    //This is only used in tests, think about, delete?
    public List<ReplacedStep<S, E>> getReplacedSteps() {
        return Collections.unmodifiableList(replacedSteps);
    }

    @Override
    protected Traverser<S> processNextStart() {
        if (this.first) {
            this.start = null == this.iteratorSupplier ? EmptyIterator.instance() : this.iteratorSupplier.get();
            if (null != this.start) {
                this.starts.add(this.getTraversal().getTraverserGenerator().generateIterator((Iterator<S>) this.start, this, 1l));
            }
            this.first = false;
        }
        SqlGraphStepWithPathTraverser sqlGraphStepWithPathTraverser = (SqlGraphStepWithPathTraverser) this.starts.next();
        Iterator<Emit<E>> toEmit = sqlGraphStepWithPathTraverser.getToEmit().iterator();
        while (toEmit.hasNext()) {
            Emit emit = toEmit.next();
            toEmit.remove();
            if (this.currentEmitTree == null) {
                //get it from the roots
                for (EmitTree<E> rootEmitTree : rootEmitTrees) {
                    if (rootEmitTree.getEmit().getElementPlusEdgeId().equals(emit.getElementPlusEdgeId())) {
                        this.currentEmitTree = rootEmitTree;
                        break;
                    }
                }
            }
            if ((this.rootEmitTrees.isEmpty() || (!this.rootEmitTrees.isEmpty() && this.currentEmitTree == null)) ||
                    (!rootEmitTreeContains(this.rootEmitTrees, emit) && !this.currentEmitTree.hasChild(emit.getElementPlusEdgeId()))) {

                this.starts.add(sqlGraphStepWithPathTraverser);
                SqlGraphStepWithPathTraverser emitTraverser = new SqlGraphStepWithPathTraverser<>((S) emit.getElementPlusEdgeId().getLeft(), this, 1l);
                emitTraverser.setPath(emit.getPath());
                if (this.currentEmitTree == null) {
                    this.currentEmitTree = new EmitTree<>(emit.getDegree(), emit);
                    this.rootEmitTrees.add(this.currentEmitTree);
                } else {
                    this.currentEmitTree = this.currentEmitTree.addEmit(emit.getDegree(), emit);
                }
                return emitTraverser;
            } else {
                if (!this.currentEmitTree.getEmit().getElementPlusEdgeId().equals(emit.getElementPlusEdgeId())) {
                    this.currentEmitTree = this.currentEmitTree.getChild(emit.getElementPlusEdgeId());
                }
            }
        }
        if (sqlGraphStepWithPathTraverser.get() instanceof Dummy) {
            //reset the tree to the root
            this.currentEmitTree = null;
            return EmptyTraverser.instance();
        } else {
            //Do not emit the last element if it has already been emitted.
            if (this.currentEmitTree != null) {
//                this.currentEmitTree = this.currentEmitTree.addEmit(-1, new Emit((E) sqlGraphStepWithPathTraverser.get(), Optional.empty(), false));
                this.currentEmitTree = null;
                return sqlGraphStepWithPathTraverser;
            } else {
                return sqlGraphStepWithPathTraverser;
            }
        }
    }


    @Override
    public Set<TraverserRequirement> getRequirements() {
        return EnumSet.of(TraverserRequirement.OBJECT);
    }

    private Iterator<Pair<E, Multimap<String, Emit<E>>>> elements() {
        this.sqlgGraph.tx().readWrite();
        if (this.sqlgGraph.tx().getBatchManager().isStreaming()) {
            throw new IllegalStateException("streaming is in progress, first flush or commit before querying.");
        }
        StopWatch stopWatch = new StopWatch();
        stopWatch.start();
        Preconditions.checkState(this.replacedSteps.size() > 0, "There must be at least one replacedStep");
        Preconditions.checkState(this.replacedSteps.get(0).isGraphStep(), "The first step must a SqlgGraphStep");
<<<<<<< HEAD
        Set<SchemaTableTree> rootSchemaTableTrees = this.sqlgGraph.getGremlinParser().parse(this.replacedSteps);
        SqlgCompiledResultIterator<Pair<E, Multimap<String, Emit<E>>>> resultIterator = new SqlgCompiledResultIterator<>();
        for (SchemaTableTree rootSchemaTableTree : rootSchemaTableTrees) {
            AliasMapHolder aliasMapHolder = rootSchemaTableTree.getAliasMapHolder();
            List<LinkedList<SchemaTableTree>> distinctQueries = rootSchemaTableTree.constructDistinctQueries();
            for (LinkedList<SchemaTableTree> distinctQueryStack : distinctQueries) {
                String sql = rootSchemaTableTree.constructSql(distinctQueryStack);
                try {
=======
        Preconditions.checkState(SchemaTableTree.threadLocalAliasColumnNameMap.get().isEmpty(), "Column name and alias thread local map must be empty");
        Preconditions.checkState(SchemaTableTree.threadLocalColumnNameAliasMap.get().isEmpty(), "Column name and alias thread local map must be empty");
        Set<SchemaTableTree> rootSchemaTableTrees = this.sqlgGraph.getGremlinParser().parse(this.replacedSteps);
        SqlgCompiledResultIterator<Pair<E, Multimap<String, Object>>> resultIterator = new SqlgCompiledResultIterator<>();
        for (SchemaTableTree schemaTableTree : rootSchemaTableTrees) {
            try {
                List<Pair<LinkedList<SchemaTableTree>, String>> sqlStatements = schemaTableTree.constructSql();
                for (Pair<LinkedList<SchemaTableTree>, String> sqlPair : sqlStatements) {
>>>>>>> 89a21966
                    Connection conn = this.sqlgGraph.tx().getConnection();
                    if (logger.isDebugEnabled()) {
                        logger.debug(sql);
                    }
                    try (PreparedStatement preparedStatement = conn.prepareStatement(sql)) {
                        SqlgUtil.setParametersOnStatement(this.sqlgGraph, distinctQueryStack, conn, preparedStatement, 1);
                        ResultSet resultSet = preparedStatement.executeQuery();
                        ResultSetMetaData resultSetMetaData = resultSet.getMetaData();
                        while (resultSet.next()) {
                            AliasMapHolder copyAliasMapHolder = aliasMapHolder.copy();
                            //First load all labeled entries from the resultSet
                            Multimap<String, Integer> columnNameCountMap = ArrayListMultimap.create();
                            Multimap<String, Integer> columnNameCountMap2 = ArrayListMultimap.create();
                            //Translate the columns back from alias to meaningful column headings
                            for (int columnCount = 1; columnCount <= resultSetMetaData.getColumnCount(); columnCount++) {
                                String columnLabel = resultSetMetaData.getColumnLabel(columnCount);
                                String unaliased = rootSchemaTableTree.getThreadLocalAliasColumnNameMap().get(columnLabel);
                                columnNameCountMap.put(unaliased != null ? unaliased : columnLabel, columnCount);
                                columnNameCountMap2.put(unaliased != null ? unaliased : columnLabel, columnCount);
                            }
                            int subQueryDepth = 0;
                            List<LinkedList<SchemaTableTree>> subQueryStacks = SchemaTableTree.splitIntoSubStacks(distinctQueryStack);
                            Multimap<String, Emit<E>> previousLabeledElements = null;

                            //Copy the alias map
                            for (LinkedList<SchemaTableTree> subQueryStack : subQueryStacks) {
                                Multimap<String, Emit<E>> labeledElements = SqlgUtil.loadLabeledElements(
                                        this.sqlgGraph, resultSetMetaData, resultSet, subQueryStack, subQueryDepth, copyAliasMapHolder, columnNameCountMap
                                );
                                if (previousLabeledElements == null) {
                                    previousLabeledElements = labeledElements;
                                } else {
                                    previousLabeledElements.putAll(labeledElements);
                                }
                                //The last subQuery
                                if (subQueryDepth == subQueryStacks.size() - 1) {
                                    if (subQueryStack.getLast().isLeafNodeIsEmpty()) {
                                        //write in a empty element indicating that the traversal actually returns nothing.
                                        //this only happens for emit queries where a left join is used.
                                        //if the last VertexStep does not exist it is excluded from the sql so a empty needs to be written.
                                        //The empty is used in processNextStart() to know whether the last element should be emitted ot not.
//                                        //TODO Optional must go all the way up the stack
//                                        resultIterator.add(Pair.of((e.isPresent() ? e.get() : null), previousLabeledElements));
                                        resultIterator.add(Pair.of((E) new Dummy(), previousLabeledElements));
                                    } else {
                                        Optional<E> e = SqlgUtil.loadLeafElement(
                                                this.sqlgGraph, resultSetMetaData, resultSet, subQueryStack.getLast(), columnNameCountMap2
                                        );
                                        //TODO Optional must go all the way up the stack
                                        resultIterator.add(Pair.of((e.isPresent() ? e.get() : null), previousLabeledElements));
                                    }
                                }

                                subQueryDepth++;
                            }
                        }
                    } catch (Exception e) {
                        throw new RuntimeException(e);
                    }
                } finally {
                    rootSchemaTableTree.resetThreadVars();
                }
            }
        }
<<<<<<< HEAD

=======
        rootSchemaTableTrees.forEach(SchemaTableTree::resetThreadVars);
>>>>>>> 89a21966
        stopWatch.stop();
        if (logger.isDebugEnabled())
            logger.debug("SqlgGraphStepCompiled finished, time taken {}", stopWatch.toString());

        return resultIterator;
    }

    @Override
    public void addReplacedStep(ReplacedStep replacedStep) {
        //depth is + 1 because there is always a root node who's depth is 0
//        replacedStep.setDepth(this.replacedSteps.size() + 1);
        replacedStep.setDepth(this.replacedSteps.size());
        this.replacedSteps.add(replacedStep);
    }

    public void parseForStrategy() {
        this.parsedForStrategySql.clear();
        Preconditions.checkState(this.replacedSteps.size() > 0, "There must be at least one replacedStep");
        Preconditions.checkState(this.replacedSteps.get(0).isGraphStep(), "The first step must a SqlgGraphStep");
        Set<SchemaTableTree> rootSchemaTableTrees = this.sqlgGraph.getGremlinParser().parseForStrategy(this.replacedSteps);
        for (SchemaTableTree rootSchemaTableTree : rootSchemaTableTrees) {
            try {
                //TODO this really sucks, constructsql should not query, but alas it does for P.within and temp table jol
                if (this.sqlgGraph.tx().isOpen() && this.sqlgGraph.tx().getBatchManager().isStreaming()) {
                    throw new IllegalStateException("streaming is in progress, first flush or commit before querying.");
                }
                List<Pair<LinkedList<SchemaTableTree>, String>> sqlStatements = rootSchemaTableTree.constructSql();
                this.parsedForStrategySql.put(rootSchemaTableTree, sqlStatements);
            } finally {
                rootSchemaTableTree.resetThreadVars();
            }
        }
    }

<<<<<<< HEAD
    public boolean isForMultipleQueries() {
        return this.parsedForStrategySql.size() > 1 || this.parsedForStrategySql.values().stream().filter(l -> l.size() > 1).count() > 1;
=======
    boolean isForMultipleQueries() {
        return this.parsedForStrategySql.size() > 1 || this.parsedForStrategySql.values().stream().filter(l -> l.size() > 1).count() > 0;
>>>>>>> 89a21966
    }

    public List<ReplacedStep<S, E>> getReplacedSteps() {
        return replacedSteps;
    }

}<|MERGE_RESOLUTION|>--- conflicted
+++ resolved
@@ -132,7 +132,6 @@
         stopWatch.start();
         Preconditions.checkState(this.replacedSteps.size() > 0, "There must be at least one replacedStep");
         Preconditions.checkState(this.replacedSteps.get(0).isGraphStep(), "The first step must a SqlgGraphStep");
-<<<<<<< HEAD
         Set<SchemaTableTree> rootSchemaTableTrees = this.sqlgGraph.getGremlinParser().parse(this.replacedSteps);
         SqlgCompiledResultIterator<Pair<E, Multimap<String, Emit<E>>>> resultIterator = new SqlgCompiledResultIterator<>();
         for (SchemaTableTree rootSchemaTableTree : rootSchemaTableTrees) {
@@ -141,16 +140,6 @@
             for (LinkedList<SchemaTableTree> distinctQueryStack : distinctQueries) {
                 String sql = rootSchemaTableTree.constructSql(distinctQueryStack);
                 try {
-=======
-        Preconditions.checkState(SchemaTableTree.threadLocalAliasColumnNameMap.get().isEmpty(), "Column name and alias thread local map must be empty");
-        Preconditions.checkState(SchemaTableTree.threadLocalColumnNameAliasMap.get().isEmpty(), "Column name and alias thread local map must be empty");
-        Set<SchemaTableTree> rootSchemaTableTrees = this.sqlgGraph.getGremlinParser().parse(this.replacedSteps);
-        SqlgCompiledResultIterator<Pair<E, Multimap<String, Object>>> resultIterator = new SqlgCompiledResultIterator<>();
-        for (SchemaTableTree schemaTableTree : rootSchemaTableTrees) {
-            try {
-                List<Pair<LinkedList<SchemaTableTree>, String>> sqlStatements = schemaTableTree.constructSql();
-                for (Pair<LinkedList<SchemaTableTree>, String> sqlPair : sqlStatements) {
->>>>>>> 89a21966
                     Connection conn = this.sqlgGraph.tx().getConnection();
                     if (logger.isDebugEnabled()) {
                         logger.debug(sql);
@@ -215,11 +204,7 @@
                 }
             }
         }
-<<<<<<< HEAD
-
-=======
-        rootSchemaTableTrees.forEach(SchemaTableTree::resetThreadVars);
->>>>>>> 89a21966
+
         stopWatch.stop();
         if (logger.isDebugEnabled())
             logger.debug("SqlgGraphStepCompiled finished, time taken {}", stopWatch.toString());
@@ -254,13 +239,8 @@
         }
     }
 
-<<<<<<< HEAD
     public boolean isForMultipleQueries() {
-        return this.parsedForStrategySql.size() > 1 || this.parsedForStrategySql.values().stream().filter(l -> l.size() > 1).count() > 1;
-=======
-    boolean isForMultipleQueries() {
         return this.parsedForStrategySql.size() > 1 || this.parsedForStrategySql.values().stream().filter(l -> l.size() > 1).count() > 0;
->>>>>>> 89a21966
     }
 
     public List<ReplacedStep<S, E>> getReplacedSteps() {
