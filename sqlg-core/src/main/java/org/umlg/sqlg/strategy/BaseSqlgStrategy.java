package org.umlg.sqlg.strategy;

import org.apache.commons.lang3.exception.ExceptionUtils;
import org.apache.tinkerpop.gremlin.process.traversal.*;
import org.apache.tinkerpop.gremlin.process.traversal.lambda.LoopTraversal;
import org.apache.tinkerpop.gremlin.process.traversal.step.ComparatorHolder;
import org.apache.tinkerpop.gremlin.process.traversal.step.HasContainerHolder;
import org.apache.tinkerpop.gremlin.process.traversal.step.branch.RepeatStep;
import org.apache.tinkerpop.gremlin.process.traversal.step.filter.CyclicPathStep;
import org.apache.tinkerpop.gremlin.process.traversal.step.filter.SimplePathStep;
import org.apache.tinkerpop.gremlin.process.traversal.step.map.*;
import org.apache.tinkerpop.gremlin.process.traversal.step.sideEffect.IdentityStep;
import org.apache.tinkerpop.gremlin.process.traversal.step.sideEffect.SackValueStep;
import org.apache.tinkerpop.gremlin.process.traversal.step.sideEffect.TreeSideEffectStep;
import org.apache.tinkerpop.gremlin.process.traversal.step.util.AbstractStep;
import org.apache.tinkerpop.gremlin.process.traversal.step.util.ElementValueComparator;
import org.apache.tinkerpop.gremlin.process.traversal.step.util.HasContainer;
import org.apache.tinkerpop.gremlin.process.traversal.strategy.AbstractTraversalStrategy;
import org.apache.tinkerpop.gremlin.process.traversal.util.OrP;
import org.apache.tinkerpop.gremlin.process.traversal.util.TraversalHelper;
import org.apache.tinkerpop.gremlin.structure.Element;
import org.apache.tinkerpop.gremlin.structure.T;
import org.javatuples.Pair;
import org.slf4j.Logger;
import org.slf4j.LoggerFactory;
import org.umlg.sqlg.predicate.Text;
import org.umlg.sqlg.sql.parse.ReplacedStep;
import org.umlg.sqlg.structure.SqlgGraph;

import java.time.Duration;
import java.time.Period;
import java.time.ZonedDateTime;
import java.util.*;
import java.util.function.BiPredicate;
import java.util.stream.Collectors;

/**
 * Created by pieter on 2015/07/19.
 */
public abstract class BaseSqlgStrategy extends AbstractTraversalStrategy<TraversalStrategy.OptimizationStrategy> implements TraversalStrategy.OptimizationStrategy {

    protected SqlgGraph sqlgGraph;
    protected Logger logger = LoggerFactory.getLogger(getClass().getName());
    public static final String PATH_LABEL_SUFFIX = "P~~~";
    public static final String EMIT_LABEL_SUFFIX = "E~~~";
    public static final String SQLG_PATH_FAKE_LABEL = "sqlgPathFakeLabel";
    private static final List<BiPredicate> SUPPORTED_BI_PREDICATE = Arrays.asList(
            Compare.eq, Compare.neq, Compare.gt, Compare.gte, Compare.lt, Compare.lte);

    public BaseSqlgStrategy() {
    }

    protected abstract void handleFirstReplacedStep(Step stepToReplace, SqlgStep sqlgStep, Traversal.Admin<?, ?> traversal);

    protected abstract void doLastEntry(Step step, ListIterator<Step> stepIterator, Traversal.Admin<?, ?> traversal, ReplacedStep<?, ?> lastReplacedStep, SqlgStep sqlgStep);

    protected abstract boolean isReplaceableStep(Class<? extends Step> stepClass, boolean alreadyReplacedGraphStep);

    protected abstract SqlgStep constructSqlgStep(Traversal.Admin<?, ?> traversal, Step startStep);

    protected boolean unoptimizableRepeat(List<Step> steps, int index) {
        List<Step> toCome = steps.subList(index, steps.size());
        boolean repeatExist = toCome.stream().anyMatch(s -> s.getClass().equals(RepeatStep.class));
        if (repeatExist) {
            boolean hasUntil = toCome.stream().filter(s -> s.getClass().equals(RepeatStep.class)).allMatch(r -> {
                RepeatStep repeatStep = (RepeatStep) r;
                return repeatStep.getUntilTraversal() != null;
            });
            boolean hasUnoptimizableUntil = false;
            if (hasUntil) {
                hasUnoptimizableUntil = toCome.stream().filter(s -> s.getClass().equals(RepeatStep.class)).allMatch(r -> {
                    RepeatStep repeatStep = (RepeatStep) r;
                    return !(repeatStep.getUntilTraversal() instanceof LoopTraversal);
                });
            }
            boolean badRepeat = !hasUntil || hasUnoptimizableUntil;
            //Check if the repeat step only contains optimizable steps
            if (!badRepeat) {
                List<Step> collectedRepeatInternalSteps = new ArrayList<>();
                List<Step> repeatSteps = toCome.stream().filter(s -> s.getClass().equals(RepeatStep.class)).collect(Collectors.toList());
                for (Step step : repeatSteps) {
                    RepeatStep repeatStep = (RepeatStep) step;
                    List<Traversal.Admin> repeatTraversals = repeatStep.<Traversal.Admin>getGlobalChildren();
                    Traversal.Admin admin = repeatTraversals.get(0);
                    List<Step> repeatInternalSteps = admin.getSteps();
                    collectedRepeatInternalSteps.addAll(repeatInternalSteps);
                }
                return !collectedRepeatInternalSteps.stream().filter(s -> !s.getClass().equals(RepeatStep.RepeatEndStep.class))
                        .allMatch((s) -> isReplaceableStep(s.getClass(), false));
            } else {
                return true;
            }
        } else {
            return false;
        }
    }

    protected boolean canNotBeOptimized(List<Step> steps, int index) {
        List<Step> toCome = steps.subList(index, steps.size());
        return toCome.stream().anyMatch(s ->
                s.getClass().equals(Order.class) ||
                        s.getClass().equals(LambdaCollectingBarrierStep.class) ||
                        s.getClass().equals(SackValueStep.class) ||
                        s.getClass().equals(SackStep.class));
    }

    protected boolean precedesPathOrTreeStep(List<Step> steps, int index) {
        List<Step> toCome = steps.subList(index, steps.size());
        return toCome.stream().anyMatch(s ->
                (s.getClass().equals(PathStep.class) ||
                        s.getClass().equals(TreeStep.class) ||
                        s.getClass().equals(TreeSideEffectStep.class) ||
                        s.getClass().equals(CyclicPathStep.class) ||
                        s.getClass().equals(SimplePathStep.class) ||
                        s.getClass().equals(EdgeOtherVertexStep.class)));
    }

    protected void collectHasSteps(ListIterator<Step> iterator, Traversal.Admin<?, ?> traversal, ReplacedStep<?, ?> replacedStep, int pathCount) {
        //Collect the hasSteps
        while (iterator.hasNext()) {
            Step<?, ?> currentStep = iterator.next();
            if (currentStep instanceof HasContainerHolder && isNotZonedDateTimeOrPeriodOrDuration((HasContainerHolder) currentStep) &&
                    (isSingleBiPredicate(((HasContainerHolder) currentStep).getHasContainers()) ||
                            isBetween(((HasContainerHolder) currentStep).getHasContainers()) ||
                            isInside(((HasContainerHolder) currentStep).getHasContainers()) ||
                            isOutside(((HasContainerHolder) currentStep).getHasContainers()) ||
                            isWithinOut(((HasContainerHolder) currentStep).getHasContainers()) ||
                            isTextContains(((HasContainerHolder) currentStep).getHasContainers()))) {

                if (!currentStep.getLabels().isEmpty()) {
                    final IdentityStep identityStep = new IdentityStep<>(traversal);
                    currentStep.getLabels().forEach(l -> replacedStep.addLabel(pathCount + BaseSqlgStrategy.PATH_LABEL_SUFFIX + l));
                    TraversalHelper.insertAfterStep(identityStep, currentStep, traversal);
                }
                iterator.remove();
                traversal.removeStep(currentStep);
                replacedStep.addHasContainers(((HasContainerHolder) currentStep).getHasContainers());
            } else if (currentStep instanceof IdentityStep) {
                // do nothing
            } else {
                iterator.previous();
                break;
            }
        }
    }

    protected boolean isNotZonedDateTimeOrPeriodOrDuration(HasContainerHolder currentStep) {
        return currentStep.getHasContainers().stream().filter(
                h -> h.getPredicate().getValue() instanceof ZonedDateTime ||
                        h.getPredicate().getValue() instanceof Period ||
                        h.getPredicate().getValue() instanceof Duration ||
                        (h.getPredicate().getValue() instanceof List && (
                                ((List) h.getPredicate().getValue()).stream().anyMatch(v -> v instanceof ZonedDateTime) ||
                                        ((List) h.getPredicate().getValue()).stream().anyMatch(v -> v instanceof Period) ||
                                        ((List) h.getPredicate().getValue()).stream().anyMatch(v -> v instanceof Duration)))
        ).count() < 1;
    }


    static boolean isElementValueComparator(OrderGlobalStep orderGlobalStep) {
        return orderGlobalStep.getComparators().stream().allMatch(c -> c instanceof ElementValueComparator
                && (((ElementValueComparator) c).getValueComparator() == Order.incr ||
                ((ElementValueComparator) c).getValueComparator() == Order.decr));
    }

    static boolean isTraversalComparatorWithSelectOneStep(OrderGlobalStep orderGlobalStep) {
        for (final Pair<Traversal.Admin<Object, Comparable>, Comparator<Comparable>> pair : ((ComparatorHolder<Object, Comparable>) orderGlobalStep).getComparators()) {
            Traversal.Admin<Object, Comparable> traversal = pair.getValue0();
            Comparator<Comparable> comparator = pair.getValue1();
            List<Step> traversalComparatorSteps = traversal.getSteps();
            return traversalComparatorSteps.size() == 1 && traversalComparatorSteps.get(0) instanceof SelectOneStep;
        }
<<<<<<< HEAD
//        if (orderGlobalStep.getComparators().stream().allMatch(c -> c instanceof TraversalComparator)) {
//        } else {
//            return false;
//        }
//        return orderGlobalStep.getComparators().stream().allMatch(c -> c instanceof TraversalComparator
//                && (((ElementValueComparator) c).getValueComparator() == Order.incr ||
//                ((ElementValueComparator) c).getValueComparator() == Order.decr));
        return false;
=======
        System.out.println("wtf");
        if (orderGlobalStep.getComparators().stream().allMatch(c -> c instanceof TraversalComparator)) {
        } else {
            return false;
        }
        return orderGlobalStep.getComparators().stream().allMatch(c -> c instanceof TraversalComparator
                && (((ElementValueComparator) c).getValueComparator() == Order.incr ||
                ((ElementValueComparator) c).getValueComparator() == Order.decr));
>>>>>>> 39a18e4e
    }

    private boolean isSingleBiPredicate(List<HasContainer> hasContainers) {
        if (hasContainers.size() == 1) {
            return SUPPORTED_BI_PREDICATE.contains(hasContainers.get(0).getBiPredicate());
        } else {
            return false;
        }
    }

    private boolean isBetween(List<HasContainer> hasContainers) {
        if (hasContainers.size() == 2) {
            HasContainer hasContainer1 = hasContainers.get(0);
            HasContainer hasContainer2 = hasContainers.get(1);
            return hasContainer1.getBiPredicate().equals(Compare.gte) && hasContainer2.getBiPredicate().equals(Compare.lt);
        } else {
            return false;
        }
    }

    private boolean isInside(List<HasContainer> hasContainers) {
        if (hasContainers.size() == 2) {
            HasContainer hasContainer1 = hasContainers.get(0);
            HasContainer hasContainer2 = hasContainers.get(1);
            return hasContainer1.getBiPredicate().equals(Compare.gt) && hasContainer2.getBiPredicate().equals(Compare.lt);
        } else {
            return false;
        }
    }

    private <V> boolean isOutside(List<HasContainer> hasContainers) {
        if (hasContainers.size() == 1 && hasContainers.get(0).getPredicate() instanceof OrP) {
            OrP<V> orP = (OrP) hasContainers.get(0).getPredicate();
            if (orP.getPredicates().size() == 2) {
                P<V> predicate1 = orP.getPredicates().get(0);
                P<V> predicate2 = orP.getPredicates().get(1);
                return predicate1.getBiPredicate().equals(Compare.lt) && predicate2.getBiPredicate().equals(Compare.gt);
            } else {
                return false;
            }
        } else {
            return false;
        }
    }

    private boolean isWithinOut(List<HasContainer> hasContainers) {
        return (hasContainers.size() == 1 && !hasContainers.get(0).getKey().equals(T.label.getAccessor()) &&
//                !hasContainers.get(0).getKey().equals(T.id.getAccessor()) &&
                (hasContainers.get(0).getBiPredicate() == Contains.without || hasContainers.get(0).getBiPredicate() == Contains.within));
    }

    private boolean isTextContains(List<HasContainer> hasContainers) {
        return (hasContainers.size() == 1 && !hasContainers.get(0).getKey().equals(T.label.getAccessor()) &&
                !hasContainers.get(0).getKey().equals(T.id.getAccessor()) &&
                (hasContainers.get(0).getBiPredicate() == Text.contains ||
                        hasContainers.get(0).getBiPredicate() == Text.ncontains ||
                        hasContainers.get(0).getBiPredicate() == Text.containsCIS ||
                        hasContainers.get(0).getBiPredicate() == Text.ncontainsCIS ||
                        hasContainers.get(0).getBiPredicate() == Text.startsWith ||
                        hasContainers.get(0).getBiPredicate() == Text.nstartsWith ||
                        hasContainers.get(0).getBiPredicate() == Text.endsWith ||
                        hasContainers.get(0).getBiPredicate() == Text.nendsWith
                ));
    }

    protected void combineSteps(Traversal.Admin<?, ?> traversal, List<Step> steps, ListIterator<Step> stepIterator) {
        //Replace all consecutive VertexStep and HasStep with one step
        SqlgStep sqlgStep = null;
        Step previous = null;
        ReplacedStep<?, ?> lastReplacedStep = null;

        int pathCount = 0;
        boolean alreadyReplacedGraphStep = false;
        boolean repeatStepAdded = false;
        int repeatStepsAdded = 0;
        while (stepIterator.hasNext()) {
            Step step = stepIterator.next();

            //Check for RepeatStep(s) and insert them into the stepIterator
            if (step instanceof RepeatStep) {
                if (unoptimizableRepeat(steps, stepIterator.previousIndex())) {
                    this.logger.debug("gremlin not optimized due to RepeatStep with emit. " + traversal.toString() + "\nPath to gremlin:\n" + ExceptionUtils.getStackTrace(new Throwable()));
                    return;
                }
                repeatStepsAdded = 0;
                repeatStepAdded = false;
                RepeatStep repeatStep = (RepeatStep) step;
                List<Traversal.Admin<?, ?>> repeatTraversals = repeatStep.getGlobalChildren();
                Traversal.Admin admin = repeatTraversals.get(0);
                List<Step> repeatStepInternalVertexSteps = admin.getSteps();
                //this is guaranteed by the previous check unoptimizableRepeat(...)
                LoopTraversal loopTraversal;
                long numberOfLoops;
                loopTraversal = (LoopTraversal) repeatStep.getUntilTraversal();
                numberOfLoops = loopTraversal.getMaxLoops();
                for (int i = 0; i < numberOfLoops; i++) {
                    for (Step internalVertexStep : repeatStepInternalVertexSteps) {
                        if (internalVertexStep instanceof RepeatStep.RepeatEndStep) {
                            break;
                        }
                        internalVertexStep.setPreviousStep(repeatStep.getPreviousStep());
                        stepIterator.add(internalVertexStep);
                        stepIterator.previous();
                        stepIterator.next();
                        repeatStepAdded = true;
                        repeatStepsAdded++;
                    }
                }
                traversal.removeStep(repeatStep);
                //this is needed for the stepIterator.next() to be the newly inserted steps
                for (int i = 0; i < repeatStepsAdded; i++) {
                    stepIterator.previous();
                }
            } else {

                if (isReplaceableStep(step.getClass(), alreadyReplacedGraphStep)) {

                    //check if repeat steps were added to the stepIterator
                    boolean emit = false;
                    boolean emitFirst = false;
                    boolean untilFirst = false;
                    if (repeatStepsAdded > 0) {
                        repeatStepsAdded--;
                        RepeatStep repeatStep = (RepeatStep) step.getTraversal().getParent();
                        emit = repeatStep.getEmitTraversal() != null;
                        emitFirst = repeatStep.emitFirst;
                        untilFirst = repeatStep.untilFirst;
                    } else {
                        repeatStepAdded = false;
                    }

                    pathCount++;
                    ReplacedStep replacedStep = ReplacedStep.from(this.sqlgGraph.getSchemaManager(), (AbstractStep) step, pathCount);
                    if (emit) {
                        //the previous step must be marked as emit.
                        //this is because emit() before repeat() indicates that the incoming element for every repeat must be emitted.
                        //i.e. g.V().hasLabel('A').emit().repeat(out('b', 'c')) means A and B must be emitted
                        List<ReplacedStep> previousReplacedSteps = sqlgStep.getReplacedSteps();
                        ReplacedStep previousReplacedStep;
                        if (emitFirst) {
                            previousReplacedStep = previousReplacedSteps.get(previousReplacedSteps.size() - 1);
                            pathCount--;
                        } else {
                            previousReplacedStep = replacedStep;
                        }
                        previousReplacedStep.setEmit(true);
                        previousReplacedStep.setUntilFirst(untilFirst);
                        previousReplacedStep.setEmitFirst(emitFirst);
                        previousReplacedStep.addLabel((pathCount) + BaseSqlgStrategy.EMIT_LABEL_SUFFIX + BaseSqlgStrategy.SQLG_PATH_FAKE_LABEL);
                        //Remove the path label if there is one. No need for 2 labels as emit labels go onto the path anyhow.
                        previousReplacedStep.getLabels().remove((pathCount) + BaseSqlgStrategy.PATH_LABEL_SUFFIX + BaseSqlgStrategy.SQLG_PATH_FAKE_LABEL);
                        if (emitFirst) {
                            pathCount++;
                        }
                    }
                    if (replacedStep.getLabels().isEmpty()) {
                        boolean precedesPathStep = precedesPathOrTreeStep(steps, stepIterator.nextIndex());
                        if (precedesPathStep) {
                            replacedStep.addLabel(pathCount + BaseSqlgStrategy.PATH_LABEL_SUFFIX + BaseSqlgStrategy.SQLG_PATH_FAKE_LABEL);
                        }
                    }
                    if (previous == null) {
                        sqlgStep = constructSqlgStep(traversal, step);
                        alreadyReplacedGraphStep = alreadyReplacedGraphStep || step instanceof GraphStep;
                        sqlgStep.addReplacedStep(replacedStep);
                        handleFirstReplacedStep(step, sqlgStep, traversal);
                        if (sqlgStep instanceof SqlgGraphStepCompiled && ((SqlgGraphStepCompiled) sqlgStep).getIds().length > 0) {
                            addHasContainerForIds((SqlgGraphStepCompiled) sqlgStep, replacedStep);
                        }
                        collectHasSteps(stepIterator, traversal, replacedStep, pathCount);
                    } else {
                        sqlgStep.addReplacedStep(replacedStep);
                        if (!repeatStepAdded) {
                            //its not in the traversal, so do not remove it
                            traversal.removeStep(step);
                        }
                        collectHasSteps(stepIterator, traversal, replacedStep, pathCount);
                    }
                    previous = step;
                    lastReplacedStep = replacedStep;
                } else {
                    if (lastReplacedStep != null && steps.stream().anyMatch(s -> s instanceof OrderGlobalStep)) {
                        doLastEntry(step, stepIterator, traversal, lastReplacedStep, sqlgStep);
                    }
                    break;
                }
            }
        }
    }

    private void addHasContainerForIds(SqlgGraphStepCompiled sqlgGraphStepCompiled, ReplacedStep replacedStep) {
        Object[] ids = sqlgGraphStepCompiled.getIds();
        List<Object> recordsIds = new ArrayList<>();
        for (Object id : ids) {
            if (id instanceof Element) {
                recordsIds.add(((Element) id).id());
            } else {
                recordsIds.add(id);
            }
        }
        HasContainer idHasContainer = new HasContainer(T.id.getAccessor(), P.within(recordsIds.toArray()));
        replacedStep.addHasContainers(Collections.singletonList(idHasContainer));
    }

}<|MERGE_RESOLUTION|>--- conflicted
+++ resolved
@@ -170,7 +170,6 @@
             List<Step> traversalComparatorSteps = traversal.getSteps();
             return traversalComparatorSteps.size() == 1 && traversalComparatorSteps.get(0) instanceof SelectOneStep;
         }
-<<<<<<< HEAD
 //        if (orderGlobalStep.getComparators().stream().allMatch(c -> c instanceof TraversalComparator)) {
 //        } else {
 //            return false;
@@ -179,16 +178,6 @@
 //                && (((ElementValueComparator) c).getValueComparator() == Order.incr ||
 //                ((ElementValueComparator) c).getValueComparator() == Order.decr));
         return false;
-=======
-        System.out.println("wtf");
-        if (orderGlobalStep.getComparators().stream().allMatch(c -> c instanceof TraversalComparator)) {
-        } else {
-            return false;
-        }
-        return orderGlobalStep.getComparators().stream().allMatch(c -> c instanceof TraversalComparator
-                && (((ElementValueComparator) c).getValueComparator() == Order.incr ||
-                ((ElementValueComparator) c).getValueComparator() == Order.decr));
->>>>>>> 39a18e4e
     }
 
     private boolean isSingleBiPredicate(List<HasContainer> hasContainers) {
