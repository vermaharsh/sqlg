package org.umlg.sqlg.strategy;

import org.apache.commons.lang3.exception.ExceptionUtils;
import org.apache.tinkerpop.gremlin.process.traversal.*;
import org.apache.tinkerpop.gremlin.process.traversal.lambda.LoopTraversal;
import org.apache.tinkerpop.gremlin.process.traversal.step.HasContainerHolder;
import org.apache.tinkerpop.gremlin.process.traversal.step.branch.RepeatStep;
import org.apache.tinkerpop.gremlin.process.traversal.step.filter.CyclicPathStep;
import org.apache.tinkerpop.gremlin.process.traversal.step.filter.SimplePathStep;
import org.apache.tinkerpop.gremlin.process.traversal.step.map.*;
import org.apache.tinkerpop.gremlin.process.traversal.step.sideEffect.IdentityStep;
import org.apache.tinkerpop.gremlin.process.traversal.step.sideEffect.SackValueStep;
import org.apache.tinkerpop.gremlin.process.traversal.step.sideEffect.TreeSideEffectStep;
import org.apache.tinkerpop.gremlin.process.traversal.step.util.AbstractStep;
import org.apache.tinkerpop.gremlin.process.traversal.step.util.ElementValueComparator;
import org.apache.tinkerpop.gremlin.process.traversal.step.util.HasContainer;
import org.apache.tinkerpop.gremlin.process.traversal.step.util.TraversalComparator;
import org.apache.tinkerpop.gremlin.process.traversal.strategy.AbstractTraversalStrategy;
import org.apache.tinkerpop.gremlin.process.traversal.util.OrP;
import org.apache.tinkerpop.gremlin.process.traversal.util.TraversalHelper;
import org.apache.tinkerpop.gremlin.structure.Element;
import org.apache.tinkerpop.gremlin.structure.T;
import org.apache.tinkerpop.gremlin.structure.Vertex;
import org.slf4j.Logger;
import org.slf4j.LoggerFactory;
import org.umlg.sqlg.predicate.Text;
import org.umlg.sqlg.sql.parse.ReplacedStep;
import org.umlg.sqlg.structure.SqlgGraph;
import org.umlg.sqlg.util.SqlgUtil;

import java.lang.reflect.Field;
import java.time.Duration;
import java.time.Period;
import java.time.ZonedDateTime;
import java.util.*;
import java.util.function.BiPredicate;
import java.util.stream.Collectors;

/**
 * Created by pieter on 2015/07/19.
 */
public abstract class BaseSqlgStrategy extends AbstractTraversalStrategy<TraversalStrategy.OptimizationStrategy> implements TraversalStrategy.OptimizationStrategy {

    protected SqlgGraph sqlgGraph;
    protected Logger logger = LoggerFactory.getLogger(getClass().getName());
    public static final String PATH_LABEL_SUFFIX = "P~~~";
    public static final String EMIT_LABEL_SUFFIX = "E~~~";
    public static final String SQLG_PATH_FAKE_LABEL = "sqlgPathFakeLabel";
    private static final List<BiPredicate> SUPPORTED_BI_PREDICATE = Arrays.asList(
            Compare.eq, Compare.neq, Compare.gt, Compare.gte, Compare.lt, Compare.lte);

    public BaseSqlgStrategy() {
    }

    protected abstract void handleFirstReplacedStep(Step stepToReplace, SqlgStep sqlgStep, Traversal.Admin<?, ?> traversal);

    protected abstract void doLastEntry(Step step, ListIterator<Step> stepIterator, Traversal.Admin<?, ?> traversal, ReplacedStep<?, ?> lastReplacedStep, SqlgStep sqlgStep);

    protected abstract boolean isReplaceableStep(Class<? extends Step> stepClass, boolean alreadyReplacedGraphStep);

    protected abstract SqlgStep constructSqlgStep(Traversal.Admin<?, ?> traversal, Step startStep);

    protected boolean unoptimizableRepeat(List<Step> steps, int index) {
        List<Step> toCome = steps.subList(index, steps.size());
        boolean repeatExist = toCome.stream().anyMatch(s -> s.getClass().equals(RepeatStep.class));
        if (repeatExist) {
            boolean hasUntil = toCome.stream().filter(s -> s.getClass().equals(RepeatStep.class)).allMatch(r -> {
                RepeatStep repeatStep = (RepeatStep)r;
                return repeatStep.getUntilTraversal() != null;
            });
            boolean hasUnoptimizableUntil = false;
            if (hasUntil) {
                hasUnoptimizableUntil = toCome.stream().filter(s -> s.getClass().equals(RepeatStep.class)).allMatch(r -> {
                    RepeatStep repeatStep = (RepeatStep)r;
                    return !(repeatStep.getUntilTraversal() instanceof LoopTraversal);
                });
            }
            boolean badRepeat = !hasUntil || hasUnoptimizableUntil;
            //Check if the repeat step only contains optimizable steps
            if (!badRepeat) {
                List<Step> collectedRepeatInternalSteps = new ArrayList<>();
                List<Step> repeatSteps = toCome.stream().filter(s -> s.getClass().equals(RepeatStep.class)).collect(Collectors.toList());
                for (Step step : repeatSteps) {
                    RepeatStep repeatStep = (RepeatStep) step;
                    List<Traversal.Admin> repeatTraversals = repeatStep.<Traversal.Admin>getGlobalChildren();
                    Traversal.Admin admin = repeatTraversals.get(0);
                    List<Step> repeatInternalSteps = admin.getSteps();
                    collectedRepeatInternalSteps.addAll(repeatInternalSteps);
                }
                return !collectedRepeatInternalSteps.stream().filter(s -> !s.getClass().equals(RepeatStep.RepeatEndStep.class))
                        .allMatch((s) -> isReplaceableStep(s.getClass(), false));
            } else {
                return true;
            }
        } else {
            return false;
        }
    }

    protected boolean canNotBeOptimized(List<Step> steps, int index) {
        List<Step> toCome = steps.subList(index, steps.size());
        return toCome.stream().anyMatch(s ->
                s.getClass().equals(Order.class) ||
                        s.getClass().equals(LambdaCollectingBarrierStep.class) ||
                        s.getClass().equals(SackValueStep.class) ||
                        s.getClass().equals(SackStep.class));
    }

    protected boolean precedesPathOrTreeStep(List<Step> steps, int index) {
        List<Step> toCome = steps.subList(index, steps.size());
        return toCome.stream().anyMatch(s ->
                (s.getClass().equals(PathStep.class) ||
                        s.getClass().equals(TreeStep.class) ||
                        s.getClass().equals(TreeSideEffectStep.class) ||
                        s.getClass().equals(CyclicPathStep.class) ||
                        s.getClass().equals(SimplePathStep.class) ||
                        s.getClass().equals(EdgeOtherVertexStep.class)));
    }

    protected void collectHasSteps(ListIterator<Step> iterator, Traversal.Admin<?, ?> traversal, ReplacedStep<?, ?> replacedStep, int pathCount) {
        //Collect the hasSteps
        while (iterator.hasNext()) {
            Step<?, ?> currentStep = iterator.next();
            if (currentStep instanceof HasContainerHolder && isNotZonedDateTimeOrPeriodOrDuration((HasContainerHolder) currentStep) &&
                    (isSingleBiPredicate(((HasContainerHolder) currentStep).getHasContainers()) ||
                            isBetween(((HasContainerHolder) currentStep).getHasContainers()) ||
                            isInside(((HasContainerHolder) currentStep).getHasContainers()) ||
                            isOutside(((HasContainerHolder) currentStep).getHasContainers()) ||
                            isWithinOut(((HasContainerHolder) currentStep).getHasContainers()) ||
                            isTextContains(((HasContainerHolder) currentStep).getHasContainers()))) {
                if (!currentStep.getLabels().isEmpty()) {
                    final IdentityStep identityStep = new IdentityStep<>(traversal);
                    currentStep.getLabels().forEach(l -> replacedStep.addLabel(pathCount + BaseSqlgStrategy.PATH_LABEL_SUFFIX + l));
                    TraversalHelper.insertAfterStep(identityStep, currentStep, traversal);
                }
                iterator.remove();
                traversal.removeStep(currentStep);
                replacedStep.addHasContainers(((HasContainerHolder) currentStep).getHasContainers());
            } else if (currentStep instanceof IdentityStep) {
                // do nothing
            } else {
                iterator.previous();
                break;
            }
        }
    }

    protected boolean isNotZonedDateTimeOrPeriodOrDuration(HasContainerHolder currentStep) {
        return currentStep.getHasContainers().stream().filter(
                h -> h.getPredicate().getValue() instanceof ZonedDateTime ||
                        h.getPredicate().getValue() instanceof Period ||
                        h.getPredicate().getValue() instanceof Duration ||
                        (h.getPredicate().getValue() instanceof List && (
                                ((List) h.getPredicate().getValue()).stream().anyMatch(v -> v instanceof ZonedDateTime) ||
                                        ((List) h.getPredicate().getValue()).stream().anyMatch(v -> v instanceof Period) ||
                                        ((List) h.getPredicate().getValue()).stream().anyMatch(v -> v instanceof Duration)))
        ).count() < 1;
    }


    static boolean isElementValueComparator(OrderGlobalStep orderGlobalStep) {
        return orderGlobalStep.getComparators().stream().allMatch(c -> c instanceof ElementValueComparator
                && (((ElementValueComparator) c).getValueComparator() == Order.incr ||
                ((ElementValueComparator) c).getValueComparator() == Order.decr));
    }

    static boolean isTraversalComparatorWithSelectOneStep(OrderGlobalStep orderGlobalStep) {
        for (Object o : orderGlobalStep.getComparators()) {
            if (o instanceof TraversalComparator) {
                TraversalComparator traversalComparator = (TraversalComparator) o;
                List<Step> traversalComparatorSteps = traversalComparator.getTraversal().getSteps();
                return traversalComparatorSteps.size() == 1 && traversalComparatorSteps.get(0) instanceof SelectOneStep;
            } else {
                return false;
            }
        }
        if (orderGlobalStep.getComparators().stream().allMatch(c -> c instanceof TraversalComparator)) {
        } else {
            return false;
        }
        return orderGlobalStep.getComparators().stream().allMatch(c -> c instanceof TraversalComparator
                && (((ElementValueComparator) c).getValueComparator() == Order.incr ||
                ((ElementValueComparator) c).getValueComparator() == Order.decr));
    }

    private boolean isSingleBiPredicate(List<HasContainer> hasContainers) {
        if (hasContainers.size() == 1) {
            return SUPPORTED_BI_PREDICATE.contains(hasContainers.get(0).getBiPredicate());
        } else {
            return false;
        }
    }

    private boolean isBetween(List<HasContainer> hasContainers) {
        if (hasContainers.size() == 2) {
            HasContainer hasContainer1 = hasContainers.get(0);
            HasContainer hasContainer2 = hasContainers.get(1);
            return hasContainer1.getBiPredicate().equals(Compare.gte) && hasContainer2.getBiPredicate().equals(Compare.lt);
        } else {
            return false;
        }
    }

    private boolean isInside(List<HasContainer> hasContainers) {
        if (hasContainers.size() == 2) {
            HasContainer hasContainer1 = hasContainers.get(0);
            HasContainer hasContainer2 = hasContainers.get(1);
            return hasContainer1.getBiPredicate().equals(Compare.gt) && hasContainer2.getBiPredicate().equals(Compare.lt);
        } else {
            return false;
        }
    }

    private <V> boolean isOutside(List<HasContainer> hasContainers) {
        if (hasContainers.size() == 1 && hasContainers.get(0).getPredicate() instanceof OrP) {
            OrP<V> orP = (OrP) hasContainers.get(0).getPredicate();
            if (orP.getPredicates().size() == 2) {
                P<V> predicate1 = orP.getPredicates().get(0);
                P<V> predicate2 = orP.getPredicates().get(1);
                return predicate1.getBiPredicate().equals(Compare.lt) && predicate2.getBiPredicate().equals(Compare.gt);
            } else {
                return false;
            }
        } else {
            return false;
        }
    }

    private boolean isWithinOut(List<HasContainer> hasContainers) {
        return (hasContainers.size() == 1 && !hasContainers.get(0).getKey().equals(T.label.getAccessor()) &&
                !hasContainers.get(0).getKey().equals(T.id.getAccessor()) &&
                (hasContainers.get(0).getBiPredicate() == Contains.without || hasContainers.get(0).getBiPredicate() == Contains.within));
    }

    private boolean isTextContains(List<HasContainer> hasContainers) {
        return (hasContainers.size() == 1 && !hasContainers.get(0).getKey().equals(T.label.getAccessor()) &&
                !hasContainers.get(0).getKey().equals(T.id.getAccessor()) &&
                (hasContainers.get(0).getBiPredicate() == Text.contains ||
                        hasContainers.get(0).getBiPredicate() == Text.ncontains ||
                        hasContainers.get(0).getBiPredicate() == Text.containsCIS ||
                        hasContainers.get(0).getBiPredicate() == Text.ncontainsCIS ||
                        hasContainers.get(0).getBiPredicate() == Text.startsWith ||
                        hasContainers.get(0).getBiPredicate() == Text.nstartsWith ||
                        hasContainers.get(0).getBiPredicate() == Text.endsWith ||
                        hasContainers.get(0).getBiPredicate() == Text.nendsWith
                ));
    }

    protected void combineSteps(Traversal.Admin<?, ?> traversal, List<Step> steps, ListIterator<Step> stepIterator) {
        //Replace all consecutive VertexStep and HasStep with one step
        SqlgStep sqlgStep = null;
        Step previous = null;
        ReplacedStep<?, ?> lastReplacedStep = null;
<<<<<<< HEAD

=======
>>>>>>> b6e956d7
        int pathCount = 0;
        boolean alreadyReplacedGraphStep = false;
        boolean repeatStepAdded = false;
        int repeatStepsAdded = 0;
        while (stepIterator.hasNext()) {
            Step step = stepIterator.next();

            //Check for RepeatStep(s) and insert them into the stepIterator
            if (step instanceof RepeatStep) {
                if (unoptimizableRepeat(steps, stepIterator.previousIndex())) {
                    this.logger.debug("gremlin not optimized due to RepeatStep with emit. " + traversal.toString() + "\nPath to gremlin:\n" + ExceptionUtils.getStackTrace(new Throwable()));
                    return;
                }
                repeatStepsAdded = 0;
                repeatStepAdded = false;
                RepeatStep repeatStep = (RepeatStep) step;
                List<Traversal.Admin<?, ?>> repeatTraversals = repeatStep.getGlobalChildren();
                Traversal.Admin admin = repeatTraversals.get(0);
                List<Step> repeatStepInternalVertexSteps = admin.getSteps();
                //this is guaranteed by the previous check unoptimizableRepeat(...)
                LoopTraversal loopTraversal;
                long numberOfLoops;
                loopTraversal = (LoopTraversal) repeatStep.getUntilTraversal();
                numberOfLoops = loopTraversal.getMaxLoops();
                for (int i = 0; i < numberOfLoops; i++) {
                    for (Step internalVertexStep : repeatStepInternalVertexSteps) {
                        if (internalVertexStep instanceof RepeatStep.RepeatEndStep) {
                            break;
                        }
                        internalVertexStep.setPreviousStep(repeatStep.getPreviousStep());
                        stepIterator.add(internalVertexStep);
                        stepIterator.previous();
                        stepIterator.next();
                        repeatStepAdded = true;
                        repeatStepsAdded++;
                    }
                }
                traversal.removeStep(repeatStep);
                //this is needed for the stepIterator.next() to be the newly inserted steps
                for (int i = 0; i < repeatStepsAdded; i++) {
                    stepIterator.previous();
                }
            } else {

                if (isReplaceableStep(step.getClass(), alreadyReplacedGraphStep)) {

                    //check if repeat steps were added to the stepIterator
                    boolean emit = false;
                    boolean emitFirst = false;
                    boolean untilFirst = false;
                    if (repeatStepsAdded > 0) {
                        repeatStepsAdded--;
                        RepeatStep repeatStep = (RepeatStep) step.getTraversal().getParent();
                        emit = repeatStep.getEmitTraversal() != null;
                        emitFirst = repeatStep.emitFirst;
                        untilFirst = repeatStep.untilFirst;
                    }

                    pathCount++;
                    ReplacedStep replacedStep = ReplacedStep.from(this.sqlgGraph.getSchemaManager(), (AbstractStep) step, pathCount);
                    if (emit) {
                        //the previous step must be marked as emit.
                        //this is because emit() before repeat() indicates that the incoming element for every repeat must be emitted.
                        //i.e. g.V().hasLabel('A').emit().repeat(out('b', 'c')) means A and B must be emitted
                        List<ReplacedStep> previousReplacedSteps = sqlgStep.getReplacedSteps();
                        ReplacedStep previousReplacedStep;
                        if (emitFirst) {
                            previousReplacedStep = previousReplacedSteps.get(previousReplacedSteps.size() - 1);
                            pathCount--;
                        } else {
                            previousReplacedStep = replacedStep;
                        }
                        previousReplacedStep.setEmit(true);
                        previousReplacedStep.setUntilFirst(untilFirst);
                        previousReplacedStep.setEmitFirst(emitFirst);
                        previousReplacedStep.addLabel((pathCount) + BaseSqlgStrategy.EMIT_LABEL_SUFFIX + BaseSqlgStrategy.SQLG_PATH_FAKE_LABEL);
                        //Remove the path label if there is one. No need for 2 labels as emit labels go onto the path anyhow.
                        previousReplacedStep.getLabels().remove((pathCount) + BaseSqlgStrategy.PATH_LABEL_SUFFIX + BaseSqlgStrategy.SQLG_PATH_FAKE_LABEL);
                        if (emitFirst) {
                            pathCount++;
                        }
                    }
                    if (replacedStep.getLabels().isEmpty()) {
                        boolean precedesPathStep = precedesPathOrTreeStep(steps, stepIterator.nextIndex());
                        if (precedesPathStep) {
                            replacedStep.addLabel(pathCount + BaseSqlgStrategy.PATH_LABEL_SUFFIX + BaseSqlgStrategy.SQLG_PATH_FAKE_LABEL);
                        }
                    }
                    if (previous == null) {
                        sqlgStep = constructSqlgStep(traversal, step);
                        alreadyReplacedGraphStep = alreadyReplacedGraphStep || step instanceof GraphStep;
                        sqlgStep.addReplacedStep(replacedStep);
                        handleFirstReplacedStep(step, sqlgStep, traversal);
                        collectHasSteps(stepIterator, traversal, replacedStep, pathCount);
                    } else {
                        sqlgStep.addReplacedStep(replacedStep);
                        if (!repeatStepAdded) {
                            //its not in the traversal, so do not remove it
                            traversal.removeStep(step);
                        }
                        collectHasSteps(stepIterator, traversal, replacedStep, pathCount);
                    }
                    previous = step;
                    lastReplacedStep = replacedStep;
                } else {
                    if (lastReplacedStep != null && steps.stream().anyMatch(s -> s instanceof OrderGlobalStep)) {
                        doLastEntry(step, stepIterator, traversal, lastReplacedStep, sqlgStep);
                    }
                    break;
                }
            }
        }
    }

    protected void readFromCache(final Traversal.Admin<?, ?> traversal) {
        List<VertexStep> vertexSteps = TraversalHelper.getStepsOfClass(VertexStep.class, traversal);

        vertexSteps.forEach(
                (s) -> {
                    VertexStep<? extends Element> vs = (VertexStep<? extends Element>) s;
                    SqlgVertexStep<? extends Element> insertStep = new SqlgVertexStep<>(s.getTraversal(), vs.getReturnClass(), vs.getDirection(), vs.getEdgeLabels());
                    TraversalHelper.replaceStep(s, insertStep, traversal);
                }
        );

        //The HasSteps following directly after a VertexStep is merged into the SqlgVertexStep
        Set<Step> toRemove = new HashSet<>();
        for (Step<?, ?> step : traversal.asAdmin().getSteps()) {
            if (step instanceof SqlgVertexStep && Vertex.class.isAssignableFrom(((SqlgVertexStep) step).getReturnClass())) {
                SqlgVertexStep sqlgVertexStep = (SqlgVertexStep) step;
                Step<?, ?> currentStep = sqlgVertexStep.getNextStep();
                while (true) {
                    if (currentStep instanceof HasContainerHolder) {
                        sqlgVertexStep.hasContainers.addAll(((HasContainerHolder) currentStep).getHasContainers());
                        if (!currentStep.getLabels().isEmpty()) {
                            final IdentityStep identityStep = new IdentityStep<>(traversal);
                            currentStep.getLabels().forEach(identityStep::addLabel);
                            TraversalHelper.insertAfterStep(identityStep, currentStep, traversal);
                        }
                        toRemove.add(currentStep);
                    } else if (currentStep instanceof IdentityStep) {
                        // do nothing
                    } else {
                        break;
                    }
                    currentStep = currentStep.getNextStep();
                }
            }
        }
        toRemove.forEach(traversal::removeStep);
    }

}<|MERGE_RESOLUTION|>--- conflicted
+++ resolved
@@ -251,10 +251,7 @@
         SqlgStep sqlgStep = null;
         Step previous = null;
         ReplacedStep<?, ?> lastReplacedStep = null;
-<<<<<<< HEAD
-
-=======
->>>>>>> b6e956d7
+
         int pathCount = 0;
         boolean alreadyReplacedGraphStep = false;
         boolean repeatStepAdded = false;
