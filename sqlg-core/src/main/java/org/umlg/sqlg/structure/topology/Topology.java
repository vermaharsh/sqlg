package org.umlg.sqlg.structure.topology;

import com.fasterxml.jackson.databind.JsonNode;
import com.fasterxml.jackson.databind.ObjectMapper;
import com.fasterxml.jackson.databind.node.ArrayNode;
import com.fasterxml.jackson.databind.node.ObjectNode;
import com.google.common.base.Preconditions;
import org.apache.commons.collections4.set.ListOrderedSet;
import org.apache.commons.lang3.tuple.ImmutablePair;
import org.apache.commons.lang3.tuple.Pair;
import org.apache.tinkerpop.gremlin.process.traversal.Order;
import org.apache.tinkerpop.gremlin.process.traversal.P;
import org.apache.tinkerpop.gremlin.process.traversal.dsl.graph.GraphTraversalSource;
import org.apache.tinkerpop.gremlin.structure.Vertex;
import org.umlg.sqlg.sql.dialect.SqlDialect;
import org.umlg.sqlg.sql.dialect.SqlSchemaChangeDialect;
import org.umlg.sqlg.structure.*;

import java.sql.Connection;
import java.sql.DatabaseMetaData;
import java.sql.SQLException;
import java.sql.Statement;
import java.time.LocalDateTime;
import java.util.*;
import java.util.concurrent.TimeUnit;
import java.util.concurrent.locks.ReentrantLock;
import java.util.concurrent.locks.ReentrantReadWriteLock;

/**
 * Date: 2016/09/04
 * Time: 8:49 AM
 */
public class Topology {

    public static final String GRAPH = "graph";
    public static final String VERTEX_PREFIX = "V_";
    public static final String EDGE_PREFIX = "E_";
    public static final String VERTICES = "VERTICES";
    public static final String ID = "ID";
    public static final String VERTEX_SCHEMA = "VERTEX_SCHEMA";
    public static final String VERTEX_TABLE = "VERTEX_TABLE";
    public static final String LABEL_SEPARATOR = ":::";
    public static final String IN_VERTEX_COLUMN_END = "__I";
    public static final String OUT_VERTEX_COLUMN_END = "__O";
    public static final String ZONEID = "~~~ZONEID";
    public static final String MONTHS = "~~~MONTHS";
    public static final String DAYS = "~~~DAYS";
    public static final String DURATION_NANOS = "~~~NANOS";
    public static final String BULK_TEMP_EDGE = "BULK_TEMP_EDGE";

    private SqlgGraph sqlgGraph;
    private boolean distributed;

    //Used to ensure that only one thread can modify the topology.
    private ReentrantLock topologySqlWriteLock;
    //Used to protect the topology maps.
    //The maps are only updated during afterCommit.
    //afterCommit locks access to the map
    //allTableCache, schemaTableForeignKeyCache, edgeForeignKeyCache, metaSchemas and schemas are protected by the topologyMapLock.
    private ReentrantReadWriteLock topologyMapLock;

    private Map<String, Map<String, PropertyType>> allTableCache = new HashMap<>();
    //This cache is needed as to much time is taken building it on the fly.
    //The cache is invalidated on every topology change
    private Map<SchemaTable, Pair<Set<SchemaTable>, Set<SchemaTable>>> schemaTableForeignKeyCache = new HashMap<>();
    private Map<String, Set<ForeignKey>> edgeForeignKeyCache;
    //Map the topology. This is for regular schemas. i.e. 'public.Person', 'special.Car'
    private Map<String, Schema> schemas = new HashMap<>();

    private Map<String, Schema> uncommittedSchemas = new HashMap<>();
    private Set<String> uncommittedRemovedSchemas = new HashSet<>();
    private Map<String, Schema> metaSchemas = new HashMap<>();
    //A cache of just the sqlg_schema's AbstractLabels
    private Set<TopologyInf> sqlgSchemaAbstractLabels = new HashSet<>();

    static final ObjectMapper OBJECT_MAPPER = new ObjectMapper();

    public static final String SQLG_NOTIFICATION_CHANNEL = "SQLG_NOTIFY";

    //ownPids are the pids to ignore as it is what the graph sent a notification for.
    private Set<ImmutablePair<Integer, LocalDateTime>> ownPids = Collections.synchronizedSet(new HashSet<>());

    //every notification will have a unique timestamp.
    //This is so because modification happen one at a time via the lock.
    private SortedSet<LocalDateTime> notificationTimestamps = new TreeSet<>();

    private List<TopologyValidationError> validationErrors = new ArrayList<>();
    private List<TopologyListener> topologyListeners = new ArrayList<>();

    private static final int LOCK_TIMEOUT = 2;

    @SuppressWarnings("WeakerAccess")
    public static final String CREATED_ON = "createdOn";

    @SuppressWarnings("WeakerAccess")
    public static final String UPDATED_ON = "updatedOn";

    @SuppressWarnings("WeakerAccess")
    public static final String SCHEMA_VERTEX_DISPLAY = "schemaVertex";

    /**
     * Rdbms schema that holds sqlg topology.
     */
    public static final String SQLG_SCHEMA = "sqlg_schema";
    /**
     * Table storing the graph's graph meta data.
     */
    public static final String SQLG_SCHEMA_GRAPH = "graph";
    /**
     * graph's sqlg version.
     */
    public static final String SQLG_SCHEMA_GRAPH_VERSION = "version";
    /**
     * graph's database version. This is sourced from {@link DatabaseMetaData#getDatabaseProductVersion()}
     */
    public static final String SQLG_SCHEMA_GRAPH_DB_VERSION = "dbVersion";
    /**
     * Table storing the graph's schemas.
     */
    public static final String SQLG_SCHEMA_SCHEMA = "schema";
    /**
     * Schema's name.
     */
    @SuppressWarnings("WeakerAccess")
    public static final String SQLG_SCHEMA_SCHEMA_NAME = "name";
    /**
     * Table storing the graphs vertex labels.
     */
    public static final String SQLG_SCHEMA_VERTEX_LABEL = "vertex";
    /**
     * VertexLabel's name property.
     */
    @SuppressWarnings("WeakerAccess")
    public static final String SQLG_SCHEMA_VERTEX_LABEL_NAME = "name";
    /**
     * VertexLabel's partition type. {@link PartitionType}
     */
    public static final String SQLG_SCHEMA_VERTEX_LABEL_PARTITION_TYPE = "partitionType";
    /**
     * VertexLabel's partition expression.
     */
    public static final String SQLG_SCHEMA_VERTEX_LABEL_PARTITION_EXPRESSION = "partitionExpression";
    /**
     * Table storing the graphs edge labels.
     */
    public static final String SQLG_SCHEMA_EDGE_LABEL = "edge";
    /**
     * EdgeLabel's name property.
     */
    @SuppressWarnings("WeakerAccess")
    public static final String SQLG_SCHEMA_EDGE_LABEL_NAME = "name";
    /**
     * EdgeLabel's partition type. {@link PartitionType}
     */
    public static final String SQLG_SCHEMA_EDGE_LABEL_PARTITION_TYPE = "partitionType";
    /**
     * EdgeLabel's partition expression.
     */
    public static final String SQLG_SCHEMA_EDGE_LABEL_PARTITION_EXPRESSION = "partitionExpression";

    /**
     * Table storing the partition.
     */
    public static final String SQLG_SCHEMA_PARTITION = "partition";
    /**
     * The Partition's name.
     */
    public static final String SQLG_SCHEMA_PARTITION_NAME = "name";
    /**
     * The Partition's from spec.
     */
    public static final String SQLG_SCHEMA_PARTITION_FROM = "from";
    /**
     * The Partition's to spec.
     */
    public static final String SQLG_SCHEMA_PARTITION_TO = "to";
    /**
     * The Partition's in spec.
     */
    public static final String SQLG_SCHEMA_PARTITION_IN = "in";
    /**
     * The Partition's sub-partition's PartitionType.
     */
    public static final String SQLG_SCHEMA_PARTITION_PARTITION_TYPE = "partitionType";
    /**
     * The Partition's sub-partition's partitionExpression.
     */
    public static final String SQLG_SCHEMA_PARTITION_PARTITION_EXPRESSION = "partitionExpression";
    /**
     * Edge table for the vertex's partitions.
     */
    public static final String SQLG_SCHEMA_VERTEX_PARTITION_EDGE = "vertex_partition";
    /**
     * Edge table for the edge's partitions.
     */
    public static final String SQLG_SCHEMA_EDGE_PARTITION_EDGE = "edge_partition";
    /**
     * Partition table for the partition's partitions.
     */
    public static final String SQLG_SCHEMA_PARTITION_PARTITION_EDGE = "partition_partition";
<<<<<<< HEAD
=======

    /**
     * Edge table for the vertex's distribution column.
     */
    public static final String SQLG_SCHEMA_VERTEX_DISTRIBUTION_COLUMN_EDGE = "vertex_distribution";
    /**
     * Edge table for the vertex's colocate label.
     */
    public static final String SQLG_SCHEMA_VERTEX_DISTRIBUTION_COLOCATE_EDGE = "vertex_colocate";
    /**
     * vertex's shard_count property.
     */
    public static final String SQLG_SCHEMA_VERTEX_LABEL_DISTRIBUTION_SHARD_COUNT= "shardCount";


    /**
     * Edge table for the edge's distribution column.
     */
    public static final String SQLG_SCHEMA_EDGE_DISTRIBUTION_COLUMN_EDGE = "edge_distribution";
    /**
     * Edge table for the edge's colocate label. The edge's co-locate will always be to its incoming vertex label.
     */
    public static final String SQLG_SCHEMA_EDGE_DISTRIBUTION_COLOCATE_EDGE = "edge_colocate";
    /**
     * Edge's shard_count property.
     */
    public static final String SQLG_SCHEMA_EDGE_LABEL_DISTRIBUTION_SHARD_COUNT= "shardCount";


>>>>>>> 06554b93
    /**
     * Table storing the graphs element properties.
     */
    @SuppressWarnings("WeakerAccess")
    public static final String SQLG_SCHEMA_PROPERTY = "property";
    /**
     * Edge table for the schema to vertex edge.
     */
    @SuppressWarnings("WeakerAccess")
    public static final String SQLG_SCHEMA_SCHEMA_VERTEX_EDGE = "schema_vertex";
    /**
     * Edge table for the vertices in edges.
     */
    @SuppressWarnings("WeakerAccess")
    public static final String SQLG_SCHEMA_IN_EDGES_EDGE = "in_edges";
    /**
     * Edge table for the vertices out edges.
     */
    @SuppressWarnings("WeakerAccess")
    public static final String SQLG_SCHEMA_OUT_EDGES_EDGE = "out_edges";
    /**
     * Edge table for the vertex's properties.
     */
    public static final String SQLG_SCHEMA_VERTEX_PROPERTIES_EDGE = "vertex_property";
    /**
     * Edge table for the edge's properties.
     */
    public static final String SQLG_SCHEMA_EDGE_PROPERTIES_EDGE = "edge_property";
    /**
     * Edge table for the vertex's identifier properties. i.e. user defined primary key columns
     */
    public static final String SQLG_SCHEMA_VERTEX_IDENTIFIER_EDGE = "vertex_identifier";
    /**
     * Indicates the primary key order.
     */
    public static final String SQLG_SCHEMA_VERTEX_IDENTIFIER_INDEX_EDGE = "identifier_index";
    /**
     * Edge table for the edge's identifier properties. i.e. user defined primary key columns
     */
    public static final String SQLG_SCHEMA_EDGE_IDENTIFIER_EDGE = "edge_identifier";
    /**
     * Indicates the primary key order.
     */
    public static final String SQLG_SCHEMA_EDGE_IDENTIFIER_INDEX_EDGE = "identifier_index";
    /**
     * Property table's name property
     */
    @SuppressWarnings("WeakerAccess")
    public static final String SQLG_SCHEMA_PROPERTY_NAME = "name";

    /**
     * Table storing the graphs indexes.
     */
    @SuppressWarnings("WeakerAccess")
    public static final String SQLG_SCHEMA_INDEX = "index";
    /**
     * Index table's name property
     */
    @SuppressWarnings("WeakerAccess")
    public static final String SQLG_SCHEMA_INDEX_NAME = "name";
    /**
     * Index table's index_type property
     */
    @SuppressWarnings("WeakerAccess")
    public static final String SQLG_SCHEMA_INDEX_INDEX_TYPE = "index_type";
    /**
     * Edge table for the VertexLabel to Index.
     */
    @SuppressWarnings("WeakerAccess")
    public static final String SQLG_SCHEMA_VERTEX_INDEX_EDGE = "vertex_index";
    /**
     * Edge table for the EdgeLabel to Index.
     */
    @SuppressWarnings("WeakerAccess")
    public static final String SQLG_SCHEMA_EDGE_INDEX_EDGE = "edge_index";
    /**
     * Edge table for Index to Property
     */
    @SuppressWarnings("WeakerAccess")
    public static final String SQLG_SCHEMA_INDEX_PROPERTY_EDGE = "index_property";

    public static final String SQLG_SCHEMA_INDEX_PROPERTY_EDGE_SEQUENCE = "sequence";
    /**
     * Table storing the graphs unique property constraints.
     */
    public static final String SQLG_SCHEMA_GLOBAL_UNIQUE_INDEX = "globalUniqueIndex";
    /**
     * Edge table for GlobalUniqueIndex to Property
     */
    @SuppressWarnings("WeakerAccess")
    public static final String SQLG_SCHEMA_GLOBAL_UNIQUE_INDEX_PROPERTY_EDGE = "globalUniqueIndex_property";
    /**
     * GlobalUniqueIndex table's name property
     */
    @SuppressWarnings("WeakerAccess")
    public static final String SQLG_SCHEMA_GLOBAL_UNIQUE_INDEX_NAME = "name";


    /**
     * Table storing the logs.
     */
    public static final String SQLG_SCHEMA_LOG = "log";
    @SuppressWarnings("WeakerAccess")
    public static final String SQLG_SCHEMA_LOG_TIMESTAMP = "timestamp";
    @SuppressWarnings("WeakerAccess")
    public static final String SQLG_SCHEMA_LOG_LOG = "log";
    @SuppressWarnings("WeakerAccess")
    public static final String SQLG_SCHEMA_LOG_PID = "pid";

    /**
     * Property table's type property
     */
    @SuppressWarnings("WeakerAccess")
    public static final String SQLG_SCHEMA_PROPERTY_TYPE = "type";

    private static final List<String> SQLG_SCHEMA_SCHEMA_TABLES = Arrays.asList(
            SQLG_SCHEMA + "." + VERTEX_PREFIX + SQLG_SCHEMA_SCHEMA,
            SQLG_SCHEMA + "." + VERTEX_PREFIX + SQLG_SCHEMA_GRAPH,
            SQLG_SCHEMA + "." + VERTEX_PREFIX + SQLG_SCHEMA_VERTEX_LABEL,
            SQLG_SCHEMA + "." + VERTEX_PREFIX + SQLG_SCHEMA_EDGE_LABEL,
            SQLG_SCHEMA + "." + VERTEX_PREFIX + SQLG_SCHEMA_PARTITION,
            SQLG_SCHEMA + "." + VERTEX_PREFIX + SQLG_SCHEMA_PROPERTY,
            SQLG_SCHEMA + "." + VERTEX_PREFIX + SQLG_SCHEMA_INDEX,
            SQLG_SCHEMA + "." + VERTEX_PREFIX + SQLG_SCHEMA_GLOBAL_UNIQUE_INDEX,
            SQLG_SCHEMA + "." + VERTEX_PREFIX + SQLG_SCHEMA_LOG,
            SQLG_SCHEMA + "." + EDGE_PREFIX + SQLG_SCHEMA_SCHEMA_VERTEX_EDGE,
            SQLG_SCHEMA + "." + EDGE_PREFIX + SQLG_SCHEMA_IN_EDGES_EDGE,
            SQLG_SCHEMA + "." + EDGE_PREFIX + SQLG_SCHEMA_OUT_EDGES_EDGE,
            SQLG_SCHEMA + "." + EDGE_PREFIX + SQLG_SCHEMA_VERTEX_PROPERTIES_EDGE,
            SQLG_SCHEMA + "." + EDGE_PREFIX + SQLG_SCHEMA_EDGE_PROPERTIES_EDGE,
            SQLG_SCHEMA + "." + EDGE_PREFIX + SQLG_SCHEMA_VERTEX_IDENTIFIER_EDGE,
            SQLG_SCHEMA + "." + EDGE_PREFIX + SQLG_SCHEMA_EDGE_IDENTIFIER_EDGE,
            SQLG_SCHEMA + "." + EDGE_PREFIX + SQLG_SCHEMA_VERTEX_PARTITION_EDGE,
            SQLG_SCHEMA + "." + EDGE_PREFIX + SQLG_SCHEMA_EDGE_PARTITION_EDGE,
            SQLG_SCHEMA + "." + EDGE_PREFIX + SQLG_SCHEMA_PARTITION_PARTITION_EDGE,
<<<<<<< HEAD
=======
            SQLG_SCHEMA + "." + EDGE_PREFIX + SQLG_SCHEMA_VERTEX_DISTRIBUTION_COLUMN_EDGE,
            SQLG_SCHEMA + "." + EDGE_PREFIX + SQLG_SCHEMA_VERTEX_DISTRIBUTION_COLOCATE_EDGE,
            SQLG_SCHEMA + "." + EDGE_PREFIX + SQLG_SCHEMA_EDGE_DISTRIBUTION_COLUMN_EDGE,
            SQLG_SCHEMA + "." + EDGE_PREFIX + SQLG_SCHEMA_EDGE_DISTRIBUTION_COLOCATE_EDGE,
>>>>>>> 06554b93
            SQLG_SCHEMA + "." + EDGE_PREFIX + SQLG_SCHEMA_VERTEX_INDEX_EDGE,
            SQLG_SCHEMA + "." + EDGE_PREFIX + SQLG_SCHEMA_EDGE_INDEX_EDGE,
            SQLG_SCHEMA + "." + EDGE_PREFIX + SQLG_SCHEMA_INDEX_PROPERTY_EDGE,
            SQLG_SCHEMA + "." + EDGE_PREFIX + SQLG_SCHEMA_GLOBAL_UNIQUE_INDEX_PROPERTY_EDGE
    );

    /**
     * Topology is a singleton created when the {@link SqlgGraph} is opened.
     * As the topology, i.e. sqlg_schema is created upfront the meta topology is pre-loaded.
     *
     * @param sqlgGraph The graph.
     */
    public Topology(SqlgGraph sqlgGraph) {
        this.sqlgGraph = sqlgGraph;
        this.distributed = sqlgGraph.configuration().getBoolean(SqlgGraph.DISTRIBUTED, false);
        this.topologySqlWriteLock = new ReentrantLock(true);
        this.topologyMapLock = new ReentrantReadWriteLock(true);

        //Pre-create the meta topology.
        Schema sqlgSchema = Schema.instantiateSqlgSchema(this);
        this.metaSchemas.put(SQLG_SCHEMA, sqlgSchema);

        Map<String, PropertyType> columns = new HashMap<>();
        columns.put(SQLG_SCHEMA_GRAPH_VERSION, PropertyType.STRING);
        columns.put(SQLG_SCHEMA_GRAPH_DB_VERSION, PropertyType.STRING);
        columns.put(CREATED_ON, PropertyType.LOCALDATETIME);
        columns.put(UPDATED_ON, PropertyType.LOCALDATETIME);
        VertexLabel graphVertexLabel = sqlgSchema.createSqlgSchemaVertexLabel(SQLG_SCHEMA_GRAPH, columns);
        this.sqlgSchemaAbstractLabels.add(graphVertexLabel);

        columns = new HashMap<>();
        columns.put(SQLG_SCHEMA_PROPERTY_NAME, PropertyType.STRING);
        columns.put(CREATED_ON, PropertyType.LOCALDATETIME);
        VertexLabel schemaVertexLabel = sqlgSchema.createSqlgSchemaVertexLabel(SQLG_SCHEMA_SCHEMA, columns);
        this.sqlgSchemaAbstractLabels.add(schemaVertexLabel);

        columns = new HashMap<>();
<<<<<<< HEAD
        columns.put(SQLG_SCHEMA_PROPERTY_NAME, PropertyType.STRING);
=======
        columns.put(SQLG_SCHEMA_VERTEX_LABEL_NAME, PropertyType.STRING);
>>>>>>> 06554b93
        columns.put(CREATED_ON, PropertyType.LOCALDATETIME);
        columns.put(SCHEMA_VERTEX_DISPLAY, PropertyType.STRING);
        columns.put(SQLG_SCHEMA_VERTEX_LABEL_PARTITION_TYPE, PropertyType.STRING);
        columns.put(SQLG_SCHEMA_VERTEX_LABEL_PARTITION_EXPRESSION, PropertyType.STRING);
<<<<<<< HEAD
=======
        columns.put(SQLG_SCHEMA_VERTEX_LABEL_DISTRIBUTION_SHARD_COUNT, PropertyType.INTEGER);
>>>>>>> 06554b93
        VertexLabel vertexVertexLabel = sqlgSchema.createSqlgSchemaVertexLabel(SQLG_SCHEMA_VERTEX_LABEL, columns);
        this.sqlgSchemaAbstractLabels.add(vertexVertexLabel);

        columns.clear();
        columns.put(SQLG_SCHEMA_PROPERTY_NAME, PropertyType.STRING);
        columns.put(CREATED_ON, PropertyType.LOCALDATETIME);
        columns.put(SQLG_SCHEMA_EDGE_LABEL_PARTITION_TYPE, PropertyType.STRING);
        columns.put(SQLG_SCHEMA_EDGE_LABEL_PARTITION_EXPRESSION, PropertyType.STRING);
<<<<<<< HEAD
=======
        columns.put(SQLG_SCHEMA_EDGE_LABEL_DISTRIBUTION_SHARD_COUNT, PropertyType.INTEGER);
>>>>>>> 06554b93
        VertexLabel edgeVertexLabel = sqlgSchema.createSqlgSchemaVertexLabel(SQLG_SCHEMA_EDGE_LABEL, columns);
        this.sqlgSchemaAbstractLabels.add(edgeVertexLabel);

        VertexLabel partitionVertexLabel;
        columns.clear();
        columns.put(SQLG_SCHEMA_PROPERTY_NAME, PropertyType.STRING);
        columns.put(CREATED_ON, PropertyType.LOCALDATETIME);
        columns.put(SQLG_SCHEMA_PARTITION_FROM, PropertyType.STRING);
        columns.put(SQLG_SCHEMA_PARTITION_TO, PropertyType.STRING);
        columns.put(SQLG_SCHEMA_PARTITION_IN, PropertyType.STRING);
        columns.put(SQLG_SCHEMA_PARTITION_PARTITION_TYPE, PropertyType.STRING);
        columns.put(SQLG_SCHEMA_PARTITION_PARTITION_EXPRESSION, PropertyType.STRING);
        partitionVertexLabel = sqlgSchema.createSqlgSchemaVertexLabel(SQLG_SCHEMA_PARTITION, columns);
        this.sqlgSchemaAbstractLabels.add(partitionVertexLabel);

        columns.clear();
        columns.put(SQLG_SCHEMA_PROPERTY_NAME, PropertyType.STRING);
        columns.put(CREATED_ON, PropertyType.LOCALDATETIME);
        columns.put(SQLG_SCHEMA_PROPERTY_TYPE, PropertyType.STRING);
        VertexLabel propertyVertexLabel = sqlgSchema.createSqlgSchemaVertexLabel(SQLG_SCHEMA_PROPERTY, columns);
        this.sqlgSchemaAbstractLabels.add(propertyVertexLabel);

        columns.clear();
        columns.put(SQLG_SCHEMA_INDEX_NAME, PropertyType.STRING);
        columns.put(SQLG_SCHEMA_INDEX_INDEX_TYPE, PropertyType.STRING);
        columns.put(CREATED_ON, PropertyType.LOCALDATETIME);
        VertexLabel indexVertexLabel = sqlgSchema.createSqlgSchemaVertexLabel(SQLG_SCHEMA_INDEX, columns);
        this.sqlgSchemaAbstractLabels.add(indexVertexLabel);

        columns.clear();
        columns.put(SQLG_SCHEMA_GLOBAL_UNIQUE_INDEX_NAME, PropertyType.STRING);
        columns.put(CREATED_ON, PropertyType.LOCALDATETIME);
        VertexLabel globalUniqueIndexVertexLabel = sqlgSchema.createSqlgSchemaVertexLabel(SQLG_SCHEMA_GLOBAL_UNIQUE_INDEX, columns);
        this.sqlgSchemaAbstractLabels.add(globalUniqueIndexVertexLabel);

        columns.clear();
        EdgeLabel schemaToVertexEdgeLabel = schemaVertexLabel.loadSqlgSchemaEdgeLabel(SQLG_SCHEMA_SCHEMA_VERTEX_EDGE, vertexVertexLabel, columns);
        this.sqlgSchemaAbstractLabels.add(schemaToVertexEdgeLabel);
        EdgeLabel vertexInEdgeLabel = vertexVertexLabel.loadSqlgSchemaEdgeLabel(SQLG_SCHEMA_IN_EDGES_EDGE, edgeVertexLabel, columns);
        this.sqlgSchemaAbstractLabels.add(vertexInEdgeLabel);
        EdgeLabel vertexOutEdgeLabel = vertexVertexLabel.loadSqlgSchemaEdgeLabel(SQLG_SCHEMA_OUT_EDGES_EDGE, edgeVertexLabel, columns);
        this.sqlgSchemaAbstractLabels.add(vertexOutEdgeLabel);

        EdgeLabel vertexPartitionEdgeLabel = vertexVertexLabel.loadSqlgSchemaEdgeLabel(SQLG_SCHEMA_VERTEX_PARTITION_EDGE, partitionVertexLabel, columns);
        this.sqlgSchemaAbstractLabels.add(vertexPartitionEdgeLabel);
        EdgeLabel edgePartitionEdgeLabel = edgeVertexLabel.loadSqlgSchemaEdgeLabel(SQLG_SCHEMA_EDGE_PARTITION_EDGE, partitionVertexLabel, columns);
        this.sqlgSchemaAbstractLabels.add(edgePartitionEdgeLabel);
        EdgeLabel partitionPartitionEdgeLabel = partitionVertexLabel.loadSqlgSchemaEdgeLabel(SQLG_SCHEMA_PARTITION_PARTITION_EDGE, partitionVertexLabel, columns);
        this.sqlgSchemaAbstractLabels.add(partitionPartitionEdgeLabel);
<<<<<<< HEAD
=======
        EdgeLabel vertexDistributionPropertyColumnEdgeLabel = vertexVertexLabel.loadSqlgSchemaEdgeLabel(SQLG_SCHEMA_VERTEX_DISTRIBUTION_COLUMN_EDGE, propertyVertexLabel, columns);
        this.sqlgSchemaAbstractLabels.add(vertexDistributionPropertyColumnEdgeLabel);
        EdgeLabel vertexColocatePropertyColumnEdgeLabel = vertexVertexLabel.loadSqlgSchemaEdgeLabel(SQLG_SCHEMA_VERTEX_DISTRIBUTION_COLOCATE_EDGE, vertexVertexLabel, columns);
        this.sqlgSchemaAbstractLabels.add(vertexColocatePropertyColumnEdgeLabel);

        EdgeLabel edgeDistributionPropertyColumnEdgeLabel = edgeVertexLabel.loadSqlgSchemaEdgeLabel(SQLG_SCHEMA_EDGE_DISTRIBUTION_COLUMN_EDGE, propertyVertexLabel, columns);
        this.sqlgSchemaAbstractLabels.add(edgeDistributionPropertyColumnEdgeLabel);
        EdgeLabel edgeColocatePropertyColumnEdgeLabel = edgeVertexLabel.loadSqlgSchemaEdgeLabel(SQLG_SCHEMA_EDGE_DISTRIBUTION_COLOCATE_EDGE, vertexVertexLabel, columns);
        this.sqlgSchemaAbstractLabels.add(edgeColocatePropertyColumnEdgeLabel);
>>>>>>> 06554b93

        EdgeLabel vertexPropertyEdgeLabel = vertexVertexLabel.loadSqlgSchemaEdgeLabel(SQLG_SCHEMA_VERTEX_PROPERTIES_EDGE, propertyVertexLabel, columns);
        this.sqlgSchemaAbstractLabels.add(vertexPropertyEdgeLabel);
        EdgeLabel edgePropertyEdgeLabel = edgeVertexLabel.loadSqlgSchemaEdgeLabel(SQLG_SCHEMA_EDGE_PROPERTIES_EDGE, propertyVertexLabel, columns);
        this.sqlgSchemaAbstractLabels.add(edgePropertyEdgeLabel);

        columns.put(SQLG_SCHEMA_VERTEX_IDENTIFIER_INDEX_EDGE, PropertyType.INTEGER);
        EdgeLabel vertexIdentifierEdgeLabel = vertexVertexLabel.loadSqlgSchemaEdgeLabel(SQLG_SCHEMA_VERTEX_IDENTIFIER_EDGE, propertyVertexLabel, columns);
        this.sqlgSchemaAbstractLabels.add(vertexIdentifierEdgeLabel);
        columns.clear();

        columns.put(SQLG_SCHEMA_EDGE_IDENTIFIER_INDEX_EDGE, PropertyType.INTEGER);
        EdgeLabel edgeIdentifierEdgeLabel = edgeVertexLabel.loadSqlgSchemaEdgeLabel(SQLG_SCHEMA_EDGE_IDENTIFIER_EDGE, propertyVertexLabel, columns);
        this.sqlgSchemaAbstractLabels.add(edgeIdentifierEdgeLabel);
        columns.clear();

        EdgeLabel vertexIndexEdgeLabel = vertexVertexLabel.loadSqlgSchemaEdgeLabel(SQLG_SCHEMA_VERTEX_INDEX_EDGE, indexVertexLabel, columns);
        this.sqlgSchemaAbstractLabels.add(vertexIndexEdgeLabel);
        EdgeLabel edgeIndexEdgeLabel = edgeVertexLabel.loadSqlgSchemaEdgeLabel(SQLG_SCHEMA_EDGE_INDEX_EDGE, indexVertexLabel, columns);
        this.sqlgSchemaAbstractLabels.add(edgeIndexEdgeLabel);
        columns.put(SQLG_SCHEMA_INDEX_PROPERTY_EDGE_SEQUENCE, PropertyType.INTEGER);
        EdgeLabel indexPropertyEdgeLabel = indexVertexLabel.loadSqlgSchemaEdgeLabel(SQLG_SCHEMA_INDEX_PROPERTY_EDGE, propertyVertexLabel, columns);
        columns.clear();
        this.sqlgSchemaAbstractLabels.add(indexPropertyEdgeLabel);
        EdgeLabel globalUniqueIndexPropertyEdgeLabel = globalUniqueIndexVertexLabel.loadSqlgSchemaEdgeLabel(SQLG_SCHEMA_GLOBAL_UNIQUE_INDEX_PROPERTY_EDGE, propertyVertexLabel, columns);
        this.sqlgSchemaAbstractLabels.add(globalUniqueIndexPropertyEdgeLabel);

        columns.clear();
        columns.put(SQLG_SCHEMA_LOG_TIMESTAMP, PropertyType.LOCALDATETIME);
        columns.put(SQLG_SCHEMA_LOG_LOG, PropertyType.JSON);
        columns.put(SQLG_SCHEMA_LOG_PID, PropertyType.INTEGER);
        VertexLabel logVertexLabel = sqlgSchema.createSqlgSchemaVertexLabel(SQLG_SCHEMA_LOG, columns);
        this.sqlgSchemaAbstractLabels.add(logVertexLabel);

        //add the public schema
        this.schemas.put(sqlgGraph.getSqlDialect().getPublicSchema(), Schema.createPublicSchema(sqlgGraph, this, sqlgGraph.getSqlDialect().getPublicSchema()));

        //add the global unique index schema
        this.schemas.put(Schema.GLOBAL_UNIQUE_INDEX_SCHEMA, Schema.createGlobalUniqueIndexSchema(this));

        //populate the schema's allEdgesCache
        sqlgSchema.cacheEdgeLabels();
        //populate the allTablesCache
        sqlgSchema.getVertexLabels().values().forEach((v) -> this.allTableCache.put(v.getSchema().getName() + "." + VERTEX_PREFIX + v.getLabel(), v.getPropertyTypeMap()));
        sqlgSchema.getEdgeLabels().values().forEach((e) -> this.allTableCache.put(e.getSchema().getName() + "." + EDGE_PREFIX + e.getLabel(), e.getPropertyTypeMap()));

        sqlgSchema.getVertexLabels().values().forEach((v) -> {
            SchemaTable vertexLabelSchemaTable = SchemaTable.of(v.getSchema().getName(), VERTEX_PREFIX + v.getLabel());
            this.schemaTableForeignKeyCache.put(vertexLabelSchemaTable, Pair.of(new HashSet<>(), new HashSet<>()));
            v.getInEdgeLabels().forEach((edgeLabelName, edgeLabel) -> this.schemaTableForeignKeyCache.get(vertexLabelSchemaTable).getLeft().add(SchemaTable.of(edgeLabel.getSchema().getName(), EDGE_PREFIX + edgeLabel.getLabel())));
            v.getOutEdgeLabels().forEach((edgeLabelName, edgeLabel) -> this.schemaTableForeignKeyCache.get(vertexLabelSchemaTable).getRight().add(SchemaTable.of(v.getSchema().getName(), EDGE_PREFIX + edgeLabel.getLabel())));
        });

        this.edgeForeignKeyCache = sqlgSchema.getAllEdgeForeignKeys();

        if (this.distributed) {
            ((SqlSchemaChangeDialect) this.sqlgGraph.getSqlDialect()).registerListener(sqlgGraph);
        }

        this.sqlgGraph.tx().beforeCommit(this::beforeCommit);
        this.sqlgGraph.tx().afterCommit(this::afterCommit);

        this.sqlgGraph.tx().afterRollback(() -> {
            if (this.sqlgGraph.getSqlDialect().supportsTransactionalSchema()) {
                afterRollback();
            } else {
                afterCommit();
            }
        });

        if (this.sqlgGraph.getSqlDialect().isPostgresql()) {
            registerListener((topologyInf, string, topologyChangeAction) -> deallocateAll());
        }

    }

    public SqlgGraph getSqlgGraph() {
        return this.sqlgGraph;
    }

    public void close() {
        if (this.distributed) {
            ((SqlSchemaChangeDialect) this.sqlgGraph.getSqlDialect()).unregisterListener();
        }
    }

    public List<TopologyValidationError> getValidationErrors() {
        return validationErrors;
    }

    public boolean isImplementingForeignKeys() {
        return this.sqlgGraph.configuration().getBoolean("implement.foreign.keys", true);
    }

    /**
     * Global lock on the topology.
     * For distributed graph (multiple jvm) this happens on the db via a lock sql statement.
     */
    void lock() {
        //only lock if the lock is not already owned by this thread.
        if (!isSqlWriteLockHeldByCurrentThread()) {
            this.sqlgGraph.tx().readWrite();
            z_internalSqlWriteLock();
            if (this.distributed) {
                ((SqlSchemaChangeDialect) this.sqlgGraph.getSqlDialect()).lock(this.sqlgGraph);
                //load the log to see if the schema has not already been created.
                //the last loaded log
                if (!this.notificationTimestamps.isEmpty()) {
                    LocalDateTime timestamp = this.notificationTimestamps.last();
                    List<Vertex> logs = this.sqlgGraph.topology().V()
                            .hasLabel(SQLG_SCHEMA + "." + SQLG_SCHEMA_LOG)
                            .has(SQLG_SCHEMA_LOG_TIMESTAMP, P.gt(timestamp))
                            .toList();
                    for (Vertex logVertex : logs) {
                        int pid = logVertex.value("pid");
                        LocalDateTime timestamp2 = logVertex.value("timestamp");
                        if (!ownPids.contains(new ImmutablePair<>(pid, timestamp2))) {
                            ObjectNode log = logVertex.value("log");
                            fromNotifyJson(timestamp, log);
                        }
                    }
                }
            }
        }
    }

    /**
     * Called from {@link Topology#lock()} to attempt to take the lock.
     * This ensures that only one thread at a time may execute schema change sql commands.
     * Sql schema change commands takes table locks on the database and is prone to dead locks.
     * One thread at a time reduces the dead lock risk.
     */
    private void z_internalSqlWriteLock() {
        Preconditions.checkState(!isSqlWriteLockHeldByCurrentThread());
        try {
            if (!this.topologySqlWriteLock.tryLock(LOCK_TIMEOUT, TimeUnit.MINUTES)) {
                throw new RuntimeException("Timeout lapsed to acquire write lock for notification.");
            }
        } catch (InterruptedException e) {
            throw new RuntimeException(e);
        }
    }

    /**
     * Called from {@link Topology#afterCommit()} and {@link Topology#afterRollback()}
     * Releases the lock.
     */
    private void z_internalSqlWriteUnlock() {
        Preconditions.checkState(isSqlWriteLockHeldByCurrentThread());
        this.topologySqlWriteLock.unlock();
    }

    private void z_internalTopologyMapReadLock() {
        try {
            this.topologyMapLock.readLock().tryLock(LOCK_TIMEOUT, TimeUnit.MINUTES);
        } catch (InterruptedException e) {
            throw new RuntimeException(e);
        }
    }

    private void z_internalTopologyMapReadUnLock() {
        this.topologyMapLock.readLock().unlock();
    }

    /**
     * Called from {@link Topology#afterCommit()} and {@link Topology#fromNotifyJson(LocalDateTime, ObjectNode)}
     * These two methods are the only places where the topology maps are updated and therefore write locked.
     */
    private void z_internalTopologyMapWriteLock() {
        try {
            this.topologyMapLock.writeLock().tryLock(LOCK_TIMEOUT, TimeUnit.MINUTES);
        } catch (InterruptedException e) {
            throw new RuntimeException(e);
        }
    }

    /**
     * Called from {@link Topology#afterCommit()} and {@link Topology#fromNotifyJson(LocalDateTime, ObjectNode)}
     * These two methods are the only places where the topology maps are updated and therefore write unlocked.
     */
    private void z_internalInternalTopologyMapWriteUnLock() {
        this.topologyMapLock.writeLock().unlock();
    }

    /**
     * @return true if the current thread owns the sql write lock.
     */
    boolean isSqlWriteLockHeldByCurrentThread() {
        return this.topologySqlWriteLock.isHeldByCurrentThread();
    }

    boolean isTopologyMapWriteLockHeldByCurrentThread() {
        return this.topologyMapLock.writeLock().isHeldByCurrentThread();
    }

    /**
     * Ensures that the schema exists.
     *
     * @param schemaName The schema to create if it does not exist.
     */
    public Schema ensureSchemaExist(final String schemaName) {
        Optional<Schema> schemaOptional = this.getSchema(schemaName);
        Schema schema;
        if (!schemaOptional.isPresent()) {
            this.lock();
            //search again after the lock is obtained.
            schemaOptional = this.getSchema(schemaName);
            if (!schemaOptional.isPresent()) {
                //create the schema and the vertex label.
                schema = Schema.createSchema(this.sqlgGraph, this, schemaName);
                this.uncommittedRemovedSchemas.remove(schemaName);
                this.uncommittedSchemas.put(schemaName, schema);
                fire(schema, "", TopologyChangeAction.CREATE);
                return schema;
            } else {
                return schemaOptional.get();
            }
        } else {
            return schemaOptional.get();
        }
    }


    /**
     * Ensures that the vertex table exist in the db. The default schema is assumed. @See {@link SqlDialect#getPublicSchema()}
     * If any element does not exist the a lock is first obtained. After the lock is obtained the maps are rechecked to
     * see if the element has not been added in the mean time.
     *
     * @param label The vertex's label. Translates to a table prepended with 'V_'  and the table's name being the label.
     */
    public VertexLabel ensureVertexLabelExist(final String label) {
        return ensureVertexLabelExist(this.sqlgGraph.getSqlDialect().getPublicSchema(), label, Collections.emptyMap());
    }

    /**
     * Ensures that the vertex table and property columns exist in the db. The default schema is assumed. @See {@link SqlDialect#getPublicSchema()}
     * If any element does not exist the a lock is first obtained. After the lock is obtained the maps are rechecked to
     * see if the element has not been added in the mean time.
     *
     * @param label   The vertex's label. Translates to a table prepended with 'V_'  and the table's name being the label.
     * @param columns The properties with their types.
     * @see PropertyType
     */
    public VertexLabel ensureVertexLabelExist(final String label, final Map<String, PropertyType> columns) {
        return ensureVertexLabelExist(this.sqlgGraph.getSqlDialect().getPublicSchema(), label, columns);
    }

    public VertexLabel ensureVertexLabelExist(final String label, final Map<String, PropertyType> columns, ListOrderedSet<String> identifiers) {
        return ensureVertexLabelExist(this.sqlgGraph.getSqlDialect().getPublicSchema(), label, columns, identifiers);
    }

    /**
     * Ensures that the schema, vertex table exist in the db.
     * If any element does not exist the a lock is first obtained. After the lock is obtained the maps are rechecked to
     * see if the element has not been added in the mean time.
     *
     * @param schemaName The schema the vertex is in.
     * @param label      The vertex's label. Translates to a table prepended with 'V_'  and the table's name being the label.
     */
    public VertexLabel ensureVertexLabelExist(final String schemaName, final String label) {
        return ensureVertexLabelExist(schemaName, label, Collections.emptyMap());
    }

    /**
     * Ensures that the schema, vertex table and property columns exist in the db.
     * If any element does not exist the a lock is first obtained. After the lock is obtained the maps are rechecked to
     * see if the element has not been added in the mean time.
     *
     * @param schemaName The schema the vertex is in.
     * @param label      The vertex's label. Translates to a table prepended with 'V_'  and the table's name being the label.
     * @param properties The properties with their types.
     * @see PropertyType
     */
    public VertexLabel ensureVertexLabelExist(final String schemaName, final String label, final Map<String, PropertyType> properties) {
        Objects.requireNonNull(schemaName, "Given tables must not be null");
        Objects.requireNonNull(label, "Given table must not be null");
        Preconditions.checkArgument(!label.startsWith(VERTEX_PREFIX), "label may not be prefixed with %s", VERTEX_PREFIX);

        Schema schema = this.ensureSchemaExist(schemaName);
        Preconditions.checkState(schema != null, "Schema must be present after calling ensureSchemaExist");
        return schema.ensureVertexLabelExist(label, properties);
    }

    /**
     * Ensures that the schema, vertex table and property columns exist in the db.
     * If any element does not exist the a lock is first obtained. After the lock is obtained the maps are rechecked to
     * see if the element has not been added in the mean time.
     *
     * @param schemaName  The schema the vertex is in.
     * @param label       The vertex's label. Translates to a table prepended with 'V_'  and the table's name being the label.
     * @param properties  The properties with their types.
     * @param identifiers The Vertex's identifiers. i.e. it will be the primary key.
     * @see PropertyType
     */
    public VertexLabel ensureVertexLabelExist(final String schemaName, final String label, final Map<String, PropertyType> properties, ListOrderedSet<String> identifiers) {
        Objects.requireNonNull(schemaName, "Given tables must not be null");
        Objects.requireNonNull(label, "Given table must not be null");
        Preconditions.checkArgument(!label.startsWith(VERTEX_PREFIX), "label may not be prefixed with %s", VERTEX_PREFIX);

        Schema schema = this.ensureSchemaExist(schemaName);
        Preconditions.checkState(schema != null, "Schema must be present after calling ensureSchemaExist");
        return schema.ensureVertexLabelExist(label, properties, identifiers);
    }

    public void ensureTemporaryVertexTableExist(final String schema, final String label, final Map<String, PropertyType> properties) {
        Objects.requireNonNull(schema, "Given schema may not be null");
        Preconditions.checkState(schema.equals(this.sqlgGraph.getSqlDialect().getPublicSchema()), "Temporary vertices may only be created in the '" + this.sqlgGraph.getSqlDialect().getPublicSchema() + "' schema. Found + " + schema);
        Objects.requireNonNull(label, "Given label may not be null");
        Preconditions.checkArgument(!label.startsWith(VERTEX_PREFIX), "label may not be prefixed with %s", VERTEX_PREFIX);
        Schema publicSchema = getPublicSchema();
        Preconditions.checkState(publicSchema != null, "Schema must be present after calling ensureSchemaExist");
        publicSchema.ensureTemporaryVertexTableExist(label, properties);
    }

    /**
     * Ensures that the edge table with out and in {@link VertexLabel}s and property columns exists.
     * The edge table will reside in the out vertex's schema.
     * If a table, a foreign key or a column needs to be created a lock is first obtained.
     *
     * @param edgeLabelName  The label of the edge for which a table will be created.
     * @param outVertexLabel The edge's out {@link VertexLabel}
     * @param inVertexLabel  The edge's in {@link VertexLabel}
     * @param properties     The edge's properties with their type.
     * @return The {@link EdgeLabel}
     */
    public EdgeLabel ensureEdgeLabelExist(final String edgeLabelName, final VertexLabel outVertexLabel, final VertexLabel inVertexLabel, Map<String, PropertyType> properties) {
        return ensureEdgeLabelExist(edgeLabelName, outVertexLabel, inVertexLabel, properties, new ListOrderedSet<>());
    }

    /**
     * Ensures that the edge table with out and in {@link VertexLabel}s and property columns exists.
     * The edge table will reside in the out vertex's schema.
     * If a table, a foreign key or a column needs to be created a lock is first obtained.
     *
     * @param edgeLabelName  The label of the edge for which a table will be created.
     * @param outVertexLabel The edge's out {@link VertexLabel}
     * @param inVertexLabel  The edge's in {@link VertexLabel}
     * @param properties     The edge's properties with their type.
     * @param identifiers    The edge's user supplied identifiers. They will make up the edge's primary key.
     * @return The {@link EdgeLabel}
     */
    public EdgeLabel ensureEdgeLabelExist(
            final String edgeLabelName,
            final VertexLabel outVertexLabel,
            final VertexLabel inVertexLabel,
            Map<String, PropertyType> properties,
            ListOrderedSet<String> identifiers) {

        Objects.requireNonNull(edgeLabelName, "Given edgeLabelName must not be null");
        Objects.requireNonNull(outVertexLabel, "Given outVertexLabel must not be null");
        Objects.requireNonNull(inVertexLabel, "Given inVertexLabel must not be null");
        Objects.requireNonNull(identifiers, "Given identifiers must not be null");
        Schema outVertexSchema = outVertexLabel.getSchema();
        return outVertexSchema.ensureEdgeLabelExist(edgeLabelName, outVertexLabel, inVertexLabel, properties, identifiers);
    }

    /**
     * Ensures that the edge table with out and in foreign keys and property columns exists.
     * The edge table will reside in the out vertex's schema.
     * If a table, a foreign key or a column needs to be created a lock is first obtained.
     *
     * @param edgeLabelName The label for the edge.
     * @param foreignKeyOut The {@link SchemaTable} that represents the out vertex.
     * @param foreignKeyIn  The {@link SchemaTable} that represents the in vertex.
     * @param properties    The edge's properties with their type.
     * @return The {@link SchemaTable} that represents the edge.
     */
    public SchemaTable ensureEdgeLabelExist(final String edgeLabelName, final SchemaTable foreignKeyOut, final SchemaTable foreignKeyIn, Map<String, PropertyType> properties) {
        Objects.requireNonNull(edgeLabelName, "Given edgeLabelName must not be null");
        Objects.requireNonNull(foreignKeyOut, "Given outTable must not be null");
        Objects.requireNonNull(foreignKeyIn, "Given inTable must not be null");

        Preconditions.checkState(getVertexLabel(foreignKeyOut.getSchema(), foreignKeyOut.getTable()).isPresent(), "The out vertex must already exist before invoking 'ensureEdgeLabelExist'. \"%s\" does not exist", foreignKeyIn.toString());
        Preconditions.checkState(getVertexLabel(foreignKeyIn.getSchema(), foreignKeyIn.getTable()).isPresent(), "The in vertex must already exist before invoking 'ensureEdgeLabelExist'. \"%s\" does not exist", foreignKeyIn.toString());

        //outVertexSchema will be there as the Precondition checked it.
        @SuppressWarnings("OptionalGetWithoutIsPresent")
        Schema outVertexSchema = this.getSchema(foreignKeyOut.getSchema()).get();
        Schema inVertexSchema = this.getSchema(foreignKeyIn.getSchema()).get();
        Optional<VertexLabel> outVertexLabel = outVertexSchema.getVertexLabel(foreignKeyOut.getTable());
        Optional<VertexLabel> inVertexLabel = inVertexSchema.getVertexLabel(foreignKeyIn.getTable());
        Preconditions.checkState(outVertexLabel.isPresent(), "out VertexLabel must be present");
        Preconditions.checkState(inVertexLabel.isPresent(), "in VertexLabel must be present");

        @SuppressWarnings("OptionalGetWithoutIsPresent")
        EdgeLabel edgeLabel = outVertexSchema.ensureEdgeLabelExist(edgeLabelName, outVertexLabel.get(), inVertexLabel.get(), properties);
        return SchemaTable.of(foreignKeyOut.getSchema(), edgeLabel.getLabel());
    }

    /**
     * Ensures that the vertex's table has the required columns.
     * If a columns needs to be created a lock will be obtained.
     * The vertex's schema and table must already exists.
     * The default "public" schema will be used. {@link SqlDialect#getPublicSchema()}
     *
     * @param label      The vertex's label.
     * @param properties The properties to create if they do not exist.
     */
    public void ensureVertexLabelPropertiesExist(String label, Map<String, PropertyType> properties) {
        ensureVertexLabelPropertiesExist(this.sqlgGraph.getSqlDialect().getPublicSchema(), label, properties);
    }

    /**
     * Ensures that the vertex's table has the required columns.
     * If a columns needs to be created a lock will be obtained.
     * The vertex's schema and table must already exists.
     *
     * @param schemaName The schema the vertex resides in.
     * @param label      The vertex's label.
     * @param properties The properties to create if they do not exist.
     */
    public void ensureVertexLabelPropertiesExist(String schemaName, String label, Map<String, PropertyType> properties) {
        Preconditions.checkArgument(!label.startsWith(VERTEX_PREFIX), "label may not start with \"%s\"", VERTEX_PREFIX);
        if (!schemaName.equals(SQLG_SCHEMA)) {
            Optional<Schema> schemaOptional = getSchema(schemaName);
            if (!schemaOptional.isPresent()) {
                throw new IllegalStateException(String.format("BUG: schema \"%s\" can not be null", schemaName));
            }
            //createVertexLabel the table
            schemaOptional.get().ensureVertexColumnsExist(label, properties);
        }
    }

    /**
     * Ensures that the edge's table has the required columns.
     * The default schema is assumed. @see {@link SqlDialect#getPublicSchema()}
     * If a columns needs to be created a lock will be obtained.
     * The edge's schema and table must already exists.
     *
     * @param label      The edge's label.
     * @param properties The properties to create if they do not exist.
     */
    public void ensureEdgePropertiesExist(String label, Map<String, PropertyType> properties) {
        ensureEdgePropertiesExist(this.sqlgGraph.getSqlDialect().getPublicSchema(), label, properties);
    }

    /**
     * Ensures that the edge's table has the required columns.
     * If a columns needs to be created a lock will be obtained.
     * The edge's schema and table must already exists.
     *
     * @param schemaName The  schema the edge resides in.
     * @param label      The edge's label.
     * @param properties The properties to create if they do not exist.
     */
    public void ensureEdgePropertiesExist(String schemaName, String label, Map<String, PropertyType> properties) {
        Preconditions.checkArgument(!label.startsWith(EDGE_PREFIX), "label may not start with \"%s\"", EDGE_PREFIX);
        Preconditions.checkState(!schemaName.equals(SQLG_SCHEMA), "Topology.ensureEdgePropertiesExist may not be called for \"%s\"", SQLG_SCHEMA);

        if (!schemaName.equals(SQLG_SCHEMA)) {
            Optional<Schema> schemaOptional = getSchema(schemaName);
            if (!schemaOptional.isPresent()) {
                throw new IllegalStateException(String.format("BUG: schema %s can not be null", schemaName));
            }
            schemaOptional.get().ensureEdgeColumnsExist(label, properties);
        }
    }


    public GlobalUniqueIndex ensureGlobalUniqueIndexExist(final Set<PropertyColumn> properties) {
        Objects.requireNonNull(properties, "properties may not be null");
        Schema globalUniqueIndexSchema = getSchema(Schema.GLOBAL_UNIQUE_INDEX_SCHEMA).orElseThrow(() -> new IllegalStateException("BUG: Global unique index schema " + Schema.GLOBAL_UNIQUE_INDEX_SCHEMA + " must exist"));
        return globalUniqueIndexSchema.ensureGlobalUniqueIndexExist(properties);
    }

    private void beforeCommit() {
        if (this.distributed) {
            Optional<JsonNode> jsonNodeOptional = this.toNotifyJson();
            if (jsonNodeOptional.isPresent()) {
                SqlSchemaChangeDialect sqlSchemaChangeDialect = (SqlSchemaChangeDialect) this.sqlgGraph.getSqlDialect();
                LocalDateTime timestamp = LocalDateTime.now();
                int pid = sqlSchemaChangeDialect.notifyChange(sqlgGraph, timestamp, jsonNodeOptional.get());
                this.ownPids.add(new ImmutablePair<>(pid, timestamp));
            }
        }
    }

    private Schema removeSchemaFromCaches(String schema) {
        Preconditions.checkState(isSqlWriteLockHeldByCurrentThread() || isTopologyMapWriteLockHeldByCurrentThread());
        Schema s = this.schemas.remove(schema);
        this.allTableCache.keySet().removeIf(schemaTable -> schemaTable.startsWith(schema + "."));
        this.edgeForeignKeyCache.keySet().removeIf(schemaTable -> schemaTable.startsWith(schema + "."));
        this.schemaTableForeignKeyCache.keySet().removeIf(schemaTable -> schemaTable.getSchema().equals(schema));
        return s;
    }

    private void afterCommit() {
        if (this.isSqlWriteLockHeldByCurrentThread()) {
            z_internalTopologyMapWriteLock();
            try {
                getPublicSchema().removeTemporaryTables();
                for (Iterator<Map.Entry<String, Schema>> it = this.uncommittedSchemas.entrySet().iterator(); it.hasNext(); ) {
                    Map.Entry<String, Schema> entry = it.next();
                    this.schemas.put(entry.getKey(), entry.getValue());
                    it.remove();
                }
                for (Iterator<String> it = this.uncommittedRemovedSchemas.iterator(); it.hasNext(); ) {
                    String sch = it.next();
                    removeSchemaFromCaches(sch);
                    it.remove();
                }
                //merge the allTableCache and uncommittedAllTables
                Map<String, AbstractLabel> uncommittedAllTables = getUncommittedAllTables();
                for (Map.Entry<String, AbstractLabel> stringMapEntry : uncommittedAllTables.entrySet()) {
                    String uncommittedSchemaTable = stringMapEntry.getKey();
                    AbstractLabel abstractLabel = stringMapEntry.getValue();
                    // we replace the whole map since getPropertyTypeMap() gives the full map, and we may have removed properties
                    this.allTableCache.put(uncommittedSchemaTable, abstractLabel.getPropertyTypeMap());
                }

                Map<SchemaTable, Pair<Set<SchemaTable>, Set<SchemaTable>>> uncommittedSchemaTableForeignKeys = getUncommittedSchemaTableForeignKeys();
                for (Map.Entry<SchemaTable, Pair<Set<SchemaTable>, Set<SchemaTable>>> schemaTablePairEntry : uncommittedSchemaTableForeignKeys.entrySet()) {
                    Pair<Set<SchemaTable>, Set<SchemaTable>> foreignKeys = this.schemaTableForeignKeyCache.get(schemaTablePairEntry.getKey());
                    if (foreignKeys != null) {
                        foreignKeys.getLeft().addAll(schemaTablePairEntry.getValue().getLeft());
                        foreignKeys.getRight().addAll(schemaTablePairEntry.getValue().getRight());
                    } else {
                        this.schemaTableForeignKeyCache.put(schemaTablePairEntry.getKey(), schemaTablePairEntry.getValue());
                    }
                }

                Map<String, Set<ForeignKey>> uncommittedEdgeForeignKeys = getUncommittedEdgeForeignKeys();
                for (Map.Entry<String, Set<ForeignKey>> entry : uncommittedEdgeForeignKeys.entrySet()) {
                    Set<ForeignKey> foreignKeys = this.edgeForeignKeyCache.get(entry.getKey());
                    if (foreignKeys == null) {
                        this.edgeForeignKeyCache.put(entry.getKey(), entry.getValue());
                    } else {
                        foreignKeys.addAll(entry.getValue());
                    }
                }
                for (Schema schema : this.schemas.values()) {
                    schema.afterCommit();
                }
            } finally {
                z_internalInternalTopologyMapWriteUnLock();
                z_internalSqlWriteUnlock();
            }
        }
    }

    private void afterRollback() {
        if (this.isSqlWriteLockHeldByCurrentThread()) {
            getPublicSchema().removeTemporaryTables();
            for (Iterator<Map.Entry<String, Schema>> it = this.uncommittedSchemas.entrySet().iterator(); it.hasNext(); ) {
                Map.Entry<String, Schema> entry = it.next();
                entry.getValue().afterRollback();
                it.remove();
            }
            this.uncommittedRemovedSchemas.clear();
            for (Schema schema : this.schemas.values()) {
                schema.afterRollback();
            }
            z_internalSqlWriteUnlock();
        }
    }

    /**
     * This is only needed for Postgresql.
     */
    private void deallocateAll() {
        Connection conn = this.sqlgGraph.tx().getConnection();
        try (Statement statement = conn.createStatement()) {
            statement.execute("DEALLOCATE ALL");
        } catch (SQLException e) {
            throw new RuntimeException(e);
        }
        //Soft reset the pool will leave active connections running.
        //All connections in the pool will be closed.
        //Running connections will be closed when they reenter the pool.
        this.sqlgGraph.getSqlgDataSource().softResetPool();
    }

    public void cacheTopology() {
        this.lock();
        GraphTraversalSource traversalSource = this.sqlgGraph.topology();
        //load the last log
        //the last timestamp is needed when just after obtaining the lock the log table is queried again to ensure that the last log is indeed
        //loaded as the notification might not have been received yet.
        List<Vertex> logs = traversalSource.V()
                .hasLabel(SQLG_SCHEMA + "." + SQLG_SCHEMA_LOG)
                .order().by(SQLG_SCHEMA_LOG_TIMESTAMP, Order.decr)
                .limit(1)
                .toList();
        Preconditions.checkState(logs.size() <= 1, "must load one or zero logs in cacheTopology");

        if (!logs.isEmpty()) {
            Vertex log = logs.get(0);
            LocalDateTime timestamp = log.value("timestamp");
            this.notificationTimestamps.add(timestamp);
        } else {
            this.notificationTimestamps.add(LocalDateTime.now());
        }

        //First load all VertexLabels, their out edges and properties
        List<Vertex> schemaVertices = traversalSource.V().hasLabel(SQLG_SCHEMA + "." + SQLG_SCHEMA_SCHEMA).toList();
        for (Vertex schemaVertex : schemaVertices) {
            String schemaName = schemaVertex.value("name");
            Optional<Schema> schemaOptional = getSchema(schemaName);
            if (schemaName.equals(SQLG_SCHEMA)) {
                Preconditions.checkState(schemaOptional.isPresent(), "\"public\" schema must always be present.");
            }
            Schema schema;
            if (!schemaOptional.isPresent()) {
                schema = Schema.loadUserSchema(this, schemaName);
                this.schemas.put(schemaName, schema);
            } else {
                schema = schemaOptional.get();

            }
            schema.loadVertexOutEdgesAndProperties(traversalSource, schemaVertex);
            // load vertex and edge indices
            schema.loadVertexIndices(traversalSource, schemaVertex);
            schema.loadEdgeIndices(traversalSource, schemaVertex);
        }
        //Now load the in edges
        schemaVertices = traversalSource.V().hasLabel(SQLG_SCHEMA + "." + SQLG_SCHEMA_SCHEMA).toList();
        for (Vertex schemaVertex : schemaVertices) {
            String schemaName = schemaVertex.value("name");
            Optional<Schema> schemaOptional = getSchema(schemaName);
            Preconditions.checkState(schemaOptional.isPresent(), "schema \"%s\" must be present when loading in edges.", schemaName);
            @SuppressWarnings("OptionalGetWithoutIsPresent")
            Schema schema = schemaOptional.get();
            schema.loadInEdgeLabels(traversalSource, schemaVertex);
        }

        //Load the globalUniqueIndexes.
        List<Vertex> globalUniqueIndexVertices = traversalSource.V().hasLabel(SQLG_SCHEMA + "." + SQLG_SCHEMA_GLOBAL_UNIQUE_INDEX).toList();
        for (Vertex globalUniqueIndexVertex : globalUniqueIndexVertices) {
            String globalUniqueIndexName = globalUniqueIndexVertex.value("name");
            GlobalUniqueIndex globalUniqueIndex = GlobalUniqueIndex.instantiateGlobalUniqueIndex(this, globalUniqueIndexName);
            getGlobalUniqueIndexSchema().globalUniqueIndexes.put(globalUniqueIndexName, globalUniqueIndex);

            Set<Vertex> globalUniqueIndexProperties = traversalSource.V(globalUniqueIndexVertex).out(SQLG_SCHEMA_GLOBAL_UNIQUE_INDEX_PROPERTY_EDGE).toSet();
            Set<PropertyColumn> guiPropertyColumns = new HashSet<>();
            for (Vertex globalUniqueIndexPropertyVertex : globalUniqueIndexProperties) {
                //get the path to the vertex
                List<Map<String, Vertex>> vertexSchema = traversalSource
                        .V(globalUniqueIndexPropertyVertex)
                        .in(SQLG_SCHEMA_VERTEX_PROPERTIES_EDGE).as("vertex")
                        .in(SQLG_SCHEMA_SCHEMA_VERTEX_EDGE).as("schema")
                        .<Vertex>select("vertex", "schema")
                        .toList();
                if (!vertexSchema.isEmpty()) {
                    Preconditions.checkState(vertexSchema.size() == 1, "BUG: GlobalUniqueIndex %s property %s has more than one path to the schema.");
                    Vertex schemaVertex = vertexSchema.get(0).get("schema");
                    Vertex vertexVertex = vertexSchema.get(0).get("vertex");
                    Schema guiPropertySchema = getSchema(schemaVertex.<String>property("name").value()).get();
                    VertexLabel guiPropertyVertexLabel = guiPropertySchema.getVertexLabel(vertexVertex.<String>property("name").value()).get();
                    PropertyColumn propertyColumn = guiPropertyVertexLabel.getProperty(globalUniqueIndexPropertyVertex.<String>property("name").value()).get();
                    guiPropertyColumns.add(propertyColumn);
                } else {
                    vertexSchema = traversalSource
                            .V(globalUniqueIndexPropertyVertex)
                            .in(SQLG_SCHEMA_EDGE_PROPERTIES_EDGE).as("edge")
                            .in(SQLG_SCHEMA_OUT_EDGES_EDGE).as("vertex")
                            .in(SQLG_SCHEMA_SCHEMA_VERTEX_EDGE).as("schema")
                            .<Vertex>select("edge", "vertex", "schema")
                            .toList();
                    Preconditions.checkState(vertexSchema.size() == 1, "BUG: GlobalUniqueIndex %s property %s has more than one path to the schema.");
                    Vertex schemaVertex = vertexSchema.get(0).get("schema");
                    Vertex vertexVertex = vertexSchema.get(0).get("vertex");
                    Vertex edgeVertex = vertexSchema.get(0).get("edge");
                    Schema guiPropertySchema = getSchema(schemaVertex.<String>property("name").value()).get();
                    VertexLabel guiPropertyVertexLabel = guiPropertySchema.getVertexLabel(vertexVertex.<String>property("name").value()).get();
                    EdgeLabel guiPropertyEdgeLabel = guiPropertyVertexLabel.getOutEdgeLabel(edgeVertex.<String>property("name").value()).get();
                    PropertyColumn propertyColumn = guiPropertyEdgeLabel.getProperty(globalUniqueIndexPropertyVertex.<String>property("name").value()).get();
                    guiPropertyColumns.add(propertyColumn);
                }
            }
            globalUniqueIndex.addGlobalUniqueProperties(guiPropertyColumns);
        }

        //populate the allTablesCache
        for (Schema schema : this.schemas.values()) {
            if (!schema.isSqlgSchema()) {
                this.allTableCache.putAll(schema.getAllTables());
            }
        }
        //populate the schemaTableForeignKeyCache
        this.schemaTableForeignKeyCache.putAll(loadTableLabels());
        //populate the edgeForeignKey cache
        this.edgeForeignKeyCache.putAll(loadAllEdgeForeignKeys());
    }

    public void validateTopology() {
        Connection conn = this.sqlgGraph.tx().getConnection();
        try {
            DatabaseMetaData metadata = conn.getMetaData();
            List<String> schemaNames = this.sqlgGraph.getSqlDialect().getSchemaNames(metadata);
            for (Schema schema : getSchemas()) {
                if (schemaNames.contains(schema.getName())) {
                    this.validationErrors.addAll(schema.validateTopology(metadata));
                } else {
                    this.validationErrors.add(new TopologyValidationError(schema));
                }
            }
        } catch (SQLException e) {
            throw new RuntimeException(e);
        }
    }

    public JsonNode toJson() {
        z_internalTopologyMapReadLock();
        try {
            ObjectNode topologyNode = new ObjectNode(OBJECT_MAPPER.getNodeFactory());
            ArrayNode schemaArrayNode = new ArrayNode(OBJECT_MAPPER.getNodeFactory());
            for (Schema schema : this.schemas.values()) {
                schemaArrayNode.add(schema.toJson());
            }
            topologyNode.set("schemas", schemaArrayNode);
            return topologyNode;
        } finally {
            z_internalTopologyMapReadUnLock();
        }
    }

    @Override
    public String toString() {
        return toJson().toString();
    }

    /**
     * Produce the json that goes into the sqlg_schema.V_log table. Other graphs will read it to sync their schema.
     *
     * @return The json.
     */
    private Optional<JsonNode> toNotifyJson() {
        z_internalTopologyMapReadLock();
        try {
            ArrayNode committedSchemaArrayNode = null;
            ObjectNode topologyNode = null;
            for (Schema schema : this.schemas.values()) {
                Optional<JsonNode> jsonNodeOptional = schema.toNotifyJson();
                if (jsonNodeOptional.isPresent() && committedSchemaArrayNode == null) {
                    committedSchemaArrayNode = new ArrayNode(OBJECT_MAPPER.getNodeFactory());
                }
                if (jsonNodeOptional.isPresent()) {
                    //noinspection ConstantConditions
                    committedSchemaArrayNode.add(jsonNodeOptional.get());
                }
            }
            if (committedSchemaArrayNode != null) {
                topologyNode = new ObjectNode(OBJECT_MAPPER.getNodeFactory());
                topologyNode.set("schemas", committedSchemaArrayNode);
            }
            ArrayNode unCommittedSchemaArrayNode = null;
            if (this.isSqlWriteLockHeldByCurrentThread()) {
                for (Schema schema : this.uncommittedSchemas.values()) {
                    if (unCommittedSchemaArrayNode == null) {
                        unCommittedSchemaArrayNode = new ArrayNode(OBJECT_MAPPER.getNodeFactory());
                    }
                    Optional<JsonNode> jsonNodeOptional = schema.toNotifyJson();
                    if (jsonNodeOptional.isPresent()) {
                        unCommittedSchemaArrayNode.add(jsonNodeOptional.get());
                    } else {
                        ObjectNode schemaNode = new ObjectNode(OBJECT_MAPPER.getNodeFactory());
                        schemaNode.put("name", schema.getName());
                        unCommittedSchemaArrayNode.add(schemaNode);
                    }
                }
                ArrayNode removed = new ArrayNode(OBJECT_MAPPER.getNodeFactory());
                for (String schema : this.uncommittedRemovedSchemas) {
                    removed.add(schema);
                }
                if (removed.size() > 0) {
                    if (topologyNode == null) {
                        topologyNode = new ObjectNode(OBJECT_MAPPER.getNodeFactory());
                    }
                    topologyNode.set("uncommittedRemovedSchemas", removed);
                }
            }
            if (unCommittedSchemaArrayNode != null) {
                if (topologyNode == null) {
                    topologyNode = new ObjectNode(OBJECT_MAPPER.getNodeFactory());
                }
                topologyNode.set("uncommittedSchemas", unCommittedSchemaArrayNode);
            }
            if (topologyNode != null) {
                return Optional.of(topologyNode);
            } else {
                return Optional.empty();
            }
        } finally {
            z_internalTopologyMapReadUnLock();
        }
    }

    public void fromNotifyJson(int pid, LocalDateTime notifyTimestamp) {
        try {
            ImmutablePair<Integer, LocalDateTime> p = new ImmutablePair<>(pid, notifyTimestamp);
            if (!this.ownPids.contains(p)) {
                List<Vertex> logs = this.sqlgGraph.topology().V()
                        .hasLabel(SQLG_SCHEMA + "." + SQLG_SCHEMA_LOG)
                        .has(SQLG_SCHEMA_LOG_TIMESTAMP, notifyTimestamp)
                        .toList();
                Preconditions.checkState(logs.size() == 1, "There must be one and only be one log, found %d", logs.size());
                LocalDateTime timestamp = logs.get(0).value("timestamp");
                Preconditions.checkState(timestamp.equals(notifyTimestamp), "notify log's timestamp does not match.");
                int backEndPid = logs.get(0).value("pid");
                Preconditions.checkState(backEndPid == pid, "notify pids do not match.");
                ObjectNode log = logs.get(0).value("log");
                fromNotifyJson(timestamp, log);
            } else {
                // why? we get notifications for our own things
                //this.ownPids.remove(p);
            }
        } finally {
            this.sqlgGraph.tx().rollback();
        }
    }

    @SuppressWarnings("OptionalGetWithoutIsPresent")
    private void fromNotifyJson(LocalDateTime timestamp, ObjectNode log) {
        z_internalTopologyMapWriteLock();
        try {
            //First do all the out edges. The in edge logic assumes the out edges are present.
            for (String s : Arrays.asList("uncommittedSchemas", "schemas")) {
                ArrayNode schemas = (ArrayNode) log.get(s);
                if (schemas != null) {
                    //first load all the schema as they might be required later
                    for (JsonNode jsonSchema : schemas) {
                        String schemaName = jsonSchema.get("name").asText();
                        Optional<Schema> schemaOptional = getSchema(schemaName);
                        Schema schema;
                        if (!schemaOptional.isPresent()) {
                            //add to map
                            schema = Schema.instantiateSchema(this, schemaName);
                            this.schemas.put(schemaName, schema);
                            fire(schema, "", TopologyChangeAction.CREATE);
                        }
                    }
                    for (JsonNode jsonSchema : schemas) {
                        String schemaName = jsonSchema.get("name").asText();
                        Optional<Schema> schemaOptional = getSchema(schemaName);
                        Preconditions.checkState(schemaOptional.isPresent(), "Schema must be present here");
                        @SuppressWarnings("OptionalGetWithoutIsPresent")
                        Schema schema = schemaOptional.get();
                        schema.fromNotifyJsonOutEdges(jsonSchema);
                    }
                }
            }
            for (String s : Arrays.asList("uncommittedSchemas", "schemas")) {
                ArrayNode schemas = (ArrayNode) log.get(s);
                if (schemas != null) {
                    for (JsonNode jsonSchema : schemas) {
                        String schemaName = jsonSchema.get("name").asText();
                        Optional<Schema> schemaOptional = getSchema(schemaName);
                        Preconditions.checkState(schemaOptional.isPresent(), "Schema must be present here");
                        @SuppressWarnings("OptionalGetWithoutIsPresent")
                        Schema schema = schemaOptional.get();
                        schema.fromNotifyJsonInEdges(jsonSchema);
                    }
                }
            }
            ArrayNode rem = (ArrayNode) log.get("uncommittedRemovedSchemas");
            if (rem != null) {
                for (JsonNode jsonSchema : rem) {
                    String name = jsonSchema.asText();
                    Schema s = removeSchemaFromCaches(name);
                    if (s != null) {
                        fire(s, "", TopologyChangeAction.DELETE);
                    }
                }
            }

            this.notificationTimestamps.add(timestamp);
        } finally {
            z_internalInternalTopologyMapWriteUnLock();

        }
    }

    @Override
    public boolean equals(Object o) {
        if (o == null) {
            return false;
        }
        if (!(o instanceof Topology)) {
            return false;
        }
        z_internalTopologyMapReadLock();
        try {
            Topology other = (Topology) o;
            if (this.schemas.equals(other.schemas)) {
                //check each schema individually as schema equals does not check the VertexLabels
                for (Map.Entry<String, Schema> schemaEntry : schemas.entrySet()) {
                    Schema schema = schemaEntry.getValue();
                    Optional<Schema> otherSchemaOptional = other.getSchema(schemaEntry.getKey());
                    if (otherSchemaOptional.isPresent() && !schema.deepEquals(otherSchemaOptional.get())) {
                        return false;
                    }
                }
                return true;
            } else {
                return false;
            }
        } finally {
            z_internalTopologyMapReadUnLock();
        }
    }

    /////////////////////////////////getters and cache/////////////////////////////


    public Set<TopologyInf> getSqlgSchemaAbstractLabels() {
        return this.sqlgSchemaAbstractLabels;
    }

    public Set<GlobalUniqueIndex> getGlobalUniqueIndexes() {
        return new HashSet<>(getGlobalUniqueIndexSchema().getGlobalUniqueIndexes().values());
    }

    public Optional<GlobalUniqueIndex> getGlobalUniqueIndexes(String name) {
        return getGlobalUniqueIndexSchema().getGlobalUniqueIndex(name);
    }

    public Set<Schema> getSchemas() {
        z_internalTopologyMapReadLock();
        try {
            Set<Schema> result = new HashSet<>();
            result.addAll(this.schemas.values());
            if (this.isSqlWriteLockHeldByCurrentThread()) {
                result.addAll(this.uncommittedSchemas.values());
                if (uncommittedRemovedSchemas.size() > 0) {
                    for (Iterator<Schema> it = result.iterator(); it.hasNext(); ) {
                        Schema sch = it.next();
                        if (uncommittedRemovedSchemas.contains(sch.getName())) {
                            it.remove();
                        }
                    }
                }
            }
            return Collections.unmodifiableSet(result);
        } finally {
            z_internalTopologyMapReadUnLock();
        }
    }

    public Schema getPublicSchema() {
        Optional<Schema> schema = getSchema(this.sqlgGraph.getSqlDialect().getPublicSchema());
        Preconditions.checkState(schema.isPresent(), "BUG: The public schema must always be present");
        //noinspection OptionalGetWithoutIsPresent
        return schema.get();
    }

    public Schema getGlobalUniqueIndexSchema() {
        Optional<Schema> schema = getSchema(Schema.GLOBAL_UNIQUE_INDEX_SCHEMA);
        Preconditions.checkState(schema.isPresent(), "BUG: The global unique index schema %s must always be present", Schema.GLOBAL_UNIQUE_INDEX_SCHEMA);
        //noinspection OptionalGetWithoutIsPresent
        return schema.get();
    }

    public Optional<Schema> getSchema(String schema) {
        if (isSqlWriteLockHeldByCurrentThread() && this.uncommittedRemovedSchemas.contains(schema)) {
            return Optional.empty();
        }
        z_internalTopologyMapReadLock();
        try {
            Schema result = this.schemas.get(schema);
            if (result == null) {
                if (isSqlWriteLockHeldByCurrentThread()) {
                    result = this.uncommittedSchemas.get(schema);
                }
                if (result == null) {
                    result = this.metaSchemas.get(schema);
                }
            }
            return Optional.ofNullable(result);
        } finally {
            z_internalTopologyMapReadUnLock();
        }
    }

    public Optional<VertexLabel> getVertexLabel(String schemaName, String label) {
        Preconditions.checkArgument(!label.startsWith(VERTEX_PREFIX), "vertex label may not start with %s", VERTEX_PREFIX);
        Optional<Schema> schemaOptional = this.getSchema(schemaName);
        if (schemaOptional.isPresent()) {
            return schemaOptional.get().getVertexLabel(label);
        } else {
            return Optional.empty();
        }
    }

    public Optional<EdgeLabel> getEdgeLabel(String schemaName, String edgeLabelName) {
        Preconditions.checkArgument(!edgeLabelName.startsWith(EDGE_PREFIX), "edge label name may not start with %s", EDGE_PREFIX);
        Optional<Schema> schemaOptional = getSchema(schemaName);
        if (schemaOptional.isPresent()) {
            Schema schema = schemaOptional.get();
            Optional<EdgeLabel> edgeLabelOptional = schema.getEdgeLabel(edgeLabelName);
            if (edgeLabelOptional.isPresent()) {
                return edgeLabelOptional;
            } else {
                return Optional.empty();
            }
        } else {
            return Optional.empty();
        }
    }

    private Map<String, AbstractLabel> getUncommittedAllTables() {
        Preconditions.checkState(isSqlWriteLockHeldByCurrentThread(), "getUncommittedAllTables must be called with the lock held");
        z_internalTopologyMapReadLock();
        try {
            Map<String, AbstractLabel> result = new HashMap<>();
            for (Map.Entry<String, Schema> stringSchemaEntry : this.schemas.entrySet()) {
                Schema schema = stringSchemaEntry.getValue();
                result.putAll(schema.getUncommittedLabels());
            }
            for (Map.Entry<String, Schema> stringSchemaEntry : this.uncommittedSchemas.entrySet()) {
                Schema schema = stringSchemaEntry.getValue();
                result.putAll(schema.getUncommittedLabels());
            }
            return result;
        } finally {
            z_internalTopologyMapReadUnLock();
        }
    }

    private Map<SchemaTable, Pair<Set<SchemaTable>, Set<SchemaTable>>> getUncommittedSchemaTableForeignKeys() {
        Preconditions.checkState(isSqlWriteLockHeldByCurrentThread(), "getUncommittedSchemaTableForeignKeys must be called with the lock held");
        z_internalTopologyMapReadLock();
        try {
            Map<SchemaTable, Pair<Set<SchemaTable>, Set<SchemaTable>>> result = new HashMap<>();
            for (Map.Entry<String, Schema> stringSchemaEntry : this.schemas.entrySet()) {
                Schema schema = stringSchemaEntry.getValue();
                result.putAll(schema.getUncommittedSchemaTableForeignKeys());
            }
            for (Map.Entry<String, Schema> stringSchemaEntry : this.uncommittedSchemas.entrySet()) {
                Schema schema = stringSchemaEntry.getValue();
                result.putAll(schema.getUncommittedSchemaTableForeignKeys());
            }
            return result;
        } finally {
            z_internalTopologyMapReadUnLock();
        }
    }

    private Map<String, Set<ForeignKey>> getUncommittedEdgeForeignKeys() {
        Preconditions.checkState(isSqlWriteLockHeldByCurrentThread(), "getUncommittedEdgeForeignKeys must be called with the lock held");
        z_internalTopologyMapReadLock();
        try {
            Map<String, Set<ForeignKey>> result = new HashMap<>();
            for (Map.Entry<String, Schema> stringSchemaEntry : this.schemas.entrySet()) {
                Schema schema = stringSchemaEntry.getValue();
                result.putAll(schema.getUncommittedEdgeForeignKeys());
            }
            for (Map.Entry<String, Schema> stringSchemaEntry : this.uncommittedSchemas.entrySet()) {
                Schema schema = stringSchemaEntry.getValue();
                result.putAll(schema.getUncommittedEdgeForeignKeys());
            }
            return result;
        } finally {
            z_internalTopologyMapReadUnLock();
        }
    }

    /**
     * get all tables by schema, with their properties
     * does not return schema tables
     *
     * @return
     */
    public Map<String, Map<String, PropertyType>> getAllTables() {
        return getAllTables(false);
    }

    /**
     * get all tables by schema, with their properties
     *
     * @param withSqlgSchema do we want the sqlg_schema tables?
     * @return
     */
    public Map<String, Map<String, PropertyType>> getAllTables(boolean withSqlgSchema) {
        z_internalTopologyMapReadLock();
        try {
            //Need to make a copy so as not to corrupt the allTableCache with uncommitted schema elements
            Map<String, Map<String, PropertyType>> result;
            if (this.isSqlWriteLockHeldByCurrentThread()) {
                result = new HashMap<>();
                for (Map.Entry<String, Map<String, PropertyType>> allTableCacheMapEntry : this.allTableCache.entrySet()) {
                    result.put(allTableCacheMapEntry.getKey(), new HashMap<>(allTableCacheMapEntry.getValue()));
                }
                Map<String, AbstractLabel> uncommittedLabels = this.getUncommittedAllTables();
                for (String table : uncommittedLabels.keySet()) {
                    if (result.containsKey(table)) {
                        result.get(table).putAll(uncommittedLabels.get(table).getPropertyTypeMap());
                    } else {
                        result.put(table, uncommittedLabels.get(table).getPropertyTypeMap());
                    }
                }
                for (Schema s : this.schemas.values()) {
                    for (String removed : s.uncommittedRemovedVertexLabels) {
                        result.remove(removed);
                    }
                    for (String removed : s.uncommittedRemovedEdgeLabels) {
                        result.remove(removed);
                    }

                }
            } else {
                if (!withSqlgSchema) {
                    result = new HashMap<>(this.allTableCache);
                } else {
                    result = this.allTableCache;
                }
            }
            if (!withSqlgSchema) {
                for (String sqlgSchemaSchemaTable : SQLG_SCHEMA_SCHEMA_TABLES) {
                    result.remove(sqlgSchemaSchemaTable);
                }
            }
            return Collections.unmodifiableMap(result);
        } finally {
            z_internalTopologyMapReadUnLock();
        }
    }

    /**
     * Returns the topology schema elements with the filter schema elements removed.
     *
     * @param filter The objects not to include in the result.
     * @return A map without the filter elements present.
     */
    public Map<String, Map<String, PropertyType>> getAllTablesWithout(Set<TopologyInf> filter) {
        Map<String, Map<String, PropertyType>> result = new HashMap<>(getAllTables());
        for (TopologyInf f : filter) {
            if (f instanceof AbstractLabel) {
                AbstractLabel abstractLabel = (AbstractLabel) f;
                Schema schema = abstractLabel.getSchema();
                result.remove(schema.getName() + "." + (abstractLabel instanceof VertexLabel ? VERTEX_PREFIX : EDGE_PREFIX) + abstractLabel.getLabel());
            }
        }
        return Collections.unmodifiableMap(result);
    }

    public Map<String, Map<String, PropertyType>> getAllTablesFrom(Set<TopologyInf> selectFrom) {
        Map<String, Map<String, PropertyType>> tbls = getAllTables(true);
        Map<String, Map<String, PropertyType>> result = new HashMap<>();
        for (TopologyInf f : selectFrom) {
            if (f instanceof AbstractLabel) {
                AbstractLabel abstractLabel = (AbstractLabel) f;
                if (abstractLabel.isValid()) {
                    Schema schema = abstractLabel.getSchema();
                    String key = schema.getName() + "." + (abstractLabel instanceof VertexLabel ? VERTEX_PREFIX : EDGE_PREFIX) + abstractLabel.getLabel();
                    Map<String, PropertyType> tmp = tbls.get(key);
                    if (tmp != null) {
                        result.put(key, tmp);
                    }
                }
//            } else if (f instanceof Partition) {
//                Partition partition = (Partition) f;
//                Schema schema = partition.getAbstractLabel().getSchema();
//                String key = schema.getName() + "." + (partition.getAbstractLabel() instanceof VertexLabel ? VERTEX_PREFIX : EDGE_PREFIX) + abstractLabel.getLabel();
//                Map<String, PropertyType> tmp = tbls.get(key);
//                if (tmp != null) {
//                    result.put(key, tmp);
//                }
            } else if (f instanceof GlobalUniqueIndex) {
                GlobalUniqueIndex globalUniqueIndex = (GlobalUniqueIndex) f;
                String key = Schema.GLOBAL_UNIQUE_INDEX_SCHEMA + "." + VERTEX_PREFIX + globalUniqueIndex.getName();
                Map<String, PropertyType> tmp = tbls.get(key);
                if (tmp != null) {
                    result.put(key, tmp);
                }
            }
        }
        return Collections.unmodifiableMap(result);
    }

    public Map<String, PropertyColumn> getPropertiesFor(SchemaTable schemaTable) {
        Optional<Schema> schemaOptional = getSchema(schemaTable.getSchema());
        if (schemaOptional.isPresent()) {
            return Collections.unmodifiableMap(schemaOptional.get().getPropertiesFor(schemaTable));
        }
        return Collections.emptyMap();
    }

    public Map<String, PropertyColumn> getPropertiesWithGlobalUniqueIndexFor(SchemaTable schemaTable) {
        Optional<Schema> schemaOptional = getSchema(schemaTable.getSchema());
        if (schemaOptional.isPresent()) {
            return Collections.unmodifiableMap(schemaOptional.get().getPropertiesWithGlobalUniqueIndexFor(schemaTable));
        }
        return Collections.emptyMap();
    }

    public Map<String, PropertyType> getTableFor(SchemaTable schemaTable) {
        Map<String, PropertyType> result = getAllTables(true).get(schemaTable.toString());
        if (result != null) {
            return Collections.unmodifiableMap(result);
        }
        return Collections.emptyMap();
    }

    public Map<SchemaTable, Pair<Set<SchemaTable>, Set<SchemaTable>>> getTableLabels() {
        z_internalTopologyMapReadLock();
        try {
            if (this.isSqlWriteLockHeldByCurrentThread()) {
                Map<SchemaTable, Pair<Set<SchemaTable>, Set<SchemaTable>>> uncommittedSchemaTableForeignKeys = getUncommittedSchemaTableForeignKeys();
                for (Map.Entry<SchemaTable, Pair<Set<SchemaTable>, Set<SchemaTable>>> schemaTablePairEntry : this.schemaTableForeignKeyCache.entrySet()) {
                    Pair<Set<SchemaTable>, Set<SchemaTable>> uncommittedForeignKeys = uncommittedSchemaTableForeignKeys.get(schemaTablePairEntry.getKey());
                    if (uncommittedForeignKeys != null) {
                        uncommittedForeignKeys.getLeft().addAll(schemaTablePairEntry.getValue().getLeft());
                        uncommittedForeignKeys.getRight().addAll(schemaTablePairEntry.getValue().getRight());
                    } else {
                        uncommittedSchemaTableForeignKeys.put(schemaTablePairEntry.getKey(), schemaTablePairEntry.getValue());
                    }
                }
                return Collections.unmodifiableMap(uncommittedSchemaTableForeignKeys);
            } else {
                return Collections.unmodifiableMap(this.schemaTableForeignKeyCache);
            }
        } finally {
            z_internalTopologyMapReadUnLock();
        }
    }

    private Map<SchemaTable, Pair<Set<SchemaTable>, Set<SchemaTable>>> loadTableLabels() {
        Preconditions.checkState(isSqlWriteLockHeldByCurrentThread());
        Map<SchemaTable, Pair<Set<SchemaTable>, Set<SchemaTable>>> map = new HashMap<>();
        for (Map.Entry<String, Schema> schemaEntry : this.schemas.entrySet()) {
            Map<SchemaTable, Pair<Set<SchemaTable>, Set<SchemaTable>>> result = schemaEntry.getValue().getTableLabels();
            map.putAll(result);
        }
        return map;
    }

    /**
     * Returns all the in and out SchemaTables that schemaTable has edges to.
     *
     * @param schemaTable The schemaTable for whom we want the in and out SchemaTables
     * @return a Pair of in and out SchemaTables.
     */
    public Pair<Set<SchemaTable>, Set<SchemaTable>> getTableLabels(SchemaTable schemaTable) {
        return getTableLabels().get(schemaTable);
    }


    public Map<String, Set<ForeignKey>> getAllEdgeForeignKeys() {
        z_internalTopologyMapReadLock();
        try {
            if (this.isSqlWriteLockHeldByCurrentThread()) {
                Map<String, Set<ForeignKey>> committed = new HashMap<>(this.edgeForeignKeyCache);
                Map<String, Set<ForeignKey>> uncommittedEdgeForeignKeys = getUncommittedEdgeForeignKeys();
                for (Map.Entry<String, Set<ForeignKey>> uncommittedEntry : uncommittedEdgeForeignKeys.entrySet()) {
                    Set<ForeignKey> committedForeignKeys = committed.get(uncommittedEntry.getKey());
                    if (committedForeignKeys != null) {
                        Set<ForeignKey> originalPlusUncommittedForeignKeys = new HashSet<>(committedForeignKeys);
                        originalPlusUncommittedForeignKeys.addAll(uncommittedEntry.getValue());
                        committed.put(uncommittedEntry.getKey(), originalPlusUncommittedForeignKeys);
                    } else {
                        committed.put(uncommittedEntry.getKey(), uncommittedEntry.getValue());
                    }
                }
                return Collections.unmodifiableMap(committed);
            } else {
                return Collections.unmodifiableMap(this.edgeForeignKeyCache);
            }
        } finally {
            z_internalTopologyMapReadUnLock();
        }
    }

    private Map<String, Set<ForeignKey>> loadAllEdgeForeignKeys() {
        Preconditions.checkState(isSqlWriteLockHeldByCurrentThread());
        Map<String, Set<ForeignKey>> result = new HashMap<>();
        for (Schema schema : this.schemas.values()) {
            result.putAll(schema.getAllEdgeForeignKeys());
        }
        return result;
    }

    void addToEdgeForeignKeyCache(String name, ForeignKey foreignKey) {
        Preconditions.checkState(isSqlWriteLockHeldByCurrentThread() || isTopologyMapWriteLockHeldByCurrentThread());
        Set<ForeignKey> foreignKeys = this.edgeForeignKeyCache.get(name);
        //noinspection Java8MapApi
        if (foreignKeys == null) {
            foreignKeys = new HashSet<>();
            this.edgeForeignKeyCache.put(name, foreignKeys);
        }
        foreignKeys.add(foreignKey);

    }

    void removeFromEdgeForeignKeyCache(String name, ForeignKey foreignKey) {
        Preconditions.checkState(isSqlWriteLockHeldByCurrentThread() || isTopologyMapWriteLockHeldByCurrentThread());
        Set<ForeignKey> foreignKeys = this.edgeForeignKeyCache.get(name);
        if (foreignKeys != null) {
            foreignKeys.remove(foreignKey);
            if (foreignKeys.isEmpty()) {
                this.edgeForeignKeyCache.remove(name);
            }
        }

    }

    void addToAllTables(String tableName, Map<String, PropertyType> propertyTypeMap) {
        Preconditions.checkState(isSqlWriteLockHeldByCurrentThread() || isTopologyMapWriteLockHeldByCurrentThread());
        this.allTableCache.put(tableName, propertyTypeMap);
        SchemaTable schemaTable = SchemaTable.from(this.sqlgGraph, tableName);
        if (schemaTable.getTable().startsWith(VERTEX_PREFIX) && !this.schemaTableForeignKeyCache.containsKey(schemaTable)) {
            //This happens for VertexLabel that have no edges,
            //else the addOutForeignKeysToVertexLabel or addInForeignKeysToVertexLabel would have already added it to the cache.
            this.schemaTableForeignKeyCache.put(schemaTable, Pair.of(new HashSet<>(), new HashSet<>()));
        }
    }

    /**
     * add out foreign key between a vertex label and a edge label
     *
     * @param vertexLabel
     * @param edgeLabel
     */
    void addOutForeignKeysToVertexLabel(VertexLabel vertexLabel, EdgeLabel edgeLabel) {
        Preconditions.checkState(isSqlWriteLockHeldByCurrentThread() || isTopologyMapWriteLockHeldByCurrentThread());
        SchemaTable schemaTable = SchemaTable.of(vertexLabel.getSchema().getName(), VERTEX_PREFIX + vertexLabel.getLabel());
        Pair<Set<SchemaTable>, Set<SchemaTable>> foreignKeys = this.schemaTableForeignKeyCache.computeIfAbsent(
                schemaTable, k -> Pair.of(new HashSet<>(), new HashSet<>())
        );
        foreignKeys.getRight().add(SchemaTable.of(vertexLabel.getSchema().getName(), EDGE_PREFIX + edgeLabel.getLabel()));
    }

    /**
     * add in foreign key between a vertex label and a edge label
     *
     * @param vertexLabel
     * @param edgeLabel
     */
    void addInForeignKeysToVertexLabel(VertexLabel vertexLabel, EdgeLabel edgeLabel) {
        Preconditions.checkState(isSqlWriteLockHeldByCurrentThread() || isTopologyMapWriteLockHeldByCurrentThread());
        SchemaTable schemaTable = SchemaTable.of(vertexLabel.getSchema().getName(), VERTEX_PREFIX + vertexLabel.getLabel());
        Pair<Set<SchemaTable>, Set<SchemaTable>> foreignKeys = this.schemaTableForeignKeyCache.computeIfAbsent(
                schemaTable, k -> Pair.of(new HashSet<>(), new HashSet<>())
        );
        foreignKeys.getLeft().add(SchemaTable.of(edgeLabel.getSchema().getName(), EDGE_PREFIX + edgeLabel.getLabel()));
    }

    /**
     * remove out foreign key for a given vertex label and edge label
     *
     * @param vertexLabel
     * @param edgeLabel
     */
    void removeOutForeignKeysFromVertexLabel(VertexLabel vertexLabel, EdgeLabel edgeLabel) {
        Preconditions.checkState(isSqlWriteLockHeldByCurrentThread() || isTopologyMapWriteLockHeldByCurrentThread());
        SchemaTable schemaTable = SchemaTable.of(vertexLabel.getSchema().getName(), VERTEX_PREFIX + vertexLabel.getLabel());
        Pair<Set<SchemaTable>, Set<SchemaTable>> foreignKeys = this.schemaTableForeignKeyCache.get(schemaTable);
        if (foreignKeys != null) {
            foreignKeys.getRight().remove(SchemaTable.of(vertexLabel.getSchema().getName(), EDGE_PREFIX + edgeLabel.getLabel()));
        }
    }

    /**
     * remove in foreign key for a given vertex label and edge label
     *
     * @param vertexLabel
     * @param edgeLabel
     */
    void removeInForeignKeysFromVertexLabel(VertexLabel vertexLabel, EdgeLabel edgeLabel) {
        Preconditions.checkState(isSqlWriteLockHeldByCurrentThread() || isTopologyMapWriteLockHeldByCurrentThread());
        SchemaTable schemaTable = SchemaTable.of(vertexLabel.getSchema().getName(), VERTEX_PREFIX + vertexLabel.getLabel());
        Pair<Set<SchemaTable>, Set<SchemaTable>> foreignKeys = this.schemaTableForeignKeyCache.get(schemaTable);
        if (foreignKeys != null && edgeLabel.isValid()) {
            foreignKeys.getLeft().remove(SchemaTable.of(edgeLabel.getSchema().getName(), EDGE_PREFIX + edgeLabel.getLabel()));
        }
    }

    /**
     * remove a given vertex label
     *
     * @param vertexLabel
     */
    void removeVertexLabel(VertexLabel vertexLabel) {
        Preconditions.checkState(isSqlWriteLockHeldByCurrentThread() || isTopologyMapWriteLockHeldByCurrentThread());
        SchemaTable schemaTable = SchemaTable.of(vertexLabel.getSchema().getName(), VERTEX_PREFIX + vertexLabel.getLabel());
        this.schemaTableForeignKeyCache.remove(schemaTable);
        this.allTableCache.remove(schemaTable.toString());
        //out
        ForeignKey foreignKey;
        if (vertexLabel.hasIDPrimaryKey()) {
            foreignKey = ForeignKey.of(vertexLabel.getFullName() + OUT_VERTEX_COLUMN_END);
        } else {
            foreignKey = new ForeignKey();
            for (String identifier : vertexLabel.getIdentifiers()) {
                foreignKey.add(vertexLabel.getFullName() + "." + identifier + OUT_VERTEX_COLUMN_END);
            }
        }
        for (EdgeLabel lbl : vertexLabel.getOutEdgeLabels().values()) {
            removeFromEdgeForeignKeyCache(
                    lbl.getSchema().getName() + "." + EDGE_PREFIX + lbl.getLabel(),
                    foreignKey
            );
        }
        //in
        if (vertexLabel.hasIDPrimaryKey()) {
            foreignKey = ForeignKey.of(vertexLabel.getFullName() + IN_VERTEX_COLUMN_END);
        } else {
            foreignKey = new ForeignKey();
            for (String identifier : vertexLabel.getIdentifiers()) {
                foreignKey.add(vertexLabel.getFullName() + "." + identifier + IN_VERTEX_COLUMN_END);
            }
        }
        for (EdgeLabel lbl : vertexLabel.getInEdgeLabels().values()) {
            if (lbl.isValid()) {
                removeFromEdgeForeignKeyCache(
                        lbl.getSchema().getName() + "." + EDGE_PREFIX + lbl.getLabel(),
                        foreignKey
                );
            }
        }
    }

    public void registerListener(TopologyListener topologyListener) {
        this.topologyListeners.add(topologyListener);
    }

    void fire(TopologyInf topologyInf, String oldValue, TopologyChangeAction action) {
        for (TopologyListener topologyListener : this.topologyListeners) {
            topologyListener.change(topologyInf, oldValue, action);
        }
    }

    /**
     * remove a given schema
     *
     * @param schema       the schema
     * @param preserveData should we preserve the SQL data?
     */
    void removeSchema(Schema schema, boolean preserveData) {
        lock();
        if (!this.uncommittedRemovedSchemas.contains(schema.getName())) {
            // remove edge roles in other schemas pointing to vertex labels in removed schema
            // TODO undo this in case of rollback?
            for (VertexLabel vlbl : schema.getVertexLabels().values()) {
                for (EdgeRole er : vlbl.getInEdgeRoles().values()) {
                    if (er.getEdgeLabel().getSchema() != schema) {
                        er.remove(preserveData);
                    }
                }
                // remove out edge roles in other schemas edges
                for (EdgeRole er : vlbl.getOutEdgeRoles().values()) {
                    if (er.getEdgeLabel().getSchema() == schema) {
                        for (EdgeRole erIn : er.getEdgeLabel().getInEdgeRoles()) {
                            if (erIn.getVertexLabel().getSchema() != schema) {
                                erIn.remove(preserveData);
                            }
                        }

                    }
                }
            }

            this.uncommittedRemovedSchemas.add(schema.getName());
            TopologyManager.removeSchema(sqlgGraph, schema.getName());
            if (!preserveData) {
                schema.delete();
            }
            fire(schema, "", TopologyChangeAction.DELETE);
        }
    }

    public static class TopologyValidationError {
        private TopologyInf error;

        TopologyValidationError(TopologyInf error) {
            this.error = error;
        }

        @Override
        public String toString() {
            return String.format("%s does not exist", error.getName());
        }
    }
}<|MERGE_RESOLUTION|>--- conflicted
+++ resolved
@@ -198,8 +198,6 @@
      * Partition table for the partition's partitions.
      */
     public static final String SQLG_SCHEMA_PARTITION_PARTITION_EDGE = "partition_partition";
-<<<<<<< HEAD
-=======
 
     /**
      * Edge table for the vertex's distribution column.
@@ -229,7 +227,6 @@
     public static final String SQLG_SCHEMA_EDGE_LABEL_DISTRIBUTION_SHARD_COUNT= "shardCount";
 
 
->>>>>>> 06554b93
     /**
      * Table storing the graphs element properties.
      */
@@ -365,13 +362,10 @@
             SQLG_SCHEMA + "." + EDGE_PREFIX + SQLG_SCHEMA_VERTEX_PARTITION_EDGE,
             SQLG_SCHEMA + "." + EDGE_PREFIX + SQLG_SCHEMA_EDGE_PARTITION_EDGE,
             SQLG_SCHEMA + "." + EDGE_PREFIX + SQLG_SCHEMA_PARTITION_PARTITION_EDGE,
-<<<<<<< HEAD
-=======
             SQLG_SCHEMA + "." + EDGE_PREFIX + SQLG_SCHEMA_VERTEX_DISTRIBUTION_COLUMN_EDGE,
             SQLG_SCHEMA + "." + EDGE_PREFIX + SQLG_SCHEMA_VERTEX_DISTRIBUTION_COLOCATE_EDGE,
             SQLG_SCHEMA + "." + EDGE_PREFIX + SQLG_SCHEMA_EDGE_DISTRIBUTION_COLUMN_EDGE,
             SQLG_SCHEMA + "." + EDGE_PREFIX + SQLG_SCHEMA_EDGE_DISTRIBUTION_COLOCATE_EDGE,
->>>>>>> 06554b93
             SQLG_SCHEMA + "." + EDGE_PREFIX + SQLG_SCHEMA_VERTEX_INDEX_EDGE,
             SQLG_SCHEMA + "." + EDGE_PREFIX + SQLG_SCHEMA_EDGE_INDEX_EDGE,
             SQLG_SCHEMA + "." + EDGE_PREFIX + SQLG_SCHEMA_INDEX_PROPERTY_EDGE,
@@ -409,19 +403,12 @@
         this.sqlgSchemaAbstractLabels.add(schemaVertexLabel);
 
         columns = new HashMap<>();
-<<<<<<< HEAD
-        columns.put(SQLG_SCHEMA_PROPERTY_NAME, PropertyType.STRING);
-=======
         columns.put(SQLG_SCHEMA_VERTEX_LABEL_NAME, PropertyType.STRING);
->>>>>>> 06554b93
         columns.put(CREATED_ON, PropertyType.LOCALDATETIME);
         columns.put(SCHEMA_VERTEX_DISPLAY, PropertyType.STRING);
         columns.put(SQLG_SCHEMA_VERTEX_LABEL_PARTITION_TYPE, PropertyType.STRING);
         columns.put(SQLG_SCHEMA_VERTEX_LABEL_PARTITION_EXPRESSION, PropertyType.STRING);
-<<<<<<< HEAD
-=======
         columns.put(SQLG_SCHEMA_VERTEX_LABEL_DISTRIBUTION_SHARD_COUNT, PropertyType.INTEGER);
->>>>>>> 06554b93
         VertexLabel vertexVertexLabel = sqlgSchema.createSqlgSchemaVertexLabel(SQLG_SCHEMA_VERTEX_LABEL, columns);
         this.sqlgSchemaAbstractLabels.add(vertexVertexLabel);
 
@@ -430,10 +417,7 @@
         columns.put(CREATED_ON, PropertyType.LOCALDATETIME);
         columns.put(SQLG_SCHEMA_EDGE_LABEL_PARTITION_TYPE, PropertyType.STRING);
         columns.put(SQLG_SCHEMA_EDGE_LABEL_PARTITION_EXPRESSION, PropertyType.STRING);
-<<<<<<< HEAD
-=======
         columns.put(SQLG_SCHEMA_EDGE_LABEL_DISTRIBUTION_SHARD_COUNT, PropertyType.INTEGER);
->>>>>>> 06554b93
         VertexLabel edgeVertexLabel = sqlgSchema.createSqlgSchemaVertexLabel(SQLG_SCHEMA_EDGE_LABEL, columns);
         this.sqlgSchemaAbstractLabels.add(edgeVertexLabel);
 
@@ -483,8 +467,6 @@
         this.sqlgSchemaAbstractLabels.add(edgePartitionEdgeLabel);
         EdgeLabel partitionPartitionEdgeLabel = partitionVertexLabel.loadSqlgSchemaEdgeLabel(SQLG_SCHEMA_PARTITION_PARTITION_EDGE, partitionVertexLabel, columns);
         this.sqlgSchemaAbstractLabels.add(partitionPartitionEdgeLabel);
-<<<<<<< HEAD
-=======
         EdgeLabel vertexDistributionPropertyColumnEdgeLabel = vertexVertexLabel.loadSqlgSchemaEdgeLabel(SQLG_SCHEMA_VERTEX_DISTRIBUTION_COLUMN_EDGE, propertyVertexLabel, columns);
         this.sqlgSchemaAbstractLabels.add(vertexDistributionPropertyColumnEdgeLabel);
         EdgeLabel vertexColocatePropertyColumnEdgeLabel = vertexVertexLabel.loadSqlgSchemaEdgeLabel(SQLG_SCHEMA_VERTEX_DISTRIBUTION_COLOCATE_EDGE, vertexVertexLabel, columns);
@@ -494,7 +476,6 @@
         this.sqlgSchemaAbstractLabels.add(edgeDistributionPropertyColumnEdgeLabel);
         EdgeLabel edgeColocatePropertyColumnEdgeLabel = edgeVertexLabel.loadSqlgSchemaEdgeLabel(SQLG_SCHEMA_EDGE_DISTRIBUTION_COLOCATE_EDGE, vertexVertexLabel, columns);
         this.sqlgSchemaAbstractLabels.add(edgeColocatePropertyColumnEdgeLabel);
->>>>>>> 06554b93
 
         EdgeLabel vertexPropertyEdgeLabel = vertexVertexLabel.loadSqlgSchemaEdgeLabel(SQLG_SCHEMA_VERTEX_PROPERTIES_EDGE, propertyVertexLabel, columns);
         this.sqlgSchemaAbstractLabels.add(vertexPropertyEdgeLabel);
