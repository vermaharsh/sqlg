--- conflicted
+++ resolved
@@ -2,7 +2,6 @@
 
 import com.google.common.base.Preconditions;
 import com.google.common.collect.Multimap;
-import org.apache.commons.lang3.mutable.MutableInt;
 import org.apache.commons.lang3.tuple.ImmutablePair;
 import org.apache.commons.lang3.tuple.Pair;
 import org.apache.tinkerpop.gremlin.structure.Element;
@@ -244,24 +243,8 @@
         Preconditions.checkState(SchemaTableTree.threadLocalColumnNameAliasMap.get().isEmpty(), "Column name and alias thread local map must be empty");
         SchemaTable schemaTable = getSchemaTablePrefixed();
         SchemaTableTree schemaTableTree = this.sqlgGraph.getGremlinParser().parse(schemaTable, replacedSteps);
-        Map<String, String> aliasMap = new HashMap<>();
-        List<Pair<LinkedList<SchemaTableTree>, String>> sqlStatements = schemaTableTree.constructSql(aliasMap, new MutableInt(1));
+        List<Pair<LinkedList<SchemaTableTree>, String>> sqlStatements = schemaTableTree.constructSql();
         SqlgCompiledResultIterator<Pair<E, Multimap<String, Object>>> resultIterator = new SqlgCompiledResultIterator<>();
-<<<<<<< HEAD
-        for (Pair<LinkedList<SchemaTableTree>, String> sqlPair : sqlStatements) {
-            Connection conn = this.sqlgGraph.tx().getConnection();
-            if (logger.isDebugEnabled()) {
-                logger.debug(sqlPair.getRight());
-            }
-            try (PreparedStatement preparedStatement = conn.prepareStatement(sqlPair.getRight())) {
-                preparedStatement.setLong(1, this.recordId.getId());
-                SqlgUtil.setParametersOnStatement(this.sqlgGraph, sqlPair.getLeft(), conn, preparedStatement, 2);
-                ResultSet resultSet = preparedStatement.executeQuery();
-                ResultSetMetaData resultSetMetaData = resultSet.getMetaData();
-                while (resultSet.next()) {
-                    Pair<E, Multimap<String, Object>> result = SqlgUtil.loadElementsLabeledAndEndElements(this.sqlgGraph, aliasMap, resultSetMetaData, resultSet, sqlPair.getLeft());
-                    resultIterator.add(result);
-=======
         try {
             for (Pair<LinkedList<SchemaTableTree>, String> sqlPair : sqlStatements) {
                 Connection conn = this.sqlgGraph.tx().getConnection();
@@ -279,7 +262,6 @@
                     }
                 } catch (SQLException e) {
                     throw new RuntimeException(e);
->>>>>>> 316b3ee7
                 }
             }
         } finally {
@@ -540,9 +522,9 @@
         }
     }
 
-    public abstract void loadResultSet(ResultSet resultSet, Map<String,String> aliasMap, SchemaTableTree schemaTableTree) throws SQLException;
-
-    public abstract void loadLabeledResultSet(ResultSet resultSet, Multimap<String, Integer> columnMap, SchemaTableTree schemaTableTree, Map<String, String> aliasMap) throws SQLException;
+    public abstract void loadResultSet(ResultSet resultSet, SchemaTableTree schemaTableTree) throws SQLException;
+
+    public abstract void loadLabeledResultSet(ResultSet resultSet, Multimap<String, Integer> columnMap, SchemaTableTree schemaTableTree) throws SQLException;
 
     public abstract void loadResultSet(ResultSet resultSet) throws SQLException;
 
