package org.umlg.sqlg.structure;

import com.tinkerpop.gremlin.process.Step;
import com.tinkerpop.gremlin.process.T;
<<<<<<< HEAD
import com.tinkerpop.gremlin.process.graph.GraphTraversal;
import com.tinkerpop.gremlin.process.graph.step.map.VertexStep;
import com.tinkerpop.gremlin.process.graph.step.sideEffect.StartStep;
=======
>>>>>>> b139ad84
import com.tinkerpop.gremlin.process.graph.util.HasContainer;
import com.tinkerpop.gremlin.structure.*;
import com.tinkerpop.gremlin.structure.util.ElementHelper;
import com.tinkerpop.gremlin.structure.util.StringFactory;
import com.tinkerpop.gremlin.util.StreamFactory;
import org.apache.commons.lang3.tuple.Pair;
import org.slf4j.Logger;
import org.slf4j.LoggerFactory;

import java.sql.*;
import java.util.*;
import java.util.stream.Collectors;

/**
 * Date: 2014/07/12
 * Time: 5:42 AM
 */
public class SqlgVertex extends SqlgElement implements Vertex, Vertex.Iterators {

    private Logger logger = LoggerFactory.getLogger(SqlgVertex.class.getName());
    Set<SchemaTable> inLabelsForVertex = null;
    Set<SchemaTable> outLabelsForVertex = null;

    /**
     * Called from SqlG.addVertex
     *
     * @param sqlgGraph
     * @param schema
     * @param table
     * @param keyValues
     */
    public SqlgVertex(SqlgGraph sqlgGraph, String schema, String table, Object... keyValues) {
        super(sqlgGraph, schema, table);
        insertVertex(keyValues);
        if (!sqlgGraph.tx().isInBatchMode()) {
            sqlgGraph.tx().add(this);
        }
    }

    public SqlgVertex(SqlgGraph sqlgGraph, Long id, String label) {
        super(sqlgGraph, id, label);
    }

    public static SqlgVertex of(SqlgGraph sqlgGraph, Long id, String schema, String table) {
        if (!sqlgGraph.tx().isInBatchMode()) {
            return sqlgGraph.tx().putVertexIfAbsent(sqlgGraph, id, schema, table);
        } else {
            return new SqlgVertex(sqlgGraph, id, schema, table);
        }
    }

    /**
     * This is the primary constructor to create a vertex that already exist
     *
     * @param sqlgGraph
     * @param id
     * @param schema
     * @param table
     */
    SqlgVertex(SqlgGraph sqlgGraph, Long id, String schema, String table) {
        super(sqlgGraph, id, schema, table);
    }

    private SqlgVertex(SqlgGraph sqlgGraph, Long id, String schema, String table, Object... keyValues) {
        super(sqlgGraph, id, schema, table);
        Map<String, Object> keyValueMap = SqlgUtil.transformToInsertValues(keyValues);
        this.properties.putAll(keyValueMap);
    }

    public Edge addEdgeWithMap(String label, Vertex inVertex, Map<String, Object> keyValues) {
        Object[] parameters = SqlgUtil.mapToStringKeyValues(keyValues);
        return addEdge(label, inVertex, parameters);
    }

    @Override
    public Edge addEdge(String label, Vertex inVertex, Object... keyValues) {
        if (null == inVertex) throw Graph.Exceptions.argumentCanNotBeNull("vertex");
        if (this.removed) throw Element.Exceptions.elementAlreadyRemoved(Vertex.class, this.id());
        ElementHelper.validateLabel(label);
        if (label.contains("."))
            throw new IllegalStateException(String.format("Edge label may not contain a '.' , the edge will be stored in the schema of the owning vertex. label = %s", new Object[]{label}));
        ElementHelper.legalPropertyKeyValueArray(keyValues);
        if (ElementHelper.getIdValue(keyValues).isPresent())
            throw Edge.Exceptions.userSuppliedIdsNotSupported();

        int i = 0;
        String key = "";
        Object value;
        for (Object keyValue : keyValues) {
            if (i++ % 2 == 0) {
                key = (String) keyValue;
            } else {
                value = keyValue;
                ElementHelper.validateProperty(key, value);
                this.sqlgGraph.getSqlDialect().validateProperty(key, value);
            }
        }
        SchemaTable schemaTablePair = SchemaTable.of(this.schema, label);
        this.sqlgGraph.tx().readWrite();
        this.sqlgGraph.getSchemaManager().ensureEdgeTableExist(
                schemaTablePair.getSchema(),
                schemaTablePair.getTable(),
                SchemaTable.of(
                        ((SqlgVertex) inVertex).schema,
                        ((SqlgVertex) inVertex).table
                ),
                SchemaTable.of(
                        this.schema,
                        this.table
                ),
                keyValues);
        this.sqlgGraph.getSchemaManager().addEdgeLabelToVerticesTable(this, this.schema, label, false);
        this.sqlgGraph.getSchemaManager().addEdgeLabelToVerticesTable((SqlgVertex) inVertex, this.schema, label, true);
        final SqlgEdge edge = new SqlgEdge(this.sqlgGraph, schemaTablePair.getSchema(), schemaTablePair.getTable(), (SqlgVertex) inVertex, this, keyValues);
        return edge;
    }

    @Override
    protected <V> Map<String, VertexProperty<V>> internalGetAllProperties(final String... propertyKeys) {
        this.sqlgGraph.tx().readWrite();
        Map<String, ? extends Property<V>> metaPropertiesMap = super.internalGetAllProperties(propertyKeys);
        return (Map<String, VertexProperty<V>>) metaPropertiesMap;
    }

    @Override
    protected <V> Map<String, VertexProperty<V>> internalGetProperties(final String... propertyKeys) {
        this.sqlgGraph.tx().readWrite();
        Map<String, ? extends Property<V>> metaPropertiesMap = super.internalGetProperties(propertyKeys);
        return (Map<String, VertexProperty<V>>) metaPropertiesMap;
    }

    @Override
    protected <V> Map<String, VertexProperty<V>> internalGetHiddens(final String... propertyKeys) {
        this.sqlgGraph.tx().readWrite();
        Map<String, ? extends Property<V>> metaPropertiesMap = super.internalGetHiddens(propertyKeys);
        return (Map<String, VertexProperty<V>>) metaPropertiesMap;
    }

    @Override
    public <V> VertexProperty<V> property(final String key) {
        this.sqlgGraph.tx().readWrite();
        if (this.removed) {
            throw Element.Exceptions.elementAlreadyRemoved(this.getClass(), this.id());
        } else {
            if (!sqlgGraph.tx().isInBatchMode()) {
                SqlgVertex sqlgVertex = this.sqlgGraph.tx().putVertexIfAbsent(this);
                if (sqlgVertex != this) {
                    //sync the properties
                    this.properties = sqlgVertex.properties;
                }
            }
            return (VertexProperty) super.property(key);
        }
    }

    @Override
    public <V> VertexProperty<V> property(final String key, final V value) {
        if (this.removed) throw Element.Exceptions.elementAlreadyRemoved(Vertex.class, this.id());
        ElementHelper.validateProperty(key, value);
        this.sqlgGraph.tx().readWrite();
        return (VertexProperty) super.property(key, value);
    }

    @Override
    protected <V> SqlgProperty<V> instantiateProperty(String key, V value) {
        return new SqlgVertexProperty<>(this.sqlgGraph, this, key, value);
    }

    @Override
    protected Property emptyProperty() {
        return VertexProperty.empty();
    }

    private Iterator<Edge> internalGetEdges(Direction direction, String... labels) {
        this.sqlgGraph.tx().readWrite();
        return (Iterator) StreamFactory.stream(_internalGetEdges(direction, labels)).iterator();
    }

    public Iterator<Vertex> vertices(List<HasContainer> hasContainers, Direction direction, String... labels) {
        this.sqlgGraph.tx().readWrite();
        Iterator<Vertex> itty = internalGetVertices(hasContainers, direction, labels);
        return itty;
    }

    public Iterator<Vertex> vertices2(List<Pair<Step, List<HasContainer>>> replacedSteps) {
        this.sqlgGraph.tx().readWrite();
        Iterator<Vertex> itty = internalGetVertices2(replacedSteps);
        return itty;
    }


    @Override
    public void remove() {
        this.sqlgGraph.tx().readWrite();

        if (this.removed)
            throw Element.Exceptions.elementAlreadyRemoved(this.getClass(), this.id());

        if (this.sqlgGraph.features().supportsBatchMode() && this.sqlgGraph.tx().isInBatchMode()) {
            this.sqlgGraph.tx().getBatchManager().removeVertex(this.schema, this.table, this);
        } else {
            //Remove all edges
            Iterator<SqlgEdge> edges = this._internalGetEdges(Direction.BOTH);
            while (edges.hasNext()) {
                edges.next().remove();
            }
            super.remove();
            StringBuilder sql = new StringBuilder("DELETE FROM ");
            sql.append(this.sqlgGraph.getSqlDialect().maybeWrapInQoutes(this.sqlgGraph.getSqlDialect().getPublicSchema()));
            sql.append(".");
            sql.append(this.sqlgGraph.getSqlDialect().maybeWrapInQoutes(SchemaManager.VERTICES));
            sql.append(" WHERE ");
            sql.append(this.sqlgGraph.getSqlDialect().maybeWrapInQoutes("ID"));
            sql.append(" = ?");
            if (this.sqlgGraph.getSqlDialect().needsSemicolon()) {
                sql.append(";");
            }
            if (logger.isDebugEnabled()) {
                logger.debug(sql.toString());
            }
            Connection conn = this.sqlgGraph.tx().getConnection();
            try (PreparedStatement preparedStatement = conn.prepareStatement(sql.toString())) {
                preparedStatement.setLong(1, (Long) this.id());
                preparedStatement.executeUpdate();
            } catch (SQLException e) {
                throw new RuntimeException(e);
            }
        }

    }


    private void insertVertex(Object... keyValues) {
        Map<String, Object> keyValueMap = SqlgUtil.transformToInsertValues(keyValues);
        if (this.sqlgGraph.features().supportsBatchMode() && this.sqlgGraph.tx().isInBatchMode()) {
            internalBatchAddVertex(keyValueMap);
        } else {
            internalAddVertex(keyValueMap);
        }
        //Cache the properties
        this.properties.putAll(keyValueMap);
        //its a new vertex so we know it has no labels
        this.inLabelsForVertex = new HashSet<>();
        this.outLabelsForVertex = new HashSet<>();
    }

    private void internalBatchAddVertex(Map<String, Object> keyValueMap) {
        this.sqlgGraph.tx().getBatchManager().addVertex(this, keyValueMap);
    }

    private void internalAddVertex(Map<String, Object> keyValueMap) {
        long vertexId = insertGlobalVertex();
        StringBuilder sql = new StringBuilder("INSERT INTO ");
        sql.append(this.sqlgGraph.getSchemaManager().getSqlDialect().maybeWrapInQoutes(this.schema));
        sql.append(".");
        sql.append(this.sqlgGraph.getSchemaManager().getSqlDialect().maybeWrapInQoutes(SchemaManager.VERTEX_PREFIX + this.table));
        sql.append(" (");
        sql.append(this.sqlgGraph.getSchemaManager().getSqlDialect().maybeWrapInQoutes("ID"));
        int i = 1;
        if (keyValueMap.size() > 0) {
            sql.append(", ");
        } else {
            sql.append(" ");
        }
        for (String column : keyValueMap.keySet()) {
            sql.append(this.sqlgGraph.getSchemaManager().getSqlDialect().maybeWrapInQoutes(column));
            if (i++ < keyValueMap.size()) {
                sql.append(", ");
            }
        }
        sql.append(") VALUES (?");
        if (keyValueMap.size() > 0) {
            sql.append(", ");
        } else {
            sql.append(" ");
        }
        i = 1;
        for (String column : keyValueMap.keySet()) {
            sql.append("?");
            if (i++ < keyValueMap.size()) {
                sql.append(", ");
            }
        }
        sql.append(")");
        if (this.sqlgGraph.getSqlDialect().needsSemicolon()) {
            sql.append(";");
        }
        if (logger.isDebugEnabled()) {
            logger.debug(sql.toString());
        }
        i = 1;
        Connection conn = this.sqlgGraph.tx().getConnection();
        try (PreparedStatement preparedStatement = conn.prepareStatement(sql.toString())) {
            preparedStatement.setLong(i++, vertexId);
            setKeyValuesAsParameter(this.sqlgGraph, i, conn, preparedStatement, keyValueMap);
            preparedStatement.executeUpdate();
            this.primaryKey = vertexId;
        } catch (SQLException e) {
            throw new RuntimeException(e);
        }
    }

    private long insertGlobalVertex() {
        long vertexId;
        StringBuilder sql = new StringBuilder("INSERT INTO ");
        sql.append(this.sqlgGraph.getSqlDialect().maybeWrapInQoutes(this.sqlgGraph.getSqlDialect().getPublicSchema()));
        sql.append(".");
        sql.append(this.sqlgGraph.getSchemaManager().getSqlDialect().maybeWrapInQoutes(SchemaManager.VERTICES));
        sql.append(" (");
        sql.append(this.sqlgGraph.getSqlDialect().maybeWrapInQoutes("VERTEX_SCHEMA"));
        sql.append(", ");
        sql.append(this.sqlgGraph.getSqlDialect().maybeWrapInQoutes("VERTEX_TABLE"));
        sql.append(") VALUES (?, ?)");
        if (this.sqlgGraph.getSqlDialect().needsSemicolon()) {
            sql.append(";");
        }
        Connection conn = this.sqlgGraph.tx().getConnection();
        try (PreparedStatement preparedStatement = conn.prepareStatement(sql.toString(), Statement.RETURN_GENERATED_KEYS)) {
            preparedStatement.setString(1, this.schema);
            preparedStatement.setString(2, this.table);
            preparedStatement.executeUpdate();
            ResultSet generatedKeys = preparedStatement.getGeneratedKeys();
            if (generatedKeys.next()) {
                vertexId = generatedKeys.getLong(1);
            } else {
                throw new RuntimeException("Could not retrieve the id after an insert into " + SchemaManager.VERTICES);
            }
        } catch (SQLException e) {
            throw new RuntimeException(e);
        }
        return vertexId;
    }

    private void retainLabels(Set<SchemaTable> vertexLabels, String... labels) {
        Set<SchemaTable> toRemove = new HashSet<>();
        for (SchemaTable schemaTable : vertexLabels) {
            boolean retain = false;
            for (String label : labels) {
                if (schemaTable.getTable().equals(label)) {
                    retain = true;
                    break;
                }
            }
            if (!retain) {
                toRemove.add(schemaTable);
            }
        }
        vertexLabels.removeAll(toRemove);
    }

    //TODO make this lazy
    private Iterator<Vertex> internalGetVertices(List<HasContainer> hasContainers, Direction direction, String... labels) {

        if (this.sqlgGraph.features().supportsBatchMode() && this.sqlgGraph.tx().isInBatchMode() && this.sqlgGraph.tx().getBatchManager().vertexIsCached(this)) {
            List<Vertex> vertices = this.sqlgGraph.tx().getBatchManager().getVertices(this, direction, labels);
            return vertices.stream().filter(v -> HasContainer.testAll(v, hasContainers)).iterator();
        } else {

            List<Vertex> vertices = new ArrayList<>();
            List<HasContainer> labelHasContainers = filterHasContainerOnKey(hasContainers, T.label.getAccessor());
            Set<String> hasContainerLabels = extractLabelsFromHasContainer(labelHasContainers);

            List<Direction> directions = new ArrayList<>(2);
            Set<SchemaTable> inVertexLabels = new HashSet<>();
            Set<SchemaTable> outVertexLabels = new HashSet<>();
            if (direction == Direction.IN) {
                inVertexLabels.addAll(this.sqlgGraph.getSchemaManager().getLabelsForVertex(this, true));
                if (labels.length > 0) {
                    retainLabels(inVertexLabels, labels);
                }
                directions.add(direction);
            } else if (direction == Direction.OUT) {
                outVertexLabels.addAll(this.sqlgGraph.getSchemaManager().getLabelsForVertex(this, false));
                if (labels.length > 0) {
                    retainLabels(outVertexLabels, labels);
                }
                directions.add(direction);
            } else {
                inVertexLabels.addAll(this.sqlgGraph.getSchemaManager().getLabelsForVertex(this, true));
                outVertexLabels.addAll(this.sqlgGraph.getSchemaManager().getLabelsForVertex(this, false));
                if (labels.length > 0) {
                    retainLabels(inVertexLabels, labels);
                    retainLabels(outVertexLabels, labels);
                }
                directions.add(Direction.IN);
                directions.add(Direction.OUT);
            }
            for (Direction d : directions) {
                for (SchemaTable schemaTable : (d == Direction.IN ? inVertexLabels : outVertexLabels)) {
                    if (this.sqlgGraph.getSchemaManager().tableExist(schemaTable.getSchema(), SchemaManager.EDGE_PREFIX + schemaTable.getTable())) {

                        Set<String> edgeForeignKeys = this.sqlgGraph.getSchemaManager().getEdgeForeignKeys(schemaTable.getSchema() + "." + SchemaManager.EDGE_PREFIX + schemaTable.getTable());
                        Set<SchemaTable> tables;
                        switch (d) {
                            case IN:
                                tables = transformToOutSchemaTables(edgeForeignKeys, hasContainerLabels);
                                break;
                            case OUT:
                                tables = transformToInSchemaTables(edgeForeignKeys, hasContainerLabels);
                                break;
                            default:
                                throw new IllegalStateException("BUG: Direction.BOTH should never fire here!");
                        }

                        for (SchemaTable joinSchemaTable : tables) {

                            StringBuilder sql = new StringBuilder("SELECT b.*, c.");
                            sql.append(this.sqlgGraph.getSqlDialect().maybeWrapInQoutes(SchemaManager.VERTEX_IN_LABELS));
                            sql.append(", c.");
                            sql.append(this.sqlgGraph.getSqlDialect().maybeWrapInQoutes(SchemaManager.VERTEX_OUT_LABELS));
                            sql.append(", a.");
                            switch (d) {
                                case IN:
                                    sql.append(this.sqlgGraph.getSqlDialect().maybeWrapInQoutes(joinSchemaTable.getSchema() + "." + joinSchemaTable.getTable() + SchemaManager.OUT_VERTEX_COLUMN_END));
                                    sql.append(" FROM ");

                                    sql.append(this.sqlgGraph.getSqlDialect().maybeWrapInQoutes(schemaTable.getSchema()));
                                    sql.append(".");
                                    sql.append(this.sqlgGraph.getSqlDialect().maybeWrapInQoutes(SchemaManager.EDGE_PREFIX + schemaTable.getTable()));

                                    //Need to join here on all of the out columns.
                                    sql.append(" a JOIN ");
                                    sql.append(this.sqlgGraph.getSqlDialect().maybeWrapInQoutes(joinSchemaTable.getSchema()));
                                    sql.append(".");
                                    sql.append(this.sqlgGraph.getSqlDialect().maybeWrapInQoutes(SchemaManager.VERTEX_PREFIX + joinSchemaTable.getTable()));
                                    sql.append(" b ON a.");
                                    sql.append(this.sqlgGraph.getSqlDialect().maybeWrapInQoutes(joinSchemaTable.getSchema() + "." + joinSchemaTable.getTable() + SchemaManager.OUT_VERTEX_COLUMN_END));
                                    sql.append(" = b.");
                                    sql.append(this.sqlgGraph.getSqlDialect().maybeWrapInQoutes("ID"));
                                    sql.append(" JOIN ");
                                    sql.append(this.sqlgGraph.getSqlDialect().maybeWrapInQoutes(this.sqlgGraph.getSqlDialect().getPublicSchema()));
                                    sql.append(".");
                                    sql.append(this.sqlgGraph.getSqlDialect().maybeWrapInQoutes(SchemaManager.VERTICES));
                                    sql.append(" c ON b.");
                                    sql.append(this.sqlgGraph.getSqlDialect().maybeWrapInQoutes("ID"));
                                    sql.append(" = c.");
                                    sql.append(this.sqlgGraph.getSqlDialect().maybeWrapInQoutes("ID"));
                                    sql.append(" WHERE ");
                                    sql.append(this.sqlgGraph.getSqlDialect().maybeWrapInQoutes(this.schema + "." + this.table + SchemaManager.IN_VERTEX_COLUMN_END));
                                    sql.append(" = ? ");

                                    for (HasContainer hasContainer : hasContainers) {
                                        sql.append(" AND b.");
                                        sql.append(this.sqlgGraph.getSqlDialect().maybeWrapInQoutes(this.sqlgGraph.getSqlDialect().hasContainerKeyToColumn(hasContainer.key)));
                                        if (!hasContainer.predicate.equals(Compare.eq)) {
                                            throw new IllegalStateException("Only equals is supported at the moment");
                                        }
                                        sql.append(" = ?");
                                    }

                                    break;
                                case OUT:
                                    sql.append(this.sqlgGraph.getSqlDialect().maybeWrapInQoutes(joinSchemaTable.getSchema() + "." + joinSchemaTable.getTable() + SchemaManager.IN_VERTEX_COLUMN_END));
                                    sql.append(" FROM ");

                                    sql.append(this.sqlgGraph.getSqlDialect().maybeWrapInQoutes(schemaTable.getSchema()));
                                    sql.append(".");
                                    sql.append(this.sqlgGraph.getSqlDialect().maybeWrapInQoutes(SchemaManager.EDGE_PREFIX + schemaTable.getTable()));

                                    //Need to join here on all of the in columns.
                                    sql.append(" a JOIN ");
                                    sql.append(this.sqlgGraph.getSqlDialect().maybeWrapInQoutes(joinSchemaTable.getSchema()));
                                    sql.append(".");
                                    sql.append(this.sqlgGraph.getSqlDialect().maybeWrapInQoutes(SchemaManager.VERTEX_PREFIX + joinSchemaTable.getTable()));
                                    sql.append(" b ON a.");
                                    sql.append(this.sqlgGraph.getSqlDialect().maybeWrapInQoutes(joinSchemaTable.getSchema() + "." + joinSchemaTable.getTable() + SchemaManager.IN_VERTEX_COLUMN_END));
                                    sql.append(" = b.");
                                    sql.append(this.sqlgGraph.getSqlDialect().maybeWrapInQoutes("ID"));
                                    sql.append(" JOIN ");
                                    sql.append(this.sqlgGraph.getSqlDialect().maybeWrapInQoutes(this.sqlgGraph.getSqlDialect().getPublicSchema()));
                                    sql.append(".");
                                    sql.append(this.sqlgGraph.getSqlDialect().maybeWrapInQoutes(SchemaManager.VERTICES));
                                    sql.append(" c ON b.");
                                    sql.append(this.sqlgGraph.getSqlDialect().maybeWrapInQoutes("ID"));
                                    sql.append(" = c.");
                                    sql.append(this.sqlgGraph.getSqlDialect().maybeWrapInQoutes("ID"));
                                    sql.append(" WHERE ");
                                    sql.append(this.sqlgGraph.getSqlDialect().maybeWrapInQoutes(this.schema + "." + this.table + SchemaManager.OUT_VERTEX_COLUMN_END));
                                    sql.append(" = ? ");

                                    for (HasContainer hasContainer : hasContainers) {
                                        sql.append(" AND b.");
                                        sql.append(this.sqlgGraph.getSqlDialect().maybeWrapInQoutes(this.sqlgGraph.getSqlDialect().hasContainerKeyToColumn(hasContainer.key)));
                                        if (!hasContainer.predicate.equals(Compare.eq)) {
                                            throw new IllegalStateException("Only equals is supported at the moment");
                                        }
                                        sql.append(" = ?");
                                    }

                                    break;
                                default:
                                    throw new IllegalStateException("BUG: Direction.BOTH should never fire here!");
                            }
                            if (this.sqlgGraph.getSqlDialect().needsSemicolon()) {
                                sql.append(";");
                            }
                            Connection conn = this.sqlgGraph.tx().getConnection();
                            if (logger.isDebugEnabled()) {
                                logger.debug(sql.toString());
                            }
                            try (PreparedStatement preparedStatement = conn.prepareStatement(sql.toString())) {
                                switch (d) {
                                    case IN:
                                        preparedStatement.setLong(1, this.primaryKey);
                                        break;
                                    case OUT:
                                        preparedStatement.setLong(1, this.primaryKey);
                                        break;
                                    case BOTH:
                                        throw new IllegalStateException("BUG: Direction.BOTH should never fire here!");
                                }
                                int countHasContainers = 2;
                                for (HasContainer hasContainer : hasContainers) {
                                    if (!hasContainer.predicate.equals(Compare.eq)) {
                                        throw new IllegalStateException("Only equals is supported at present.");
                                    }
                                    Map<String, Object> keyValues = new HashMap<>();
                                    keyValues.put(hasContainer.key, hasContainer.value);
                                    SqlgElement.setKeyValuesAsParameter(this.sqlgGraph, countHasContainers++, conn, preparedStatement, keyValues);
                                }
                                ResultSet resultSet = preparedStatement.executeQuery();
                                while (resultSet.next()) {
                                    Set<String> inVertexColumnNames = new HashSet<>();
                                    Set<String> outVertexColumnNames = new HashSet<>();
                                    String inVertexColumnName = "";
                                    String outVertexColumnName = "";
                                    ResultSetMetaData resultSetMetaData = resultSet.getMetaData();
                                    for (int i = 1; i <= resultSetMetaData.getColumnCount(); i++) {
                                        String columnName = resultSetMetaData.getColumnName(i);
                                        if (columnName.endsWith(SchemaManager.IN_VERTEX_COLUMN_END)) {
                                            inVertexColumnNames.add(columnName);
                                        } else if (columnName.endsWith(SchemaManager.OUT_VERTEX_COLUMN_END)) {
                                            outVertexColumnNames.add(columnName);
                                        }
                                    }
                                    if (inVertexColumnNames.isEmpty() && outVertexColumnNames.isEmpty()) {
                                        throw new IllegalStateException("BUG: in or out vertex id not set!!!!");
                                    }

                                    Long inId = null;
                                    Long outId = null;

                                    //Only one in out pair should ever be set per row
                                    for (String inColumnName : inVertexColumnNames) {
                                        if (inId != null) {
                                            resultSet.getLong(inColumnName);
                                            if (!resultSet.wasNull()) {
                                                throw new IllegalStateException("Multiple in columns are set in vertex row!");
                                            }
                                        } else {
                                            Long tempInId = resultSet.getLong(inColumnName);
                                            if (!resultSet.wasNull()) {
                                                inId = tempInId;
                                                inVertexColumnName = inColumnName;
                                            }
                                        }
                                    }
                                    for (String outColumnName : outVertexColumnNames) {
                                        if (outId != null) {
                                            resultSet.getLong(outColumnName);
                                            if (!resultSet.wasNull()) {
                                                throw new IllegalStateException("Multiple out columns are set in vertex row!");
                                            }
                                        } else {
                                            Long tempOutId = resultSet.getLong(outColumnName);
                                            if (!resultSet.wasNull()) {
                                                outId = tempOutId;
                                                outVertexColumnName = outColumnName;
                                            }
                                        }
                                    }
                                    if (inVertexColumnName.isEmpty() && outVertexColumnName.isEmpty()) {
                                        throw new IllegalStateException("inVertexColumnName or outVertexColumnName is empty!");
                                    }

                                    List<Object> keyValues = new ArrayList<>();
                                    for (int i = 1; i <= resultSetMetaData.getColumnCount(); i++) {
                                        String columnName = resultSetMetaData.getColumnName(i);
                                        if (!(columnName.equals("ID") ||
                                                columnName.equals(SchemaManager.VERTEX_IN_LABELS) || columnName.equals(SchemaManager.VERTEX_OUT_LABELS) ||
                                                inVertexColumnNames.contains(columnName) || outVertexColumnNames.contains(columnName))) {
                                            keyValues.add(columnName);
                                            keyValues.add(resultSet.getObject(columnName));
                                        }

                                    }
                                    SqlgVertex sqlGVertex;
                                    switch (d) {
                                        case IN:
                                            sqlGVertex = SqlgVertex.of(this.sqlgGraph, outId, joinSchemaTable.getSchema(), joinSchemaTable.getTable());
                                            Map<String, Object> keyValueMap = SqlgUtil.transformToInsertValues(keyValues.toArray());
                                            sqlGVertex.properties.clear();
                                            sqlGVertex.properties.putAll(keyValueMap);
                                            this.sqlgGraph.loadVertexAndLabels(resultSet, sqlGVertex);
                                            vertices.add(sqlGVertex);
                                            break;
                                        case OUT:
                                            sqlGVertex = SqlgVertex.of(this.sqlgGraph, inId, joinSchemaTable.getSchema(), joinSchemaTable.getTable());
                                            keyValueMap = SqlgUtil.transformToInsertValues(keyValues.toArray());
                                            sqlGVertex.properties.clear();
                                            sqlGVertex.properties.putAll(keyValueMap);
                                            this.sqlgGraph.loadVertexAndLabels(resultSet, sqlGVertex);
                                            vertices.add(sqlGVertex);
                                            break;
                                        case BOTH:
                                            throw new IllegalStateException("This should not be possible!");
                                    }
                                }

                            } catch (SQLException e) {
                                throw new RuntimeException(e);
                            }

                        }

                    }
                }
            }
            return vertices.iterator();
        }
    }

    /**
     * Generate a query for the replaced steps.
     * Each replaced step translates to a join statement and a section of the where clause.
     *
     * @param replacedSteps
     * @return The results of the query
     */
    private Iterator<Vertex> internalGetVertices2(List<Pair<Step, List<HasContainer>>> replacedSteps) {
        List<Vertex> vertices = new ArrayList<>();


        SchemaTable schemaTable = SchemaTable.of(this.schema, SchemaManager.VERTEX_PREFIX + this.table);
        List<Step> vertexSteps = replacedSteps.stream().map(r->r.getLeft()).collect(Collectors.toList());
        SchemaTableTree schemaTableTree = this.sqlgGraph.getGremlinParser().calculateDistinctPathsToLeafVertices(schemaTable, vertexSteps);
        schemaTableTree.constructSql();

        int count = 1;
        String joinSql = "";
        Set<SchemaTable> schemaTables = new HashSet<>();
        Set<SchemaTable> previousSchemaTables = null;
        for (Pair<Step, List<HasContainer>> replacedStep : replacedSteps) {
            //For now assume the step is a VertexStep, This might change when implementing gremlin 'as'
            VertexStep step = (VertexStep) replacedStep.getKey();
            List<HasContainer> hasContainers = replacedStep.getValue();
            if (count++ == 1) {
                Pair<String, Set<SchemaTable>> sqlSchemaTables = this.sqlgGraph.getGremlinParser().constructJoinBetweenSchemaTableAndStep(schemaTable, step);
                joinSql += sqlSchemaTables.getLeft();
                previousSchemaTables = sqlSchemaTables.getRight();
            } else {
                Pair<String, Set<SchemaTable>> sqlSchemaTables = this.sqlgGraph.getGremlinParser().constructJoinBetweenSchemaTablesAndStep(previousSchemaTables, step);
                joinSql += sqlSchemaTables.getLeft();
                previousSchemaTables = sqlSchemaTables.getRight();
            }
            schemaTables.addAll(previousSchemaTables);
        }
        String sql = this.sqlgGraph.getGremlinParser().constructFromClause(this, schemaTables);
        sql += joinSql;
        if (this.sqlgGraph.getSqlDialect().needsSemicolon()) {
            sql += ";";
        }
        Connection conn = this.sqlgGraph.tx().getConnection();
        if (logger.isDebugEnabled()) {
            logger.debug(sql.toString());
        }
        try (PreparedStatement preparedStatement = conn.prepareStatement(sql.toString())) {
//            preparedStatement.setLong(1, this.primaryKey);
//            int countHasContainers = 2;
//            for (HasContainer hasContainer : hasContainers) {
//                if (!hasContainer.predicate.equals(Compare.eq)) {
//                    throw new IllegalStateException("Only equals is supported at present.");
//                }
//                Map<String, Object> keyValues = new HashMap<>();
//                keyValues.put(hasContainer.key, hasContainer.value);
//                SqlgElement.setKeyValuesAsParameter(this.sqlgGraph, countHasContainers++, conn, preparedStatement, keyValues);
//            }
            ResultSet resultSet = preparedStatement.executeQuery();
            while (resultSet.next()) {
                ResultSetMetaData resultSetMetaData = resultSet.getMetaData();
                this.sqlgGraph.getGremlinParser().loadVertices(resultSet, previousSchemaTables, vertices);
            }

        } catch (SQLException e) {
            throw new RuntimeException(e);
        }
        return vertices.iterator();
    }

    private Set<String> extractLabelsFromHasContainer(List<HasContainer> labelHasContainers) {
        Set<String> result = new HashSet<>();
        for (HasContainer hasContainer : labelHasContainers) {
            result.add((String) hasContainer.value);
        }
        return result;
    }

    /**
     * filters the hasContainer on its key.
     *
     * @param hasContainers all HasContainers matching the key will be removed from this list
     * @param key
     * @return the HasContainers matching the key.
     */
    private List<HasContainer> filterHasContainerOnKey(List<HasContainer> hasContainers, String key) {
        List<HasContainer> toRemove = new ArrayList<>();
        for (HasContainer hasContainer : hasContainers) {
            if (hasContainer.key.equals(key)) {
                toRemove.add(hasContainer);
            }
        }
        hasContainers.removeAll(toRemove);
        return toRemove;
    }

    private Set<SchemaTable> transformToInSchemaTables(Set<String> edgeForeignKeys, Set<String> labels) {
        Set<SchemaTable> result = new HashSet<>();
        for (String edgeForeignKey : edgeForeignKeys) {
            String[] schemaTableArray = edgeForeignKey.split("\\.");
            String schema = schemaTableArray[0];
            String table = schemaTableArray[1];
            if (table.endsWith("_IN_ID")) {
                table = table.substring(0, table.length() - 6);
                if (labels.isEmpty() || labels.contains(table)) {
                    result.add(SchemaTable.of(schema, table));
                }
            }
        }
        return result;
    }

    //TODO make this lazy
    private Iterator<SqlgEdge> _internalGetEdges(Direction direction, String... labels) {

        if (this.sqlgGraph.features().supportsBatchMode() && this.sqlgGraph.tx().isInBatchMode() && this.sqlgGraph.tx().getBatchManager().vertexIsCached(this)) {
            List<SqlgEdge> edges = this.sqlgGraph.tx().getBatchManager().getEdges(this, direction, labels);
            return edges.iterator();
        } else {
            List<Direction> directions = new ArrayList<>(2);
            List<SqlgEdge> edges = new ArrayList<>();
            Set<SchemaTable> inVertexLabels = new HashSet<>();
            Set<SchemaTable> outVertexLabels = new HashSet<>();
            if (direction == Direction.IN) {
                inVertexLabels.addAll(this.sqlgGraph.getSchemaManager().getLabelsForVertex(this, true));
                if (labels.length > 0) {
                    retainLabels(inVertexLabels, labels);
                }
                directions.add(direction);
            } else if (direction == Direction.OUT) {
                outVertexLabels.addAll(this.sqlgGraph.getSchemaManager().getLabelsForVertex(this, false));
                if (labels.length > 0) {
                    retainLabels(outVertexLabels, labels);
                }
                directions.add(direction);
            } else {
                inVertexLabels.addAll(this.sqlgGraph.getSchemaManager().getLabelsForVertex(this, true));
                outVertexLabels.addAll(this.sqlgGraph.getSchemaManager().getLabelsForVertex(this, false));
                if (labels.length > 0) {
                    retainLabels(inVertexLabels, labels);
                    retainLabels(outVertexLabels, labels);
                }
                directions.add(Direction.IN);
                directions.add(Direction.OUT);
            }
            for (Direction d : directions) {
                for (SchemaTable schemaTable : (d == Direction.IN ? inVertexLabels : outVertexLabels)) {
                    if (this.sqlgGraph.getSchemaManager().tableExist(schemaTable.getSchema(), SchemaManager.EDGE_PREFIX + schemaTable.getTable())) {
                        StringBuilder sql = new StringBuilder("SELECT * FROM ");
                        switch (d) {
                            case IN:
                                sql.append(this.sqlgGraph.getSqlDialect().maybeWrapInQoutes(schemaTable.getSchema()));
                                sql.append(".");
                                sql.append(this.sqlgGraph.getSqlDialect().maybeWrapInQoutes(SchemaManager.EDGE_PREFIX + schemaTable.getTable()));
                                sql.append(" WHERE ");
                                sql.append(this.sqlgGraph.getSqlDialect().maybeWrapInQoutes(this.schema + "." + this.table + SchemaManager.IN_VERTEX_COLUMN_END));
                                sql.append(" = ?");
                                break;
                            case OUT:
                                sql.append(this.sqlgGraph.getSqlDialect().maybeWrapInQoutes(schemaTable.getSchema()));
                                sql.append(".");
                                sql.append(this.sqlgGraph.getSqlDialect().maybeWrapInQoutes(SchemaManager.EDGE_PREFIX + schemaTable.getTable()));
                                sql.append(" WHERE ");
                                sql.append(this.sqlgGraph.getSchemaManager().getSqlDialect().maybeWrapInQoutes(this.schema + "." + this.table + SchemaManager.OUT_VERTEX_COLUMN_END));
                                sql.append(" = ?");
                                break;
                            case BOTH:
                                throw new IllegalStateException("BUG: Direction.BOTH should never fire here!");
                        }
                        if (this.sqlgGraph.getSqlDialect().needsSemicolon()) {
                            sql.append(";");
                        }
                        Connection conn = this.sqlgGraph.tx().getConnection();
                        if (logger.isDebugEnabled()) {
                            logger.debug(sql.toString());
                        }
                        try (PreparedStatement preparedStatement = conn.prepareStatement(sql.toString())) {
                            switch (d) {
                                case IN:
                                    preparedStatement.setLong(1, this.primaryKey);
                                    break;
                                case OUT:
                                    preparedStatement.setLong(1, this.primaryKey);
                                    break;
                                case BOTH:
                                    throw new IllegalStateException("BUG: Direction.BOTH should never fire here!");
                            }

                            ResultSet resultSet = preparedStatement.executeQuery();
                            while (resultSet.next()) {
                                Set<String> inVertexColumnNames = new HashSet<>();
                                Set<String> outVertexColumnNames = new HashSet<>();
                                String inVertexColumnName = "";
                                String outVertexColumnName = "";
                                ResultSetMetaData resultSetMetaData = resultSet.getMetaData();
                                for (int i = 1; i <= resultSetMetaData.getColumnCount(); i++) {
                                    String columnName = resultSetMetaData.getColumnName(i);
                                    if (columnName.endsWith(SchemaManager.IN_VERTEX_COLUMN_END)) {
                                        inVertexColumnNames.add(columnName);
                                    } else if (columnName.endsWith(SchemaManager.OUT_VERTEX_COLUMN_END)) {
                                        outVertexColumnNames.add(columnName);
                                    }
                                }
                                if (inVertexColumnNames.isEmpty() || outVertexColumnNames.isEmpty()) {
                                    throw new IllegalStateException("BUG: in or out vertex id not set!!!!");
                                }

                                Long edgeId = resultSet.getLong("ID");
                                Long inId = null;
                                Long outId = null;

                                //Only one in out pair should ever be set per row
                                for (String inColumnName : inVertexColumnNames) {
                                    if (inId != null) {
                                        Long tempInId = resultSet.getLong(inColumnName);
                                        if (!resultSet.wasNull()) {
                                            throw new IllegalStateException("Multiple in columns are set in vertex row!");
                                        }
                                    } else {
                                        Long tempInId = resultSet.getLong(inColumnName);
                                        if (!resultSet.wasNull()) {
                                            inId = tempInId;
                                            inVertexColumnName = inColumnName;
                                        }
                                    }
                                }
                                for (String outColumnName : outVertexColumnNames) {
                                    if (outId != null) {
                                        Long tempOutId = resultSet.getLong(outColumnName);
                                        if (!resultSet.wasNull()) {
                                            throw new IllegalStateException("Multiple out columns are set in vertex row!");
                                        }
                                    } else {
                                        Long tempOutId = resultSet.getLong(outColumnName);
                                        if (!resultSet.wasNull()) {
                                            outId = tempOutId;
                                            outVertexColumnName = outColumnName;
                                        }
                                    }
                                }
                                if (inVertexColumnName.isEmpty() || outVertexColumnName.isEmpty()) {
                                    throw new IllegalStateException("inVertexColumnName or outVertexColumnName is empty!");
                                }
                                SchemaTable inSchemaTable = SqlgUtil.parseLabel(inVertexColumnName, this.sqlgGraph.getSqlDialect().getPublicSchema());
                                SchemaTable outSchemaTable = SqlgUtil.parseLabel(outVertexColumnName, this.sqlgGraph.getSqlDialect().getPublicSchema());

                                List<Object> keyValues = new ArrayList<>();
                                for (int i = 1; i <= resultSetMetaData.getColumnCount(); i++) {
                                    String columnName = resultSetMetaData.getColumnName(i);
                                    if (!((columnName.equals("ID") || columnName.equals(inVertexColumnNames) || columnName.equals(outVertexColumnNames)))) {
                                        keyValues.add(columnName);
                                        keyValues.add(resultSet.getObject(columnName));
                                    }
                                }
                                SqlgEdge sqlGEdge = null;
                                switch (d) {
                                    case IN:
                                        sqlGEdge = new SqlgEdge(
                                                this.sqlgGraph,
                                                edgeId,
                                                schemaTable.getSchema(),
                                                schemaTable.getTable(),
                                                this,
                                                SqlgVertex.of(this.sqlgGraph, outId, outSchemaTable.getSchema(), outSchemaTable.getTable().replace(SchemaManager.OUT_VERTEX_COLUMN_END, "")),
                                                keyValues.toArray());
                                        break;
                                    case OUT:
                                        sqlGEdge = new SqlgEdge(
                                                this.sqlgGraph,
                                                edgeId,
                                                schemaTable.getSchema(),
                                                schemaTable.getTable(),
                                                SqlgVertex.of(this.sqlgGraph, inId, inSchemaTable.getSchema(), inSchemaTable.getTable().replace(SchemaManager.IN_VERTEX_COLUMN_END, "")),
                                                this,
                                                keyValues.toArray());
                                        break;
                                    case BOTH:
                                        throw new IllegalStateException("This should not be possible!");
                                }
                                edges.add(sqlGEdge);
                            }

                        } catch (SQLException e) {
                            throw new RuntimeException(e);
                        }
                    }
                }
            }
            return edges.iterator();
        }
    }

    @Override
    protected void load() {

        //if in batch mode only load vertexes that are not new.
        //new vertexes have no id, impossible to load, but then all its properties are already cached.
        if ((!this.sqlgGraph.tx().isInBatchMode() && this.properties.isEmpty()) ||
                (this.properties.isEmpty() && this.sqlgGraph.features().supportsBatchMode() && this.sqlgGraph.tx().isInBatchMode() &&
                        !this.sqlgGraph.tx().getBatchManager().vertexIsCached(this))) {

            StringBuilder sql = new StringBuilder("SELECT * FROM ");
            sql.append(this.sqlgGraph.getSqlDialect().maybeWrapInQoutes(this.schema));
            sql.append(".");
            sql.append(this.sqlgGraph.getSqlDialect().maybeWrapInQoutes(SchemaManager.VERTEX_PREFIX + this.table));
            sql.append(" WHERE ");
            sql.append(this.sqlgGraph.getSqlDialect().maybeWrapInQoutes("ID"));
            sql.append(" = ?");
            if (this.sqlgGraph.getSqlDialect().needsSemicolon()) {
                sql.append(";");
            }
            Connection conn = this.sqlgGraph.tx().getConnection();
            if (logger.isDebugEnabled()) {
                logger.debug(sql.toString());
            }
            try (PreparedStatement preparedStatement = conn.prepareStatement(sql.toString())) {
                preparedStatement.setLong(1, this.primaryKey);
                ResultSet resultSet = preparedStatement.executeQuery();
                if (resultSet.next()) {
                    loadResultSet(resultSet);
                } else {
                    throw new IllegalStateException(String.format("Vertex with label %s and id %d does exist.", new Object[]{this.schema + "." + this.table, this.primaryKey}));
                }
            } catch (SQLException e) {
                throw new RuntimeException(e);
            }
        }
    }

    void loadResultSet(ResultSet resultSet) throws SQLException {
        ResultSetMetaData resultSetMetaData = resultSet.getMetaData();
        for (int i = 1; i <= resultSetMetaData.getColumnCount(); i++) {
            String columnName = resultSetMetaData.getColumnName(i);
            Object o = resultSet.getObject(columnName);
            if (!columnName.equals("ID")
                    && !columnName.equals(SchemaManager.VERTEX_IN_LABELS)
                    && !columnName.equals(SchemaManager.VERTEX_OUT_LABELS)
                    && !columnName.equals(SchemaManager.VERTEX_SCHEMA)
                    && !columnName.equals(SchemaManager.VERTEX_TABLE)
                    && !Objects.isNull(o)) {
                int type = resultSetMetaData.getColumnType(i);
                switch (type) {
                    case Types.SMALLINT:
                        this.properties.put(columnName, ((Integer) o).shortValue());
                        break;
                    case Types.TINYINT:
                        this.properties.put(columnName, ((Integer) o).byteValue());
                        break;
                    case Types.REAL:
                        this.properties.put(columnName, ((Number) o).floatValue());
                        break;
                    case Types.DOUBLE:
                        this.properties.put(columnName, ((Number) o).doubleValue());
                        break;
                    case Types.ARRAY:
                        Array array = (Array) o;
                        int baseType = array.getBaseType();
                        Object[] objectArray = (Object[]) array.getArray();
                        this.properties.put(columnName, convertObjectArrayToPrimitiveArray(objectArray, baseType));
                        break;
                    default:
                        this.properties.put(columnName, o);
                }
            }
        }
    }

    @Override
    public String toString() {
        return StringFactory.vertexString(this);
    }

    @Override
    public Vertex.Iterators iterators() {
        return this;
    }

    @Override
    public Iterator<Vertex> vertexIterator(final Direction direction, final String... labels) {
        SqlgVertex.this.sqlgGraph.tx().readWrite();
        return SqlgVertex.this.vertices(Collections.emptyList(), direction, labels);
    }

    @Override
    public Iterator<Edge> edgeIterator(final Direction direction, final String... labels) {
        SqlgVertex.this.sqlgGraph.tx().readWrite();
        return SqlgVertex.this.internalGetEdges(direction, labels);
    }

    @Override
    public <V> Iterator<VertexProperty<V>> propertyIterator(final String... propertyKeys) {
        SqlgVertex.this.sqlgGraph.tx().readWrite();
        return SqlgVertex.this.<V>internalGetAllProperties(propertyKeys).values().iterator();
    }

    public void reset() {
        if (this.inLabelsForVertex != null) {
            this.inLabelsForVertex.clear();
        }
        if (this.outLabelsForVertex != null) {
            this.outLabelsForVertex.clear();
        }
        this.inLabelsForVertex = null;
        this.outLabelsForVertex = null;
    }

    private Set<SchemaTable> transformToOutSchemaTables(Set<String> edgeForeignKeys, Set<String> labels) {
        Set<SchemaTable> result = new HashSet<>();
        for (String edgeForeignKey : edgeForeignKeys) {
            String[] schemaTableArray = edgeForeignKey.split("\\.");
            String schema = schemaTableArray[0];
            String table = schemaTableArray[1];

            if (table.endsWith("_OUT_ID")) {
                table = table.substring(0, table.length() - 7);
                if (labels.isEmpty() || labels.contains(table)) {
                    result.add(SchemaTable.of(schema, table));
                }
            }

        }
        return result;
    }

}<|MERGE_RESOLUTION|>--- conflicted
+++ resolved
@@ -1,25 +1,16 @@
 package org.umlg.sqlg.structure;
 
-import com.tinkerpop.gremlin.process.Step;
 import com.tinkerpop.gremlin.process.T;
-<<<<<<< HEAD
-import com.tinkerpop.gremlin.process.graph.GraphTraversal;
-import com.tinkerpop.gremlin.process.graph.step.map.VertexStep;
-import com.tinkerpop.gremlin.process.graph.step.sideEffect.StartStep;
-=======
->>>>>>> b139ad84
 import com.tinkerpop.gremlin.process.graph.util.HasContainer;
 import com.tinkerpop.gremlin.structure.*;
 import com.tinkerpop.gremlin.structure.util.ElementHelper;
 import com.tinkerpop.gremlin.structure.util.StringFactory;
 import com.tinkerpop.gremlin.util.StreamFactory;
-import org.apache.commons.lang3.tuple.Pair;
 import org.slf4j.Logger;
 import org.slf4j.LoggerFactory;
 
 import java.sql.*;
 import java.util.*;
-import java.util.stream.Collectors;
 
 /**
  * Date: 2014/07/12
@@ -191,13 +182,6 @@
         Iterator<Vertex> itty = internalGetVertices(hasContainers, direction, labels);
         return itty;
     }
-
-    public Iterator<Vertex> vertices2(List<Pair<Step, List<HasContainer>>> replacedSteps) {
-        this.sqlgGraph.tx().readWrite();
-        Iterator<Vertex> itty = internalGetVertices2(replacedSteps);
-        return itty;
-    }
-
 
     @Override
     public void remove() {
@@ -601,16 +585,14 @@
                                             Map<String, Object> keyValueMap = SqlgUtil.transformToInsertValues(keyValues.toArray());
                                             sqlGVertex.properties.clear();
                                             sqlGVertex.properties.putAll(keyValueMap);
-                                            this.sqlgGraph.loadVertexAndLabels(resultSet, sqlGVertex);
-                                            vertices.add(sqlGVertex);
+                                            this.sqlgGraph.loadVertexAndLabels(vertices, resultSet, sqlGVertex);
                                             break;
                                         case OUT:
                                             sqlGVertex = SqlgVertex.of(this.sqlgGraph, inId, joinSchemaTable.getSchema(), joinSchemaTable.getTable());
                                             keyValueMap = SqlgUtil.transformToInsertValues(keyValues.toArray());
                                             sqlGVertex.properties.clear();
                                             sqlGVertex.properties.putAll(keyValueMap);
-                                            this.sqlgGraph.loadVertexAndLabels(resultSet, sqlGVertex);
-                                            vertices.add(sqlGVertex);
+                                            this.sqlgGraph.loadVertexAndLabels(vertices, resultSet, sqlGVertex);
                                             break;
                                         case BOTH:
                                             throw new IllegalStateException("This should not be possible!");
@@ -628,73 +610,6 @@
             }
             return vertices.iterator();
         }
-    }
-
-    /**
-     * Generate a query for the replaced steps.
-     * Each replaced step translates to a join statement and a section of the where clause.
-     *
-     * @param replacedSteps
-     * @return The results of the query
-     */
-    private Iterator<Vertex> internalGetVertices2(List<Pair<Step, List<HasContainer>>> replacedSteps) {
-        List<Vertex> vertices = new ArrayList<>();
-
-
-        SchemaTable schemaTable = SchemaTable.of(this.schema, SchemaManager.VERTEX_PREFIX + this.table);
-        List<Step> vertexSteps = replacedSteps.stream().map(r->r.getLeft()).collect(Collectors.toList());
-        SchemaTableTree schemaTableTree = this.sqlgGraph.getGremlinParser().calculateDistinctPathsToLeafVertices(schemaTable, vertexSteps);
-        schemaTableTree.constructSql();
-
-        int count = 1;
-        String joinSql = "";
-        Set<SchemaTable> schemaTables = new HashSet<>();
-        Set<SchemaTable> previousSchemaTables = null;
-        for (Pair<Step, List<HasContainer>> replacedStep : replacedSteps) {
-            //For now assume the step is a VertexStep, This might change when implementing gremlin 'as'
-            VertexStep step = (VertexStep) replacedStep.getKey();
-            List<HasContainer> hasContainers = replacedStep.getValue();
-            if (count++ == 1) {
-                Pair<String, Set<SchemaTable>> sqlSchemaTables = this.sqlgGraph.getGremlinParser().constructJoinBetweenSchemaTableAndStep(schemaTable, step);
-                joinSql += sqlSchemaTables.getLeft();
-                previousSchemaTables = sqlSchemaTables.getRight();
-            } else {
-                Pair<String, Set<SchemaTable>> sqlSchemaTables = this.sqlgGraph.getGremlinParser().constructJoinBetweenSchemaTablesAndStep(previousSchemaTables, step);
-                joinSql += sqlSchemaTables.getLeft();
-                previousSchemaTables = sqlSchemaTables.getRight();
-            }
-            schemaTables.addAll(previousSchemaTables);
-        }
-        String sql = this.sqlgGraph.getGremlinParser().constructFromClause(this, schemaTables);
-        sql += joinSql;
-        if (this.sqlgGraph.getSqlDialect().needsSemicolon()) {
-            sql += ";";
-        }
-        Connection conn = this.sqlgGraph.tx().getConnection();
-        if (logger.isDebugEnabled()) {
-            logger.debug(sql.toString());
-        }
-        try (PreparedStatement preparedStatement = conn.prepareStatement(sql.toString())) {
-//            preparedStatement.setLong(1, this.primaryKey);
-//            int countHasContainers = 2;
-//            for (HasContainer hasContainer : hasContainers) {
-//                if (!hasContainer.predicate.equals(Compare.eq)) {
-//                    throw new IllegalStateException("Only equals is supported at present.");
-//                }
-//                Map<String, Object> keyValues = new HashMap<>();
-//                keyValues.put(hasContainer.key, hasContainer.value);
-//                SqlgElement.setKeyValuesAsParameter(this.sqlgGraph, countHasContainers++, conn, preparedStatement, keyValues);
-//            }
-            ResultSet resultSet = preparedStatement.executeQuery();
-            while (resultSet.next()) {
-                ResultSetMetaData resultSetMetaData = resultSet.getMetaData();
-                this.sqlgGraph.getGremlinParser().loadVertices(resultSet, previousSchemaTables, vertices);
-            }
-
-        } catch (SQLException e) {
-            throw new RuntimeException(e);
-        }
-        return vertices.iterator();
     }
 
     private Set<String> extractLabelsFromHasContainer(List<HasContainer> labelHasContainers) {
@@ -708,7 +623,7 @@
     /**
      * filters the hasContainer on its key.
      *
-     * @param hasContainers all HasContainers matching the key will be removed from this list
+     * @param hasContainers all HasContainers mathich the key will be removed from this list
      * @param key
      * @return the HasContainers matching the key.
      */
