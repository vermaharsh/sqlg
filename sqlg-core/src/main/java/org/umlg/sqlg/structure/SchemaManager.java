--- conflicted
+++ resolved
@@ -77,12 +77,9 @@
     public static final String VERTEX_PREFIX = "V_";
     public static final String EDGE_PREFIX = "E_";
     public static final String VERTICES = "VERTICES";
-<<<<<<< HEAD
     public static final String VERTEX_IN_LABELS = "IN_LABELS";
     public static final String VERTEX_OUT_LABELS = "OUT_LABELS";
-=======
     public static final String EDGES = "EDGES";
->>>>>>> 27f862af
     public static final String ID = "ID";
     public static final String VERTEX_SCHEMA = "VERTEX_SCHEMA";
     public static final String VERTEX_TABLE = "VERTEX_TABLE";
@@ -1207,60 +1204,11 @@
                     if (!this.localLabelSchemas.containsKey(EDGE_PREFIX + edgeName)) {
                         this.localLabelSchemas.put(EDGE_PREFIX + edgeName, schemaNames);
                     }
-<<<<<<< HEAD
                     uncommittedColumns = new ConcurrentHashMap<>();
                     properties = traversalSource.V(outEdge).out(SQLG_SCHEMA_EDGE_PROPERTIES_EDGE).toList();
                     for (Vertex property : properties) {
                         String propertyName = property.value("name");
                         uncommittedColumns.put(propertyName, PropertyType.valueOf(property.value("type")));
-=======
-                    Map<String, PropertyType> uncommittedColumns = new ConcurrentHashMap<>();
-                    Set<String> foreignKeys = null;
-                    //get the columns
-                    String previousSchema = "";
-                    ResultSet columnsRs = metadata.getColumns(catalog, schemaPattern, table, null);
-                    while (columnsRs.next()) {
-                        String schema = columnsRs.getString(2);
-                        if (this.sqlDialect.getGisSchemas().contains(schema)) {
-                            continue;
-                        }
-                        this.localSchemas.put(schema, schema);
-                        if (!previousSchema.equals(schema)) {
-                            foreignKeys = new HashSet<>();
-                            uncommittedColumns = new ConcurrentHashMap<>();
-                        }
-                        previousSchema = schema;
-                        String column = columnsRs.getString(4);
-                        if (!column.equals(SchemaManager.ID)) {
-                            int columnType = columnsRs.getInt(5);
-                            String typeName = columnsRs.getString("TYPE_NAME");
-                            PropertyType propertyType = this.sqlDialect.sqlTypeToPropertyType(columnType, typeName);
-                            uncommittedColumns.put(column, propertyType);
-                        }
-                        this.localTables.put(schema + "." + table, uncommittedColumns);
-                        Set<String> schemas = this.localLabelSchemas.get(table);
-                        if (schemas == null) {
-                            schemas = new HashSet<>();
-                        }
-                        schemas.add(schema);
-                        this.localLabelSchemas.put(table, schemas);
-                        if (table.startsWith(EDGE_PREFIX) && (column.endsWith(SchemaManager.IN_VERTEX_COLUMN_END) || column.endsWith(SchemaManager.OUT_VERTEX_COLUMN_END))) {
-                            foreignKeys.add(column);
-                            this.localEdgeForeignKeys.put(schema + "." + table, foreignKeys);
-                            String[] split = column.split("\\.");
-                            SchemaTable schemaTable = SchemaTable.of(split[0], SchemaManager.VERTEX_PREFIX + split[1].replace(SchemaManager.IN_VERTEX_COLUMN_END, "").replace(SchemaManager.OUT_VERTEX_COLUMN_END, ""));
-                            Pair<Set<SchemaTable>, Set<SchemaTable>> labels = this.localTableLabels.get(schemaTable);
-                            if (labels == null) {
-                                labels = Pair.of(new HashSet<>(), new HashSet<>());
-                                this.localTableLabels.put(schemaTable, labels);
-                            }
-                            if (column.endsWith(SchemaManager.IN_VERTEX_COLUMN_END)) {
-                                labels.getLeft().add(SchemaTable.of(schema, table));
-                            } else if (column.endsWith(SchemaManager.OUT_VERTEX_COLUMN_END)) {
-                                labels.getRight().add(SchemaTable.of(schema, table));
-                            }
-                        }
->>>>>>> 27f862af
                     }
                     this.localTables.put(schemaName + "." + EDGE_PREFIX + edgeName, uncommittedColumns);
 
