package org.umlg.sqlg.structure.topology;

import com.fasterxml.jackson.databind.JsonNode;
import com.fasterxml.jackson.databind.node.ArrayNode;
import com.fasterxml.jackson.databind.node.ObjectNode;
import com.google.common.base.Preconditions;
import org.apache.commons.collections4.set.ListOrderedSet;
import org.apache.commons.lang3.tuple.Pair;
import org.apache.tinkerpop.gremlin.process.traversal.Path;
import org.apache.tinkerpop.gremlin.process.traversal.dsl.graph.GraphTraversalSource;
import org.apache.tinkerpop.gremlin.process.traversal.dsl.graph.__;
import org.apache.tinkerpop.gremlin.structure.Direction;
import org.apache.tinkerpop.gremlin.structure.Edge;
import org.apache.tinkerpop.gremlin.structure.Vertex;
import org.apache.tinkerpop.gremlin.structure.VertexProperty;
import org.slf4j.Logger;
import org.slf4j.LoggerFactory;
import org.umlg.sqlg.sql.dialect.SqlDialect;
import org.umlg.sqlg.strategy.BaseStrategy;
import org.umlg.sqlg.structure.*;

import java.sql.*;
import java.time.LocalDateTime;
import java.util.*;

import static org.umlg.sqlg.structure.topology.Topology.*;

/**
 * Date: 2016/09/04
 * Time: 8:49 AM
 */
public class Schema implements TopologyInf {

    private static Logger logger = LoggerFactory.getLogger(Schema.class);
    private SqlgGraph sqlgGraph;
    private Topology topology;
    private String name;
    private boolean committed = true;
    //The key is schema + "." + VERTEX_PREFIX + vertex label. i.e. "A.V_A"
    private Map<String, VertexLabel> vertexLabels = new HashMap<>();
    private Map<String, VertexLabel> uncommittedVertexLabels = new HashMap<>();
    public Set<String> uncommittedRemovedVertexLabels = new HashSet<>();

    private Map<String, EdgeLabel> outEdgeLabels = new HashMap<>();
    private Map<String, EdgeLabel> uncommittedOutEdgeLabels = new HashMap<>();
    Set<String> uncommittedRemovedEdgeLabels = new HashSet<>();

    public static final String SQLG_SCHEMA = "sqlg_schema";
    public static final String GLOBAL_UNIQUE_INDEX_SCHEMA = "gui_schema";
    private Map<String, GlobalUniqueIndex> uncommittedGlobalUniqueIndexes = new HashMap<>();
    private Set<String> uncommittedRemovedGlobalUniqueIndexes = new HashSet<>();
    Map<String, GlobalUniqueIndex> globalUniqueIndexes = new HashMap<>();
    private static final String MARKER = "~gremlin.incidentToAdjacent";

    //temporary table map. it is in a thread local as temporary tables are only valid per session/connection.
    private final ThreadLocal<Map<String, Map<String, PropertyType>>> threadLocalTemporaryTables = ThreadLocal.withInitial(HashMap::new);

    /**
     * Creates the SqlgSchema. The sqlg_schema always exist and is created via sql in {@link SqlDialect#sqlgTopologyCreationScripts()}
     *
     * @param topology A reference to the {@link Topology} that contains the sqlg_schema schema.
     * @return The Schema that represents 'sqlg_schema'
     */
    static Schema instantiateSqlgSchema(Topology topology) {
        return new Schema(topology, SQLG_SCHEMA);
    }

    /**
     * Creates the 'public' schema that always already exist and is pre-loaded in {@link Topology()} @see {@link Topology#cacheTopology()}
     *
     * @param publicSchemaName The 'public' schema's name. Sometimes its upper case (Hsqldb) sometimes lower (Postgresql)
     * @param topology         The {@link Topology} that contains the public schema.
     * @return The Schema that represents 'public'
     */
    static Schema createPublicSchema(SqlgGraph sqlgGraph, Topology topology, String publicSchemaName) {
        Schema schema = new Schema(topology, publicSchemaName);
        if (!existPublicSchema(sqlgGraph)) {
            schema.createSchemaOnDb();
        }
        schema.committed = false;
        return schema;
    }

    private static boolean existPublicSchema(SqlgGraph sqlgGraph) {
        Connection conn = sqlgGraph.tx().getConnection();
        try {
            DatabaseMetaData metadata = conn.getMetaData();
            return sqlgGraph.getSqlDialect().schemaExists(metadata, sqlgGraph.getSqlDialect().getPublicSchema());
        } catch (SQLException e) {
            throw new RuntimeException(e);
        }
    }

    /**
     * Creates the 'gui_schema'. A schema in which to store the GlobalUniqueIndexes. The 'gui_schema' always already exist and is pre-loaded in {@link Topology()} @see {@link Topology#cacheTopology()}
     *
     * @param topology The {@link Topology} that contains the public schema.
     * @return The Schema that represents 'public'
     */
    static Schema createGlobalUniqueIndexSchema(Topology topology) {
        return new Schema(topology, GLOBAL_UNIQUE_INDEX_SCHEMA);
    }

    static Schema createSchema(SqlgGraph sqlgGraph, Topology topology, String name) {
        Schema schema = new Schema(topology, name);
        Preconditions.checkArgument(!name.equals(SQLG_SCHEMA) && !sqlgGraph.getSqlDialect().getPublicSchema().equals(name), "createSchema may not be called for 'sqlg_schema' or 'public'");
        schema.createSchemaOnDb();
        TopologyManager.addSchema(sqlgGraph, name);
        schema.committed = false;
        return schema;
    }

    /**
     * Only called from {@link Topology#fromNotifyJson(int, LocalDateTime)}
     *
     * @param topology   The {@link Topology}
     * @param schemaName The schema's name
     * @return The Schema that has already been created by another graph.
     */
    static Schema instantiateSchema(Topology topology, String schemaName) {
        Schema schema = new Schema(topology, schemaName);
        return schema;
    }

    private Schema(Topology topology, String name) {
        this.topology = topology;
        this.name = name;
        this.sqlgGraph = this.topology.getSqlgGraph();
    }

    SqlgGraph getSqlgGraph() {
        return this.sqlgGraph;
    }

    @Override
    public boolean isCommitted() {
        return this.committed;
    }

    public VertexLabel ensureVertexLabelExist(final String label) {
        return ensureVertexLabelExist(label, Collections.emptyMap());
    }

    void ensureTemporaryVertexTableExist(final String label, final Map<String, PropertyType> columns) {
        Objects.requireNonNull(label, "Given table must not be null");
        Preconditions.checkArgument(!label.startsWith(VERTEX_PREFIX), "label may not be prefixed with %s", VERTEX_PREFIX);

        final String prefixedTable = VERTEX_PREFIX + label;
        if (!this.threadLocalTemporaryTables.get().containsKey(prefixedTable)) {
            this.topology.lock();
            if (!this.threadLocalTemporaryTables.get().containsKey(prefixedTable)) {
                this.threadLocalTemporaryTables.get().put(prefixedTable, columns);
                createTempTable(prefixedTable, columns);
            }
        }
    }

    public VertexLabel ensureVertexLabelExist(final String label, final Map<String, PropertyType> columns) {
<<<<<<< HEAD
//        Objects.requireNonNull(label, "Given table must not be null");
//        Preconditions.checkArgument(!label.startsWith(VERTEX_PREFIX), "label may not be prefixed with %s", VERTEX_PREFIX);
//
//        Optional<VertexLabel> vertexLabelOptional = this.getVertexLabel(label);
//        if (!vertexLabelOptional.isPresent()) {
//            this.topology.lock();
//            vertexLabelOptional = this.getVertexLabel(label);
//            if (!vertexLabelOptional.isPresent()) {
//                return this.createVertexLabel(label, columns);
//            } else {
//                return vertexLabelOptional.get();
//            }
//        } else {
//            VertexLabel vertexLabel = vertexLabelOptional.get();
//            //check if all the columns are there.
//            vertexLabel.ensurePropertiesExist(columns);
//            return vertexLabel;
//        }
=======
>>>>>>> 06554b93
        return ensureVertexLabelExist(label, columns, new ListOrderedSet<>());
    }

    public VertexLabel ensureVertexLabelExist(final String label, final Map<String, PropertyType> columns, ListOrderedSet<String> identifiers) {
        Objects.requireNonNull(label, "Given table must not be null");
        Preconditions.checkArgument(!label.startsWith(VERTEX_PREFIX), "label may not be prefixed with \"%s\"", VERTEX_PREFIX);
        for (String identifier : identifiers) {
            Preconditions.checkState(columns.containsKey(identifier), "The identifiers must be in the specified columns. \"%s\" not found", identifier);
        }

        Optional<VertexLabel> vertexLabelOptional = this.getVertexLabel(label);
        if (!vertexLabelOptional.isPresent()) {
            this.topology.lock();
            vertexLabelOptional = this.getVertexLabel(label);
            //noinspection OptionalIsPresent
            if (!vertexLabelOptional.isPresent()) {
                return this.createVertexLabel(label, columns, identifiers);
            } else {
                return vertexLabelOptional.get();
            }
        } else {
            VertexLabel vertexLabel = vertexLabelOptional.get();
            //check if all the columns are there.
            vertexLabel.ensurePropertiesExist(columns);
            return vertexLabel;
        }
    }

    public VertexLabel ensurePartitionedVertexLabelExist(
            final String label,
            final Map<String, PropertyType> columns,
<<<<<<< HEAD
            ListOrderedSet<String> identifers,
=======
            ListOrderedSet<String> identifiers,
>>>>>>> 06554b93
            PartitionType partitionType,
            String partitionExpression) {

        Preconditions.checkState(this.sqlgGraph.getSqlDialect().supportsPartitioning());
        Objects.requireNonNull(label, "Given table must not be null");
        Preconditions.checkArgument(!label.startsWith(VERTEX_PREFIX), "label may not be prefixed with %s", VERTEX_PREFIX);

        Optional<VertexLabel> vertexLabelOptional = this.getVertexLabel(label);
        if (!vertexLabelOptional.isPresent()) {
            this.topology.lock();
            vertexLabelOptional = this.getVertexLabel(label);
            return vertexLabelOptional.orElseGet(
<<<<<<< HEAD
                    () -> this.createPartitionedVertexLabel(label, columns, identifers, partitionType, partitionExpression)
=======
                    () -> this.createPartitionedVertexLabel(label, columns, identifiers, partitionType, partitionExpression)
>>>>>>> 06554b93
            );
        } else {
            VertexLabel vertexLabel = vertexLabelOptional.get();
            //check if all the columns are there.
            vertexLabel.ensurePropertiesExist(columns);
            return vertexLabel;
        }
<<<<<<< HEAD
    }

    public EdgeLabel ensureEdgeLabelExist(
            final String edgeLabelName,
            final VertexLabel outVertexLabel,
            final VertexLabel inVertexLabel,
            Map<String, PropertyType> columns) {
        return ensureEdgeLabelExist(edgeLabelName, outVertexLabel, inVertexLabel, columns, new ListOrderedSet<>());
=======
>>>>>>> 06554b93
    }

    public EdgeLabel ensureEdgeLabelExist(
            final String edgeLabelName,
            final VertexLabel outVertexLabel,
            final VertexLabel inVertexLabel,
<<<<<<< HEAD
=======
            Map<String, PropertyType> columns) {
        return ensureEdgeLabelExist(edgeLabelName, outVertexLabel, inVertexLabel, columns, new ListOrderedSet<>());
    }

    public EdgeLabel ensureEdgeLabelExist(
            final String edgeLabelName,
            final VertexLabel outVertexLabel,
            final VertexLabel inVertexLabel,
>>>>>>> 06554b93
            Map<String, PropertyType> columns,
            ListOrderedSet<String> identifiers) {

        Objects.requireNonNull(edgeLabelName, "Given edgeLabelName may not be null");
        Objects.requireNonNull(outVertexLabel, "Given outVertexLabel may not be null");
        Objects.requireNonNull(inVertexLabel, "Given inVertexLabel may not be null");
        Objects.requireNonNull(identifiers, "Given identifiers may not be null");

        for (String identifier : identifiers) {
            Preconditions.checkState(columns.containsKey(identifier), "The identifiers must be in the specified columns. \"%s\" not found", identifier);
        }
<<<<<<< HEAD
=======

        Preconditions.checkState((outVertexLabel.isDistributed() && inVertexLabel.isDistributed()) || (!outVertexLabel.isDistributed() && !inVertexLabel.isDistributed()), "The in and out vertex labels must both either be distributed or not.");
        if (outVertexLabel.isDistributed()) {
            Preconditions.checkState(outVertexLabel.getDistributionPropertyColumn().getName().equals(inVertexLabel.getDistributionPropertyColumn().getName()), "The in and out vertex label's distribution columns must have the same name.");
        }
>>>>>>> 06554b93

        EdgeLabel edgeLabel;
        Optional<EdgeLabel> edgeLabelOptional = this.getEdgeLabel(edgeLabelName);
        if (!edgeLabelOptional.isPresent()) {
            this.topology.lock();
            edgeLabelOptional = this.getEdgeLabel(edgeLabelName);
            if (!edgeLabelOptional.isPresent()) {
                edgeLabel = this.createEdgeLabel(edgeLabelName, outVertexLabel, inVertexLabel, columns, identifiers);
                this.uncommittedRemovedEdgeLabels.remove(this.name + "." + EDGE_PREFIX + edgeLabelName);
                this.uncommittedOutEdgeLabels.put(this.name + "." + EDGE_PREFIX + edgeLabelName, edgeLabel);
                this.getTopology().fire(edgeLabel, "", TopologyChangeAction.CREATE);
                //nothing more to do as the edge did not exist and will have been created with the correct foreign keys.
            } else {
                edgeLabel = internalEnsureEdgeTableExists(edgeLabelOptional.get(), outVertexLabel, inVertexLabel, columns);
            }
        } else {
            edgeLabel = internalEnsureEdgeTableExists(edgeLabelOptional.get(), outVertexLabel, inVertexLabel, columns);
        }
        return edgeLabel;
    }

<<<<<<< HEAD
=======
    public EdgeLabel ensureEdgeLabelExist(
            final String edgeLabelName,
            final VertexLabel outVertexLabel,
            final VertexLabel inVertexLabel,
            Map<String, PropertyType> columns,
            ListOrderedSet<String> identifiers,
            int shardCount,
            String distributionColumn,
            AbstractLabel colocate) {

        Objects.requireNonNull(edgeLabelName, "Given edgeLabelName may not be null");
        Objects.requireNonNull(outVertexLabel, "Given outVertexLabel may not be null");
        Objects.requireNonNull(inVertexLabel, "Given inVertexLabel may not be null");
        Objects.requireNonNull(identifiers, "Given identifiers may not be null");
        Preconditions.checkArgument(shardCount > 0, "Given shardCount must be bigger than 0");
        Objects.requireNonNull(distributionColumn, "Given distributionColumn may not be null");
        Objects.requireNonNull(colocate, "Given colocate may not be null");

        for (String identifier : identifiers) {
            Preconditions.checkState(columns.containsKey(identifier), "The identifiers must be in the specified columns. \"%s\" not found", identifier);
        }
        Preconditions.checkArgument(identifiers.contains(distributionColumn), "The distribution column must be an identifier.");

        EdgeLabel edgeLabel;
        Optional<EdgeLabel> edgeLabelOptional = this.getEdgeLabel(edgeLabelName);
        if (!edgeLabelOptional.isPresent()) {
            this.topology.lock();
            edgeLabelOptional = this.getEdgeLabel(edgeLabelName);
            if (!edgeLabelOptional.isPresent()) {
                edgeLabel = this.createEdgeLabel(edgeLabelName, outVertexLabel, inVertexLabel, columns, identifiers);
                this.uncommittedRemovedEdgeLabels.remove(this.name + "." + EDGE_PREFIX + edgeLabelName);
                this.uncommittedOutEdgeLabels.put(this.name + "." + EDGE_PREFIX + edgeLabelName, edgeLabel);
                this.getTopology().fire(edgeLabel, "", TopologyChangeAction.CREATE);
                //nothing more to do as the edge did not exist and will have been created with the correct foreign keys.
            } else {
                edgeLabel = internalEnsureEdgeTableExists(edgeLabelOptional.get(), outVertexLabel, inVertexLabel, columns);
            }
        } else {
            edgeLabel = internalEnsureEdgeTableExists(edgeLabelOptional.get(), outVertexLabel, inVertexLabel, columns);
        }
        return edgeLabel;
    }

>>>>>>> 06554b93
    public EdgeLabel ensurePartitionedEdgeLabelExist(
            final String edgeLabelName,
            final VertexLabel outVertexLabel,
            final VertexLabel inVertexLabel,
            Map<String, PropertyType> columns,
            ListOrderedSet<String> identifiers,
            PartitionType partitionType,
            String partitionExpression) {

        Preconditions.checkState(this.sqlgGraph.getSqlDialect().supportsPartitioning());
        Objects.requireNonNull(edgeLabelName, "Given edgeLabelName may not be null");
        Objects.requireNonNull(outVertexLabel, "Given outVertexLabel may not be null");
        Objects.requireNonNull(inVertexLabel, "Given inVertexLabel may not be null");

        EdgeLabel edgeLabel;
        Optional<EdgeLabel> edgeLabelOptional = this.getEdgeLabel(edgeLabelName);
        if (!edgeLabelOptional.isPresent()) {
            this.topology.lock();
            edgeLabelOptional = this.getEdgeLabel(edgeLabelName);
            if (!edgeLabelOptional.isPresent()) {
                edgeLabel = this.createPartitionedEdgeLabel(
                        edgeLabelName,
                        outVertexLabel,
                        inVertexLabel,
                        columns,
                        identifiers,
                        partitionType,
                        partitionExpression);
                this.uncommittedRemovedEdgeLabels.remove(this.name + "." + EDGE_PREFIX + edgeLabelName);
                this.uncommittedOutEdgeLabels.put(this.name + "." + EDGE_PREFIX + edgeLabelName, edgeLabel);
                this.getTopology().fire(edgeLabel, "", TopologyChangeAction.CREATE);
                //nothing more to do as the edge did not exist and will have been created with the correct foreign keys.
            } else {
                edgeLabel = internalEnsureEdgeTableExists(edgeLabelOptional.get(), outVertexLabel, inVertexLabel, columns);
            }
        } else {
            edgeLabel = internalEnsureEdgeTableExists(edgeLabelOptional.get(), outVertexLabel, inVertexLabel, columns);
        }
        return edgeLabel;
    }

    private EdgeLabel internalEnsureEdgeTableExists(EdgeLabel edgeLabel, VertexLabel outVertexLabel, VertexLabel inVertexLabel, Map<String, PropertyType> columns) {
        edgeLabel.ensureEdgeVertexLabelExist(Direction.OUT, outVertexLabel);
        edgeLabel.ensureEdgeVertexLabelExist(Direction.IN, inVertexLabel);
        edgeLabel.ensurePropertiesExist(columns);
        return edgeLabel;
    }

    private EdgeLabel createPartitionedEdgeLabel(
            final String edgeLabelName,
            final VertexLabel outVertexLabel,
            final VertexLabel inVertexLabel,
            final Map<String, PropertyType> columns,
            final ListOrderedSet<String> identifiers,
            PartitionType partitionType,
            String partitionExpression) {

        Preconditions.checkArgument(this.topology.isSqlWriteLockHeldByCurrentThread(), "Lock must be held by the thread to call createPartitionedEdgeLabel");
        Preconditions.checkArgument(!edgeLabelName.startsWith(EDGE_PREFIX), "edgeLabelName may not start with " + EDGE_PREFIX);
        Preconditions.checkState(!this.isSqlgSchema(), "createPartitionedEdgeLabel may not be called for \"%s\"", SQLG_SCHEMA);

        Schema inVertexSchema = inVertexLabel.getSchema();

        //Edge may not already exist.
        Preconditions.checkState(!getEdgeLabel(edgeLabelName).isPresent(), "BUG: Edge \"%s\" already exists!", edgeLabelName);

        SchemaTable foreignKeyOut = SchemaTable.of(this.name, outVertexLabel.getLabel());
        SchemaTable foreignKeyIn = SchemaTable.of(inVertexSchema.name, inVertexLabel.getLabel());

        TopologyManager.addEdgeLabel(
                this.sqlgGraph,
                this.getName(),
                EDGE_PREFIX + edgeLabelName,
                foreignKeyOut,
                foreignKeyIn,
                columns,
                identifiers,
                partitionType,
                partitionExpression);
        if (this.sqlgGraph.getSqlDialect().needsSchemaCreationPrecommit()) {
            try {
                this.sqlgGraph.tx().getConnection().commit();
            } catch (SQLException e) {
                throw new RuntimeException(e);
            }
        }
        return outVertexLabel.addPartitionedEdgeLabel(
                edgeLabelName,
                inVertexLabel,
                columns,
                identifiers,
                partitionType,
                partitionExpression);

    }

    private EdgeLabel createEdgeLabel(
            final String edgeLabelName,
            final VertexLabel outVertexLabel,
            final VertexLabel inVertexLabel,
            final Map<String, PropertyType> columns) {

        return createEdgeLabel(edgeLabelName, outVertexLabel, inVertexLabel, columns, new ListOrderedSet<>());
    }

    @SuppressWarnings("OptionalGetWithoutIsPresent")
    private EdgeLabel createEdgeLabel(
            final String edgeLabelName,
            final VertexLabel outVertexLabel,
            final VertexLabel inVertexLabel,
            final Map<String, PropertyType> columns,
            final ListOrderedSet<String> identifiers) {

        Preconditions.checkArgument(this.topology.isSqlWriteLockHeldByCurrentThread(), "Lock must be held by the thread to call createEdgeLabel");
        Preconditions.checkArgument(!edgeLabelName.startsWith(EDGE_PREFIX), "edgeLabelName may not start with " + EDGE_PREFIX);
        Preconditions.checkState(!this.isSqlgSchema(), "createEdgeLabel may not be called for \"%s\"", SQLG_SCHEMA);

        Schema inVertexSchema = inVertexLabel.getSchema();

        //Edge may not already exist.
        Preconditions.checkState(!getEdgeLabel(edgeLabelName).isPresent(), "BUG: Edge \"%s\" already exists!", edgeLabelName);

        SchemaTable foreignKeyOut = SchemaTable.of(this.name, outVertexLabel.getLabel());
        SchemaTable foreignKeyIn = SchemaTable.of(inVertexSchema.name, inVertexLabel.getLabel());

        TopologyManager.addEdgeLabel(this.sqlgGraph, this.getName(), EDGE_PREFIX + edgeLabelName, foreignKeyOut, foreignKeyIn, columns, identifiers);
        if (this.sqlgGraph.getSqlDialect().needsSchemaCreationPrecommit()) {
            try {
                this.sqlgGraph.tx().getConnection().commit();
            } catch (SQLException e) {
                throw new RuntimeException(e);
            }
        }
        return outVertexLabel.addEdgeLabel(edgeLabelName, inVertexLabel, columns, identifiers);
    }

    VertexLabel createSqlgSchemaVertexLabel(String vertexLabelName, Map<String, PropertyType> columns) {
        Preconditions.checkState(this.isSqlgSchema(), "createSqlgSchemaVertexLabel may only be called for \"%s\"", SQLG_SCHEMA);
        Preconditions.checkArgument(!vertexLabelName.startsWith(VERTEX_PREFIX), "vertex label may not start with " + VERTEX_PREFIX);
        VertexLabel vertexLabel = VertexLabel.createSqlgSchemaVertexLabel(this, vertexLabelName, columns);
        this.vertexLabels.put(this.name + "." + VERTEX_PREFIX + vertexLabelName, vertexLabel);
        return vertexLabel;
    }

    private VertexLabel createVertexLabel(String vertexLabelName, Map<String, PropertyType> columns, ListOrderedSet<String> identifiers) {
<<<<<<< HEAD
        Preconditions.checkState(!this.isSqlgSchema(), "createVertexLabel may not be called for \"%s\"", SQLG_SCHEMA);
        Preconditions.checkArgument(!vertexLabelName.startsWith(VERTEX_PREFIX), "vertex label may not start with " + VERTEX_PREFIX);
        this.uncommittedRemovedVertexLabels.remove(this.name + "." + VERTEX_PREFIX + vertexLabelName);
        VertexLabel vertexLabel = VertexLabel.createVertexLabel(this.sqlgGraph, this, vertexLabelName, columns, identifiers);
        this.uncommittedVertexLabels.put(this.name + "." + VERTEX_PREFIX + vertexLabelName, vertexLabel);
        this.getTopology().fire(vertexLabel, "", TopologyChangeAction.CREATE);
        return vertexLabel;
    }

    private VertexLabel createPartitionedVertexLabel(
            String vertexLabelName,
            Map<String, PropertyType> columns,
            ListOrderedSet<String> identifers,
            PartitionType partitionType,
            String partitionExpression) {

        Preconditions.checkState(!this.isSqlgSchema(), "createVertexLabel may not be called for \"%s\"", SQLG_SCHEMA);
        Preconditions.checkArgument(!vertexLabelName.startsWith(VERTEX_PREFIX), "vertex label may not start with " + VERTEX_PREFIX);
        this.uncommittedRemovedVertexLabels.remove(this.name + "." + VERTEX_PREFIX + vertexLabelName);
=======
        Preconditions.checkState(!this.isSqlgSchema(), "createVertexLabel may not be called for \"%s\"", SQLG_SCHEMA);
        Preconditions.checkArgument(!vertexLabelName.startsWith(VERTEX_PREFIX), "vertex label may not start with " + VERTEX_PREFIX);
        this.uncommittedRemovedVertexLabels.remove(this.name + "." + VERTEX_PREFIX + vertexLabelName);
        VertexLabel vertexLabel = VertexLabel.createVertexLabel(this.sqlgGraph, this, vertexLabelName, columns, identifiers);
        this.uncommittedVertexLabels.put(this.name + "." + VERTEX_PREFIX + vertexLabelName, vertexLabel);
        this.getTopology().fire(vertexLabel, "", TopologyChangeAction.CREATE);
        return vertexLabel;
    }

    private VertexLabel createPartitionedVertexLabel(
            String vertexLabelName,
            Map<String, PropertyType> columns,
            ListOrderedSet<String> identifers,
            PartitionType partitionType,
            String partitionExpression) {

        Preconditions.checkState(!this.isSqlgSchema(), "createVertexLabel may not be called for \"%s\"", SQLG_SCHEMA);
        Preconditions.checkArgument(!vertexLabelName.startsWith(VERTEX_PREFIX), "vertex label may not start with " + VERTEX_PREFIX);
        this.uncommittedRemovedVertexLabels.remove(this.name + "." + VERTEX_PREFIX + vertexLabelName);
>>>>>>> 06554b93
        VertexLabel vertexLabel = VertexLabel.createPartitionedVertexLabel(
                this.sqlgGraph,
                this,
                vertexLabelName,
                columns,
                identifers,
                partitionType,
                partitionExpression
        );
        this.uncommittedVertexLabels.put(this.name + "." + VERTEX_PREFIX + vertexLabelName, vertexLabel);
        this.getTopology().fire(vertexLabel, "", TopologyChangeAction.CREATE);
        return vertexLabel;
    }

    void ensureVertexColumnsExist(String label, Map<String, PropertyType> columns) {
        Preconditions.checkArgument(!label.startsWith(VERTEX_PREFIX), "label may not start with \"%s\"", VERTEX_PREFIX);
        Preconditions.checkState(!isSqlgSchema(), "Schema.ensureVertexLabelPropertiesExist may not be called for \"%s\"", SQLG_SCHEMA);

        Optional<VertexLabel> vertexLabel = getVertexLabel(label);
        Preconditions.checkState(vertexLabel.isPresent(), "BUG: vertexLabel \"%s\" must exist", label);

        //noinspection OptionalGetWithoutIsPresent
        vertexLabel.get().ensurePropertiesExist(columns);
    }

    void ensureEdgeColumnsExist(String label, Map<String, PropertyType> columns) {
        Preconditions.checkArgument(!label.startsWith(EDGE_PREFIX), "label may not start with \"%s\"", EDGE_PREFIX);
        Preconditions.checkState(!isSqlgSchema(), "Schema.ensureEdgePropertiesExist may not be called for \"%s\"", SQLG_SCHEMA);

        Optional<EdgeLabel> edgeLabel = getEdgeLabel(label);
        Preconditions.checkState(edgeLabel.isPresent(), "BUG: edgeLabel \"%s\" must exist", label);
        //noinspection OptionalGetWithoutIsPresent
        edgeLabel.get().ensurePropertiesExist(columns);
    }

    /**
     * Creates a new schema on the database. i.e. 'CREATE SCHEMA...' sql statement.
     */
    private void createSchemaOnDb() {
        StringBuilder sql = new StringBuilder();
        sql.append(topology.getSqlgGraph().getSqlDialect().createSchemaStatement(this.name));
        if (this.sqlgGraph.getSqlDialect().needsSemicolon()) {
            sql.append(";");
        }
        if (logger.isDebugEnabled()) {
            logger.debug(sql.toString());
        }
        Connection conn = this.sqlgGraph.tx().getConnection();
        try (Statement stmt = conn.createStatement()) {
            stmt.execute(sql.toString());
        } catch (SQLException e) {
            logger.error("schema creation failed " + this.sqlgGraph.toString(), e);
            throw new RuntimeException(e);
        }
    }

    /**
     * Loads the existing schema from the topology.
     *
     * @param topology   The {@link Topology} that contains this schema.
     * @param schemaName The schema's name.
     * @return The loaded Schema.
     */
    static Schema loadUserSchema(Topology topology, String schemaName) {
        return new Schema(topology, schemaName);
    }


    public String getName() {
        return name;
    }

    Topology getTopology() {
        return topology;
    }

    private Map<String, VertexLabel> getUncommittedVertexLabels() {
        return this.uncommittedVertexLabels;
    }

    public Optional<VertexLabel> getVertexLabel(String vertexLabelName) {
        Preconditions.checkArgument(!vertexLabelName.startsWith(VERTEX_PREFIX), "vertex label may not start with \"%s\"", Topology.VERTEX_PREFIX);
        if (this.topology.isSqlWriteLockHeldByCurrentThread() && this.uncommittedRemovedVertexLabels.contains(this.name + "." + VERTEX_PREFIX + vertexLabelName)) {
            return Optional.empty();
        }
        VertexLabel result = null;
        if (this.topology.isSqlWriteLockHeldByCurrentThread()) {
            result = this.uncommittedVertexLabels.get(this.name + "." + VERTEX_PREFIX + vertexLabelName);
        }
        if (result == null) {
            result = this.vertexLabels.get(this.name + "." + VERTEX_PREFIX + vertexLabelName);
        }
        return Optional.ofNullable(result);
    }

    Map<String, EdgeLabel> getEdgeLabels() {
        Map<String, EdgeLabel> result = new HashMap<>();
        result.putAll(this.outEdgeLabels);
        if (this.topology.isSqlWriteLockHeldByCurrentThread()) {
            result.putAll(this.uncommittedOutEdgeLabels);
            for (String e : uncommittedRemovedEdgeLabels) {
                result.remove(e);
            }
        }
        return result;
    }

    private Map<String, EdgeLabel> getUncommittedOutEdgeLabels() {
        Map<String, EdgeLabel> result = new HashMap<>();
        for (VertexLabel vertexLabel : this.vertexLabels.values()) {
            result.putAll(vertexLabel.getUncommittedOutEdgeLabels());
        }
        if (this.topology.isSqlWriteLockHeldByCurrentThread()) {
            for (VertexLabel vertexLabel : this.uncommittedVertexLabels.values()) {
                result.putAll(vertexLabel.getUncommittedOutEdgeLabels());
            }
            for (String e : uncommittedRemovedEdgeLabels) {
                result.remove(e);
            }
        }
        return result;
    }

    public Optional<EdgeLabel> getEdgeLabel(String edgeLabelName) {
        Preconditions.checkArgument(!edgeLabelName.startsWith(Topology.EDGE_PREFIX), "edge label may not start with \"%s\"", Topology.EDGE_PREFIX);
        if (this.topology.isSqlWriteLockHeldByCurrentThread() && this.uncommittedRemovedEdgeLabels.contains(this.name + "." + EDGE_PREFIX + edgeLabelName)) {
            return Optional.empty();
        }
        EdgeLabel edgeLabel = this.outEdgeLabels.get(this.name + "." + EDGE_PREFIX + edgeLabelName);
        if (edgeLabel != null) {
            return Optional.of(edgeLabel);
        }
        if (this.topology.isSqlWriteLockHeldByCurrentThread()) {
            edgeLabel = this.uncommittedOutEdgeLabels.get(this.name + "." + EDGE_PREFIX + edgeLabelName);
            if (edgeLabel != null) {
                return Optional.of(edgeLabel);
            }
        }
        return Optional.empty();
    }

    //remove in favour of PropertyColumn
    Map<String, Map<String, PropertyType>> getAllTables() {
        Map<String, Map<String, PropertyType>> result = new HashMap<>();
        for (Map.Entry<String, VertexLabel> vertexLabelEntry : this.vertexLabels.entrySet()) {
            String vertexQualifiedName = this.name + "." + VERTEX_PREFIX + vertexLabelEntry.getValue().getLabel();
            result.put(vertexQualifiedName, vertexLabelEntry.getValue().getPropertyTypeMap());
        }
        if (this.topology.isSqlWriteLockHeldByCurrentThread()) {
            for (Map.Entry<String, VertexLabel> vertexLabelEntry : this.uncommittedVertexLabels.entrySet()) {
                String vertexQualifiedName = vertexLabelEntry.getKey();
                VertexLabel vertexLabel = vertexLabelEntry.getValue();
                result.put(vertexQualifiedName, vertexLabel.getPropertyTypeMap());
            }
        }
        for (EdgeLabel edgeLabel : this.getEdgeLabels().values()) {
            String edgeQualifiedName = this.name + "." + EDGE_PREFIX + edgeLabel.getLabel();
            result.put(edgeQualifiedName, edgeLabel.getPropertyTypeMap());
        }
        return result;
    }

    public Map<String, VertexLabel> getVertexLabels() {
        Map<String, VertexLabel> result = new HashMap<>(this.vertexLabels);
        if (this.topology.isSqlWriteLockHeldByCurrentThread()) {
            result.putAll(this.uncommittedVertexLabels);
            for (String e : uncommittedRemovedVertexLabels) {
                result.remove(e);
            }
        }
        return Collections.unmodifiableMap(result);
    }

    Map<String, AbstractLabel> getUncommittedLabels() {
        Preconditions.checkState(getTopology().isSqlWriteLockHeldByCurrentThread(), "Schema.getUncommittedAllTables must be called with the lock held");
        Map<String, AbstractLabel> result = new HashMap<>();
        for (Map.Entry<String, VertexLabel> vertexLabelEntry : this.vertexLabels.entrySet()) {
            String vertexQualifiedName = this.name + "." + VERTEX_PREFIX + vertexLabelEntry.getValue().getLabel();
            Map<String, PropertyColumn> uncommittedPropertyColumnMap = vertexLabelEntry.getValue().getUncommittedPropertyTypeMap();
            Set<String> uncommittedRemovedProperties = vertexLabelEntry.getValue().getUncommittedRemovedProperties();
            if (!uncommittedPropertyColumnMap.isEmpty() || !uncommittedRemovedProperties.isEmpty()) {
                result.put(vertexQualifiedName, vertexLabelEntry.getValue());
            }
        }
        for (Map.Entry<String, VertexLabel> stringVertexLabelEntry : this.uncommittedVertexLabels.entrySet()) {
            String vertexQualifiedLabel = stringVertexLabelEntry.getKey();
            VertexLabel vertexLabel = stringVertexLabelEntry.getValue();
            result.put(vertexQualifiedLabel, vertexLabel);
        }
        for (EdgeLabel edgeLabel : this.getUncommittedOutEdgeLabels().values()) {
            result.put(this.name + "." + EDGE_PREFIX + edgeLabel.getLabel(), edgeLabel);
        }
        return result;
    }

    Map<SchemaTable, Pair<Set<SchemaTable>, Set<SchemaTable>>> getUncommittedSchemaTableForeignKeys() {
        Preconditions.checkState(getTopology().isSqlWriteLockHeldByCurrentThread(), "Schema.getUncommittedSchemaTableForeignKeys must be called with the lock held");
        Map<SchemaTable, Pair<Set<SchemaTable>, Set<SchemaTable>>> result = new HashMap<>();
        for (Map.Entry<String, VertexLabel> vertexLabelEntry : this.vertexLabels.entrySet()) {
            String vertexQualifiedName = this.name + "." + VERTEX_PREFIX + vertexLabelEntry.getValue().getLabel();
            SchemaTable schemaTable = SchemaTable.from(this.sqlgGraph, vertexQualifiedName);
            Pair<Set<SchemaTable>, Set<SchemaTable>> uncommittedSchemaTableForeignKeys = vertexLabelEntry.getValue().getUncommittedSchemaTableForeignKeys();
            if (!uncommittedSchemaTableForeignKeys.getLeft().isEmpty() || !uncommittedSchemaTableForeignKeys.getRight().isEmpty()) {
                result.put(schemaTable, uncommittedSchemaTableForeignKeys);
            }
        }
        for (Map.Entry<String, VertexLabel> uncommittedVertexLabelEntry : this.uncommittedVertexLabels.entrySet()) {
            String vertexQualifiedName = this.name + "." + VERTEX_PREFIX + uncommittedVertexLabelEntry.getValue().getLabel();
            SchemaTable schemaTable = SchemaTable.from(this.sqlgGraph, vertexQualifiedName);
            Pair<Set<SchemaTable>, Set<SchemaTable>> uncommittedSchemaTableForeignKeys = uncommittedVertexLabelEntry.getValue().getUncommittedSchemaTableForeignKeys();
            result.put(schemaTable, uncommittedSchemaTableForeignKeys);
        }
        return result;
    }

    Map<String, Set<ForeignKey>> getUncommittedEdgeForeignKeys() {
        Map<String, Set<ForeignKey>> result = new HashMap<>();
        for (EdgeLabel outEdgeLabel : this.outEdgeLabels.values()) {
            result.put(this.getName() + "." + Topology.EDGE_PREFIX + outEdgeLabel.getLabel(), outEdgeLabel.getUncommittedEdgeForeignKeys());
        }
        for (EdgeLabel outEdgeLabel : this.uncommittedOutEdgeLabels.values()) {
            result.put(this.getName() + "." + Topology.EDGE_PREFIX + outEdgeLabel.getLabel(), outEdgeLabel.getUncommittedEdgeForeignKeys());
        }
        return result;
    }

    Map<String, PropertyColumn> getPropertiesFor(SchemaTable schemaTable) {
        Preconditions.checkArgument(schemaTable.getTable().startsWith(VERTEX_PREFIX) || schemaTable.getTable().startsWith(EDGE_PREFIX), "label must start with \"%s\" or \"%s\"", Topology.VERTEX_PREFIX, Topology.EDGE_PREFIX);
        if (schemaTable.isVertexTable()) {
            Optional<VertexLabel> vertexLabelOptional = getVertexLabel(schemaTable.withOutPrefix().getTable());
            if (vertexLabelOptional.isPresent()) {
                return vertexLabelOptional.get().getProperties();
            }
        } else {
            Optional<EdgeLabel> edgeLabelOptional = getEdgeLabel(schemaTable.withOutPrefix().getTable());
            if (edgeLabelOptional.isPresent()) {
                return edgeLabelOptional.get().getProperties();
            }
        }
        return Collections.emptyMap();
    }

    Map<String, PropertyColumn> getPropertiesWithGlobalUniqueIndexFor(SchemaTable schemaTable) {
        Preconditions.checkArgument(schemaTable.getTable().startsWith(VERTEX_PREFIX) || schemaTable.getTable().startsWith(EDGE_PREFIX), "label must start with \"%s\" or \"%s\"", VERTEX_PREFIX, EDGE_PREFIX);
        if (schemaTable.isVertexTable()) {
            Optional<VertexLabel> vertexLabelOptional = getVertexLabel(schemaTable.withOutPrefix().getTable());
            if (vertexLabelOptional.isPresent()) {
                return vertexLabelOptional.get().getGlobalUniqueIndexProperties();
            }
        } else {
            Optional<EdgeLabel> edgeLabelOptional = getEdgeLabel(schemaTable.withOutPrefix().getTable());
            if (edgeLabelOptional.isPresent()) {
                return edgeLabelOptional.get().getGlobalUniqueIndexProperties();
            }
        }
        return Collections.emptyMap();
    }

    Map<String, PropertyType> getTableFor(SchemaTable schemaTable) {
        Preconditions.checkArgument(schemaTable.getTable().startsWith(VERTEX_PREFIX) || schemaTable.getTable().startsWith(EDGE_PREFIX), "label must start with \"%s\" or \"%s\"", VERTEX_PREFIX, EDGE_PREFIX);
        if (schemaTable.isVertexTable()) {
            Optional<VertexLabel> vertexLabelOptional = getVertexLabel(schemaTable.withOutPrefix().getTable());
            if (vertexLabelOptional.isPresent()) {
                return vertexLabelOptional.get().getPropertyTypeMap();
            }
        } else {
            Optional<EdgeLabel> edgeLabelOptional = getEdgeLabel(schemaTable.withOutPrefix().getTable());
            if (edgeLabelOptional.isPresent()) {
                return edgeLabelOptional.get().getPropertyTypeMap();
            }
        }
        return Collections.emptyMap();
    }

    Map<SchemaTable, Pair<Set<SchemaTable>, Set<SchemaTable>>> getTableLabels() {
        Map<SchemaTable, Pair<Set<SchemaTable>, Set<SchemaTable>>> result = new HashMap<>();
        for (Map.Entry<String, VertexLabel> vertexLabelEntry : this.vertexLabels.entrySet()) {
            Preconditions.checkState(!vertexLabelEntry.getValue().getLabel().startsWith(VERTEX_PREFIX), "vertexLabel may not start with " + VERTEX_PREFIX);
            String prefixedVertexName = VERTEX_PREFIX + vertexLabelEntry.getValue().getLabel();
            SchemaTable schemaTable = SchemaTable.of(this.getName(), prefixedVertexName);
            result.put(schemaTable, vertexLabelEntry.getValue().getTableLabels());
        }
        Map<SchemaTable, Pair<Set<SchemaTable>, Set<SchemaTable>>> uncommittedResult = new HashMap<>();
        if (this.topology.isSqlWriteLockHeldByCurrentThread()) {
            for (Map.Entry<String, VertexLabel> vertexLabelEntry : this.uncommittedVertexLabels.entrySet()) {
                Preconditions.checkState(!vertexLabelEntry.getValue().getLabel().startsWith(VERTEX_PREFIX), "vertexLabel may not start with " + VERTEX_PREFIX);
                String prefixedVertexName = VERTEX_PREFIX + vertexLabelEntry.getValue().getLabel();
                SchemaTable schemaTable = SchemaTable.of(this.getName(), prefixedVertexName);
                uncommittedResult.put(schemaTable, vertexLabelEntry.getValue().getTableLabels());
            }
        }
        //need to fromNotifyJson in the uncommitted table labels in.
        for (Map.Entry<SchemaTable, Pair<Set<SchemaTable>, Set<SchemaTable>>> schemaTablePairEntry : uncommittedResult.entrySet()) {
            SchemaTable schemaTable = schemaTablePairEntry.getKey();
            Pair<Set<SchemaTable>, Set<SchemaTable>> uncommittedForeignKeys = schemaTablePairEntry.getValue();
            Pair<Set<SchemaTable>, Set<SchemaTable>> foreignKeys = result.get(schemaTable);
            if (foreignKeys != null) {
                foreignKeys.getLeft().addAll(uncommittedForeignKeys.getLeft());
                foreignKeys.getRight().addAll(uncommittedForeignKeys.getRight());
            } else {
                result.put(schemaTable, uncommittedForeignKeys);
            }
        }
        return result;
    }

    Map<String, Set<ForeignKey>> getAllEdgeForeignKeys() {
        Map<String, Set<ForeignKey>> result = new HashMap<>();
        for (Map.Entry<String, EdgeLabel> stringEdgeLabelEntry : getEdgeLabels().entrySet()) {
            String edgeSchemaAndLabel = stringEdgeLabelEntry.getKey();
            EdgeLabel edgeLabel = stringEdgeLabelEntry.getValue();
            result.put(edgeSchemaAndLabel, edgeLabel.getAllEdgeForeignKeys());
        }
        return result;
    }

    public GlobalUniqueIndex ensureGlobalUniqueIndexExist(final Set<PropertyColumn> properties) {
        String globalUniqueIndexName = GlobalUniqueIndex.globalUniqueIndexName(this.topology, properties);
        Optional<GlobalUniqueIndex> globalIndexOptional = this.getGlobalUniqueIndex(globalUniqueIndexName);
        if (!globalIndexOptional.isPresent()) {
            //take any property
            properties.iterator().next().getParentLabel().getSchema().getTopology().lock();
            globalIndexOptional = this.getGlobalUniqueIndex(globalUniqueIndexName);
            if (!globalIndexOptional.isPresent()) {
                GlobalUniqueIndex globalUniqueIndex = GlobalUniqueIndex.createGlobalUniqueIndex(this.sqlgGraph, this.topology, globalUniqueIndexName, properties);
                this.uncommittedGlobalUniqueIndexes.put(globalUniqueIndexName, globalUniqueIndex);
                this.getTopology().fire(globalUniqueIndex, "", TopologyChangeAction.CREATE);
                return globalUniqueIndex;
            } else {
                return globalIndexOptional.get();
            }
        } else {
            return globalIndexOptional.get();
        }
    }

    public Optional<GlobalUniqueIndex> getGlobalUniqueIndex(String name) {
        Objects.requireNonNull(name, "name may not be null for getGlobalUniqueIndex");
        GlobalUniqueIndex globalUniqueIndex = getGlobalUniqueIndexes().get(name);
        return Optional.ofNullable(globalUniqueIndex);
    }

    public Map<String, GlobalUniqueIndex> getGlobalUniqueIndexes() {
        Map<String, GlobalUniqueIndex> result = new HashMap<>();
        result.putAll(this.globalUniqueIndexes);
        if (this.getTopology().isSqlWriteLockHeldByCurrentThread()) {
            result.putAll(this.uncommittedGlobalUniqueIndexes);
            for (String s : this.uncommittedRemovedGlobalUniqueIndexes) {
                result.remove(s);
            }
        }
        return Collections.unmodifiableMap(result);
    }

    void afterCommit() {
        Preconditions.checkState(this.getTopology().isSqlWriteLockHeldByCurrentThread(), "Schema.afterCommit must hold the write lock");
        for (Iterator<Map.Entry<String, VertexLabel>> it = this.uncommittedVertexLabels.entrySet().iterator(); it.hasNext(); ) {
            Map.Entry<String, VertexLabel> entry = it.next();
            this.vertexLabels.put(entry.getKey(), entry.getValue());
            it.remove();
        }
        if (getName().equals(GLOBAL_UNIQUE_INDEX_SCHEMA)) {
            for (Iterator<Map.Entry<String, GlobalUniqueIndex>> it = this.uncommittedGlobalUniqueIndexes.entrySet().iterator(); it.hasNext(); ) {
                Map.Entry<String, GlobalUniqueIndex> entry = it.next();
                this.globalUniqueIndexes.put(entry.getKey(), entry.getValue());
                it.remove();
            }
        }
        for (Iterator<String> it = uncommittedRemovedVertexLabels.iterator(); it.hasNext(); ) {
            String s = it.next();
            VertexLabel lbl = this.vertexLabels.remove(s);
            if (lbl != null) {
                this.getTopology().removeVertexLabel(lbl);
            }
            it.remove();
        }
        for (VertexLabel vertexLabel : this.vertexLabels.values()) {
            vertexLabel.afterCommit();
        }
        if (getName().equals(GLOBAL_UNIQUE_INDEX_SCHEMA)) {
            for (GlobalUniqueIndex globalUniqueIndex : this.globalUniqueIndexes.values()) {
                globalUniqueIndex.afterCommit();
            }
            for (Iterator<String> it = uncommittedRemovedGlobalUniqueIndexes.iterator(); it.hasNext(); ) {
                String s = it.next();
                this.globalUniqueIndexes.remove(s);
                it.remove();
            }
        }
        for (Iterator<String> it = uncommittedRemovedEdgeLabels.iterator(); it.hasNext(); ) {
            String s = it.next();
            this.outEdgeLabels.remove(s);
            it.remove();
        }

        this.uncommittedOutEdgeLabels.clear();
        this.committed = true;
    }

    void afterRollback() {
        Preconditions.checkState(this.getTopology().isSqlWriteLockHeldByCurrentThread(), "Schema.afterRollback must hold the write lock");
        for (Iterator<Map.Entry<String, VertexLabel>> it = this.uncommittedVertexLabels.entrySet().iterator(); it.hasNext(); ) {
            Map.Entry<String, VertexLabel> entry = it.next();
            entry.getValue().afterRollbackForInEdges();
            it.remove();
        }
        for (Iterator<Map.Entry<String, VertexLabel>> it = this.uncommittedVertexLabels.entrySet().iterator(); it.hasNext(); ) {
            Map.Entry<String, VertexLabel> entry = it.next();
            entry.getValue().afterRollbackForOutEdges();
            it.remove();
        }
        if (getName().equals(GLOBAL_UNIQUE_INDEX_SCHEMA)) {
            for (Iterator<Map.Entry<String, GlobalUniqueIndex>> it = this.uncommittedGlobalUniqueIndexes.entrySet().iterator(); it.hasNext(); ) {
                Map.Entry<String, GlobalUniqueIndex> entry = it.next();
                entry.getValue().afterRollback();
                it.remove();
            }
        }
        for (VertexLabel vertexLabel : this.vertexLabels.values()) {
            vertexLabel.afterRollbackForInEdges();
        }
        for (VertexLabel vertexLabel : this.vertexLabels.values()) {
            vertexLabel.afterRollbackForOutEdges();
        }
        if (getName().equals(GLOBAL_UNIQUE_INDEX_SCHEMA)) {
            for (GlobalUniqueIndex globalUniqueIndex : this.globalUniqueIndexes.values()) {
                globalUniqueIndex.afterRollback();
            }
        }
        this.uncommittedOutEdgeLabels.clear();
        this.uncommittedRemovedEdgeLabels.clear();
        this.uncommittedRemovedVertexLabels.clear();
        this.uncommittedRemovedGlobalUniqueIndexes.clear();
    }

    boolean isSqlgSchema() {
        return this.name.equals(SQLG_SCHEMA);
    }

    void loadVertexOutEdgesAndProperties(GraphTraversalSource traversalSource, Vertex schemaVertex) {
        //First load the vertex and its properties
        Map<String, Partition> partitionMap = new HashMap<>();
        List<Path> vertices = traversalSource
                .V(schemaVertex)
                .out(SQLG_SCHEMA_SCHEMA_VERTEX_EDGE).as("vertex")
                //a vertex does not necessarily have properties so use optional.
                .optional(
<<<<<<< HEAD
                        __.outE(SQLG_SCHEMA_VERTEX_PROPERTIES_EDGE, SQLG_SCHEMA_VERTEX_IDENTIFIER_EDGE, SQLG_SCHEMA_VERTEX_PARTITION_EDGE).as("vertex_identifier").otherV().as("property_partition")
=======
                        __.outE(
                                SQLG_SCHEMA_VERTEX_PROPERTIES_EDGE,
                                SQLG_SCHEMA_VERTEX_IDENTIFIER_EDGE,
                                SQLG_SCHEMA_VERTEX_PARTITION_EDGE,
                                SQLG_SCHEMA_VERTEX_DISTRIBUTION_COLUMN_EDGE,
                                SQLG_SCHEMA_VERTEX_DISTRIBUTION_COLOCATE_EDGE
                        ).as("edgeToProperty").otherV().as("property_partition")
>>>>>>> 06554b93
                                .optional(
                                        __.repeat(__.out(SQLG_SCHEMA_PARTITION_PARTITION_EDGE)).emit().as("subPartition")
                                )
                )
                .path()
                .toList();
        for (Path vertexPath : vertices) {
            Vertex vertexVertex = null;
            Vertex vertexPropertyPartitionVertex = null;
            Vertex partitionParentVertex = null;
            Vertex subPartition = null;
<<<<<<< HEAD
            Edge vertexIdentifierEdge = null;
=======
            Edge edgeToIdentierOrColocate = null;
>>>>>>> 06554b93
            List<Set<String>> labelsList = vertexPath.labels();
            for (Set<String> labels : labelsList) {
                for (String label : labels) {
                    switch (label) {
                        case "vertex":
                            vertexVertex = vertexPath.get("vertex");
                            break;
                        case "property_partition":
                            vertexPropertyPartitionVertex = vertexPath.get("property_partition");
                            break;
                        case "sqlgPathFakeLabel":
                            break;
                        case "subPartition":
                            Preconditions.checkState(vertexPropertyPartitionVertex != null);
                            subPartition = vertexPath.get("subPartition");
                            partitionParentVertex = vertexPath.get(vertexPath.size() - 2);
                            break;
<<<<<<< HEAD
                        case "vertex_identifier":
                            vertexIdentifierEdge = vertexPath.get("vertex_identifier");
=======
                        case "edgeToProperty":
                            edgeToIdentierOrColocate = vertexPath.get("edgeToProperty");
>>>>>>> 06554b93
                            break;
                        case MARKER:
                            break;
                        default:
                            throw new IllegalStateException(String.format("BUG: Only \"vertex\", \"property\" and \"partition\" are expected as a label. Found %s", label));
                    }
                }
            }
            Preconditions.checkState(vertexVertex != null, "BUG: Topology vertex not found.");
            String schemaName = schemaVertex.value(SQLG_SCHEMA_SCHEMA_NAME);
            String tableName = vertexVertex.value(SQLG_SCHEMA_VERTEX_LABEL_NAME);
            PartitionType partitionType = PartitionType.valueOf(vertexVertex.value(SQLG_SCHEMA_VERTEX_LABEL_PARTITION_TYPE));
            VertexProperty<String> partitionExpression = vertexVertex.property(SQLG_SCHEMA_VERTEX_LABEL_PARTITION_EXPRESSION);
<<<<<<< HEAD
=======
            VertexProperty<Integer> shardCount = vertexVertex.property(SQLG_SCHEMA_VERTEX_LABEL_DISTRIBUTION_SHARD_COUNT);
>>>>>>> 06554b93
            VertexLabel vertexLabel;
            vertexLabel = this.vertexLabels.get(schemaName + "." + VERTEX_PREFIX + tableName);
            if (vertexLabel == null) {
                if (!partitionType.isNone()) {
                    vertexLabel = new VertexLabel(this, tableName, partitionType, partitionExpression.value());
                } else {
                    vertexLabel = new VertexLabel(this, tableName);
                }
<<<<<<< HEAD
=======
                if (shardCount.isPresent()) {
                    vertexLabel.setShardCount(shardCount.value());
                }
>>>>>>> 06554b93
                this.vertexLabels.put(schemaName + "." + VERTEX_PREFIX + tableName, vertexLabel);
            }
            if (subPartition == null && vertexPropertyPartitionVertex != null) {
                if (vertexPropertyPartitionVertex.label().equals("sqlg_schema.property")) {
                    //load the property
<<<<<<< HEAD
                    vertexLabel.addProperty(vertexPropertyPartitionVertex);
                    //Check if the property is an identifier (primary key)
                    if (vertexIdentifierEdge != null && vertexIdentifierEdge.label().equals("vertex_identifier")) {
                        vertexLabel.addIdentifier(vertexPropertyPartitionVertex.value(Topology.SQLG_SCHEMA_VERTEX_LABEL_NAME), vertexIdentifierEdge.value(Topology.SQLG_SCHEMA_VERTEX_IDENTIFIER_INDEX_EDGE));
                    }
=======
                    //Because there are multiple edges to the same property, identifier and distribution properties will be loaded multiple times.
                    //Its ok because of set semantics.
                    vertexLabel.addProperty(vertexPropertyPartitionVertex);
                    //Check if the property is an identifier (primary key)
                    if (edgeToIdentierOrColocate != null) {
                        if (edgeToIdentierOrColocate.label().equals(SQLG_SCHEMA_VERTEX_IDENTIFIER_EDGE)) {
                            vertexLabel.addIdentifier(vertexPropertyPartitionVertex.value(Topology.SQLG_SCHEMA_VERTEX_LABEL_NAME), edgeToIdentierOrColocate.value(Topology.SQLG_SCHEMA_VERTEX_IDENTIFIER_INDEX_EDGE));
                        } else if (edgeToIdentierOrColocate.label().equals(SQLG_SCHEMA_VERTEX_DISTRIBUTION_COLUMN_EDGE)) {
                            vertexLabel.addDistributionProperty(vertexPropertyPartitionVertex);
                        }
                    }
                } else if (edgeToIdentierOrColocate != null && edgeToIdentierOrColocate.label().equals("vertex_colocate")) {
                    Preconditions.checkState(vertexPropertyPartitionVertex.label().equals("sqlg_schema.vertex"));
                    vertexLabel.addDistributionColocate(vertexPropertyPartitionVertex);
>>>>>>> 06554b93
                } else {
                    Partition partition = vertexLabel.addPartition(vertexPropertyPartitionVertex);
                    partitionMap.put(partition.getName(), partition);
                }
            }
            if (subPartition != null) {
                Partition partition = partitionMap.get(partitionParentVertex.<String>value(SQLG_SCHEMA_PARTITION_NAME));
                Preconditions.checkState(partition != null, "Partition %s not found", partitionParentVertex.<String>value(SQLG_SCHEMA_PARTITION_NAME));
                Partition partition1 = partition.addPartition(subPartition);
                partitionMap.put(partition1.getName(), partition1);
            }
        }


        partitionMap.clear();
        //Load the out edges. This will load all edges as all edges have a out vertex.
        List<Path> outEdges = traversalSource
                .V(schemaVertex)
                .out(SQLG_SCHEMA_SCHEMA_VERTEX_EDGE).as("vertex")
                //a vertex does not necessarily have properties so use optional.
                .optional(
                        __.out(SQLG_SCHEMA_OUT_EDGES_EDGE).as("outEdgeVertex")
                                .optional(
<<<<<<< HEAD
                                        __.outE(SQLG_SCHEMA_EDGE_PROPERTIES_EDGE, SQLG_SCHEMA_EDGE_IDENTIFIER_EDGE, SQLG_SCHEMA_EDGE_PARTITION_EDGE).as("edge_identifier").otherV().as("property_partition")
=======
                                        __.outE(SQLG_SCHEMA_EDGE_PROPERTIES_EDGE,
                                                SQLG_SCHEMA_EDGE_IDENTIFIER_EDGE,
                                                SQLG_SCHEMA_EDGE_PARTITION_EDGE,
                                                SQLG_SCHEMA_EDGE_DISTRIBUTION_COLUMN_EDGE,
                                                SQLG_SCHEMA_EDGE_LABEL_DISTRIBUTION_SHARD_COUNT,
                                                SQLG_SCHEMA_EDGE_DISTRIBUTION_COLOCATE_EDGE
                                        ).as("edge_identifier").otherV().as("property_partition")
>>>>>>> 06554b93
                                                .optional(
                                                        __.repeat(__.out(SQLG_SCHEMA_PARTITION_PARTITION_EDGE)).emit().as("subPartition")
                                                )
                                )
                )
                .path()
                .toList();
        for (Path outEdgePath : outEdges) {
            List<Set<String>> labelsList = outEdgePath.labels();
            Vertex vertexVertex = null;
            Vertex outEdgeVertex = null;
            Vertex edgePropertyPartitionVertex = null;
            Vertex partitionParentVertex = null;
            Vertex subPartition = null;
            Edge edgeIdentifierEdge = null;
            for (Set<String> labels : labelsList) {
                for (String label : labels) {
                    switch (label) {
                        case "vertex":
                            vertexVertex = outEdgePath.get("vertex");
                            break;
                        case "outEdgeVertex":
                            outEdgeVertex = outEdgePath.get("outEdgeVertex");
                            break;
                        case "property_partition":
                            edgePropertyPartitionVertex = outEdgePath.get("property_partition");
                            break;
                        case "subPartition":
                            Preconditions.checkState(edgePropertyPartitionVertex != null);
                            subPartition = outEdgePath.get("subPartition");
                            partitionParentVertex = outEdgePath.get(outEdgePath.size() - 2);
                            break;
                        case "sqlgPathFakeLabel":
                            break;
                        case "edge_identifier":
                            edgeIdentifierEdge = outEdgePath.get("edge_identifier");
                            break;
                        case MARKER:
                            break;
                        default:
                            throw new IllegalStateException(String.format("BUG: Only \"vertex\", \"outEdgeVertex\" and \"property\" is expected as a label. Found \"%s\"", label));
                    }
                }
            }
            Preconditions.checkState(vertexVertex != null, "BUG: Topology vertex not found.");
            String schemaName = schemaVertex.value(SQLG_SCHEMA_SCHEMA_NAME);
            String tableName = vertexVertex.value(SQLG_SCHEMA_VERTEX_LABEL_NAME);
            VertexLabel vertexLabel = this.vertexLabels.get(schemaName + "." + VERTEX_PREFIX + tableName);
            Preconditions.checkState(vertexLabel != null, "vertexLabel must be present when loading outEdges. Not found for \"%s\"", schemaName + "." + VERTEX_PREFIX + tableName);
            if (outEdgeVertex != null) {
                //load the EdgeLabel
                String edgeLabelName = outEdgeVertex.value(SQLG_SCHEMA_EDGE_LABEL_NAME);
                PartitionType partitionType = PartitionType.valueOf(outEdgeVertex.value(SQLG_SCHEMA_EDGE_LABEL_PARTITION_TYPE));
                VertexProperty<String> partitionExpression = outEdgeVertex.property(SQLG_SCHEMA_EDGE_LABEL_PARTITION_EXPRESSION);
<<<<<<< HEAD
=======
                VertexProperty<Integer> shardCount = outEdgeVertex.property(SQLG_SCHEMA_EDGE_LABEL_DISTRIBUTION_SHARD_COUNT);
>>>>>>> 06554b93
                Optional<EdgeLabel> edgeLabelOptional = this.getEdgeLabel(edgeLabelName);
                EdgeLabel edgeLabel;
                if (!edgeLabelOptional.isPresent()) {
                    if (partitionType.isNone()) {
                        edgeLabel = EdgeLabel.loadFromDb(vertexLabel.getSchema().getTopology(), edgeLabelName);
                    } else {
                        Preconditions.checkState(partitionExpression.isPresent());
                        edgeLabel = EdgeLabel.loadFromDb(vertexLabel.getSchema().getTopology(), edgeLabelName, partitionType, partitionExpression.value());
                    }
                    vertexLabel.addToOutEdgeLabels(schemaName, edgeLabel);
                } else {
                    edgeLabel = edgeLabelOptional.get();
                    vertexLabel.addToOutEdgeLabels(schemaName, edgeLabel);
                }
<<<<<<< HEAD
=======
                if (shardCount.isPresent()) {
                    edgeLabel.setShardCount(shardCount.value());
                }
>>>>>>> 06554b93
                if (subPartition == null && edgePropertyPartitionVertex != null) {
                    if (edgePropertyPartitionVertex.label().equals("sqlg_schema.property")) {
                        //load the property
                        edgeLabel.addProperty(edgePropertyPartitionVertex);
                        //Check if the property is an identifier (primary key)
                        if (edgeIdentifierEdge != null && edgeIdentifierEdge.label().equals("edge_identifier")) {
                            edgeLabel.addIdentifier(edgePropertyPartitionVertex.value(Topology.SQLG_SCHEMA_EDGE_LABEL_NAME), edgeIdentifierEdge.value(Topology.SQLG_SCHEMA_EDGE_IDENTIFIER_INDEX_EDGE));
<<<<<<< HEAD
                        }
=======
                        } else if (edgeIdentifierEdge.label().equals(SQLG_SCHEMA_EDGE_DISTRIBUTION_COLUMN_EDGE)) {
                            edgeLabel.addDistributionProperty(edgePropertyPartitionVertex);
                        }
                    } else if (edgeIdentifierEdge != null && edgeIdentifierEdge.label().equals("edge_colocate")) {
                        Preconditions.checkState(edgePropertyPartitionVertex.label().equals("sqlg_schema.vertex"));
                        edgeLabel.addDistributionColocate(edgePropertyPartitionVertex);
>>>>>>> 06554b93
                    } else {
                        Partition partition = edgeLabel.addPartition(edgePropertyPartitionVertex);
                        partitionMap.put(partition.getName(), partition);
                    }
                }
                if (subPartition != null) {
                    Partition partition = partitionMap.get(partitionParentVertex.<String>value(SQLG_SCHEMA_PARTITION_NAME));
                    Preconditions.checkState(partition != null, "Partition %s not found", partitionParentVertex.<String>value(SQLG_SCHEMA_PARTITION_NAME));
                    Partition partition1 = partition.addPartition(subPartition);
                    partitionMap.put(partition1.getName(), partition1);
                }
                this.outEdgeLabels.put(schemaName + "." + EDGE_PREFIX + edgeLabelName, edgeLabel);
            }
        }

    }

    /**
     * load indices for all vertices in schema
     *
     * @param traversalSource
     * @param schemaVertex
     */
    void loadVertexIndices(GraphTraversalSource traversalSource, Vertex schemaVertex) {
        List<Path> indices = traversalSource
                .V(schemaVertex)
                .out(SQLG_SCHEMA_SCHEMA_VERTEX_EDGE).as("vertex")
                .out(SQLG_SCHEMA_VERTEX_INDEX_EDGE).as("index")
                .outE(SQLG_SCHEMA_INDEX_PROPERTY_EDGE)
                .order().by(SQLG_SCHEMA_INDEX_PROPERTY_EDGE_SEQUENCE)
                .inV().as("property")
                .path()
                .toList();
        for (Path vertexIndices : indices) {
            Vertex vertexVertex = null;
            Vertex vertexIndex = null;
            Vertex propertyIndex = null;
            List<Set<String>> labelsList = vertexIndices.labels();
            for (Set<String> labels : labelsList) {
                for (String label : labels) {
                    switch (label) {
                        case "vertex":
                            vertexVertex = vertexIndices.get("vertex");
                            break;
                        case "index":
                            vertexIndex = vertexIndices.get("index");
                            break;
                        case "property":
                            propertyIndex = vertexIndices.get("property");
                            break;
                        case BaseStrategy.SQLG_PATH_FAKE_LABEL:
                        case BaseStrategy.SQLG_PATH_ORDER_RANGE_LABEL:
                        case Schema.MARKER:
                            break;
                        default:
                            throw new IllegalStateException(String.format("BUG: Only \"vertex\",\"index\" and \"property\" is expected as a label. Found %s", label));
                    }
                }
            }
            Preconditions.checkState(vertexVertex != null, "BUG: Topology vertex not found.");
            String schemaName = schemaVertex.value(SQLG_SCHEMA_SCHEMA_NAME);
            String tableName = vertexVertex.value(SQLG_SCHEMA_VERTEX_LABEL_NAME);
            VertexLabel vertexLabel = this.vertexLabels.get(schemaName + "." + VERTEX_PREFIX + tableName);
            if (vertexLabel == null) {
                vertexLabel = new VertexLabel(this, tableName);
                this.vertexLabels.put(schemaName + "." + VERTEX_PREFIX + tableName, vertexLabel);
            }
            if (vertexIndex != null) {
                String indexName = vertexIndex.value(SQLG_SCHEMA_INDEX_NAME);
                Optional<Index> oidx = vertexLabel.getIndex(indexName);
                Index idx;
                if (oidx.isPresent()) {
                    idx = oidx.get();
                } else {
                    idx = new Index(indexName, IndexType.fromString(vertexIndex.value(SQLG_SCHEMA_INDEX_INDEX_TYPE)), vertexLabel);
                    vertexLabel.addIndex(idx);
                }
                if (propertyIndex != null) {
                    String propertyName = propertyIndex.value(SQLG_SCHEMA_PROPERTY_NAME);
                    vertexLabel.getProperty(propertyName).ifPresent((PropertyColumn pc) -> idx.addProperty(pc));
                }

            }
        }
    }

    void loadInEdgeLabels(GraphTraversalSource traversalSource, Vertex schemaVertex) {
        //Load the in edges via the out edges. This is necessary as the out vertex is needed to know the schema the edge is in.
        //As all edges are already loaded via the out edges this will only set the in edge association.
        List<Path> inEdges = traversalSource
                .V(schemaVertex)
                .out(SQLG_SCHEMA_SCHEMA_VERTEX_EDGE).as("vertex")
                //a vertex does not necessarily have properties so use optional.
                .optional(
                        __.out(SQLG_SCHEMA_OUT_EDGES_EDGE).as("outEdgeVertex")
                                .in(SQLG_SCHEMA_IN_EDGES_EDGE).as("inVertex")
                                .in(SQLG_SCHEMA_SCHEMA_VERTEX_EDGE).as("inSchema")
                )
                .path()
                .toList();
        for (Path inEdgePath : inEdges) {
            List<Set<String>> labelsList = inEdgePath.labels();
            Vertex vertexVertex = null;
            Vertex outEdgeVertex = null;
            Vertex inVertex = null;
            Vertex inSchemaVertex = null;
            for (Set<String> labels : labelsList) {
                for (String label : labels) {
                    switch (label) {
                        case "vertex":
                            vertexVertex = inEdgePath.get("vertex");
                            break;
                        case "outEdgeVertex":
                            outEdgeVertex = inEdgePath.get("outEdgeVertex");
                            break;
                        case "inVertex":
                            inVertex = inEdgePath.get("inVertex");
                            break;
                        case "inSchema":
                            inSchemaVertex = inEdgePath.get("inSchema");
                            break;
                        case "sqlgPathFakeLabel":
                            break;
                        case MARKER:
                            break;
                        default:
                            throw new IllegalStateException(String.format("BUG: Only \"vertex\", \"outEdgeVertex\" and \"inVertex\" are expected as a label. Found %s", label));
                    }
                }
            }
            Preconditions.checkState(vertexVertex != null, "BUG: Topology vertex not found.");
            String schemaName = schemaVertex.value(SQLG_SCHEMA_SCHEMA_NAME);
            String tableName = vertexVertex.value(SQLG_SCHEMA_VERTEX_LABEL_NAME);
            VertexLabel vertexLabel = this.vertexLabels.get(schemaName + "." + VERTEX_PREFIX + tableName);
            Preconditions.checkState(vertexLabel != null, "vertexLabel must be present when loading inEdges. Not found for %s", schemaName + "." + VERTEX_PREFIX + tableName);
            if (outEdgeVertex != null) {
                String edgeLabelName = outEdgeVertex.value(SQLG_SCHEMA_EDGE_LABEL_NAME);

                //inVertex and inSchema must be present.
                Preconditions.checkState(inVertex != null, "BUG: In vertex not found edge for \"%s\"", edgeLabelName);
                Preconditions.checkState(inSchemaVertex != null, "BUG: In schema vertex not found for edge \"%s\"", edgeLabelName);

                Optional<EdgeLabel> outEdgeLabelOptional = this.topology.getEdgeLabel(getName(), edgeLabelName);
                Preconditions.checkState(outEdgeLabelOptional.isPresent(), "BUG: EdgeLabel for \"%s\" should already be loaded", getName() + "." + edgeLabelName);
                //noinspection OptionalGetWithoutIsPresent
                EdgeLabel outEdgeLabel = outEdgeLabelOptional.get();

                String inVertexLabelName = inVertex.value(SQLG_SCHEMA_VERTEX_LABEL_NAME);
                String inSchemaVertexLabelName = inSchemaVertex.value(SQLG_SCHEMA_SCHEMA_NAME);
                Optional<VertexLabel> vertexLabelOptional = this.topology.getVertexLabel(inSchemaVertexLabelName, inVertexLabelName);
                Preconditions.checkState(vertexLabelOptional.isPresent(), "BUG: VertexLabel not found for schema %s and label %s", inSchemaVertexLabelName, inVertexLabelName);
                //noinspection OptionalGetWithoutIsPresent
                VertexLabel inVertexLabel = vertexLabelOptional.get();

                inVertexLabel.addToInEdgeLabels(outEdgeLabel);
            }
        }
    }

    /**
     * load indices for (out) edges on all vertices of schema
     *
     * @param traversalSource
     * @param schemaVertex
     */
    void loadEdgeIndices(GraphTraversalSource traversalSource, Vertex schemaVertex) {
        List<Path> indices = traversalSource
                .V(schemaVertex)
                .out(SQLG_SCHEMA_SCHEMA_VERTEX_EDGE).as("vertex")
                .out(SQLG_SCHEMA_OUT_EDGES_EDGE).as("outEdgeVertex")
                .out(SQLG_SCHEMA_EDGE_INDEX_EDGE).as("index")
                .outE(SQLG_SCHEMA_INDEX_PROPERTY_EDGE)
                .order().by(SQLG_SCHEMA_INDEX_PROPERTY_EDGE_SEQUENCE)
                .inV().as("property")
                .path()
                .toList();
        for (Path vertexIndices : indices) {
            Vertex vertexVertex = null;
            Vertex vertexEdge = null;
            Vertex vertexIndex = null;
            Vertex propertyIndex = null;
            List<Set<String>> labelsList = vertexIndices.labels();
            for (Set<String> labels : labelsList) {
                for (String label : labels) {
                    switch (label) {
                        case "vertex":
                            vertexVertex = vertexIndices.get("vertex");
                            break;
                        case "outEdgeVertex":
                            vertexEdge = vertexIndices.get("outEdgeVertex");
                            break;
                        case "index":
                            vertexIndex = vertexIndices.get("index");
                            break;
                        case "property":
                            propertyIndex = vertexIndices.get("property");
                            break;
                        case BaseStrategy.SQLG_PATH_FAKE_LABEL:
                        case BaseStrategy.SQLG_PATH_ORDER_RANGE_LABEL:
                        case MARKER:
                            break;
                        default:
                            throw new IllegalStateException(String.format("BUG: Only \"vertex\",\"outEdgeVertex\",\"index\" and \"property\" is expected as a label. Found %s", label));
                    }
                }
            }
            Preconditions.checkState(vertexVertex != null, "BUG: Topology vertex not found.");
            String schemaName = schemaVertex.value(SQLG_SCHEMA_SCHEMA_NAME);
            String tableName = vertexVertex.value(SQLG_SCHEMA_VERTEX_LABEL_NAME);
            VertexLabel vertexLabel = this.vertexLabels.get(schemaName + "." + VERTEX_PREFIX + tableName);
            if (vertexLabel == null) {
                vertexLabel = new VertexLabel(this, tableName);
                this.vertexLabels.put(schemaName + "." + VERTEX_PREFIX + tableName, vertexLabel);
            }
            if (vertexEdge != null) {
                String edgeName = vertexEdge.value(SQLG_SCHEMA_EDGE_LABEL_NAME);
                Optional<EdgeLabel> oel = vertexLabel.getOutEdgeLabel(edgeName);
                if (oel.isPresent()) {
                    EdgeLabel edgeLabel = oel.get();
                    if (vertexIndex != null) {
                        String indexName = vertexIndex.value(SQLG_SCHEMA_INDEX_NAME);
                        Optional<Index> oidx = edgeLabel.getIndex(indexName);
                        Index idx;
                        if (oidx.isPresent()) {
                            idx = oidx.get();
                        } else {
                            idx = new Index(indexName, IndexType.fromString(vertexIndex.value(SQLG_SCHEMA_INDEX_INDEX_TYPE)), edgeLabel);
                            edgeLabel.addIndex(idx);
                        }
                        if (propertyIndex != null) {
                            String propertyName = propertyIndex.value(SQLG_SCHEMA_PROPERTY_NAME);
                            edgeLabel.getProperty(propertyName).ifPresent((PropertyColumn pc) -> idx.addProperty(pc));
                        }

                    }
                }
            }
        }
    }

    JsonNode toJson() {
        ObjectNode schemaNode = new ObjectNode(Topology.OBJECT_MAPPER.getNodeFactory());
        schemaNode.put("name", this.getName());
        ArrayNode vertexLabelArrayNode = new ArrayNode(Topology.OBJECT_MAPPER.getNodeFactory());
        for (VertexLabel vertexLabel : this.getVertexLabels().values()) {
            vertexLabelArrayNode.add(vertexLabel.toJson());
        }
        schemaNode.set("vertexLabels", vertexLabelArrayNode);
        return schemaNode;
    }

    Optional<JsonNode> toNotifyJson() {
        boolean foundVertexLabels = false;
        ObjectNode schemaNode = new ObjectNode(Topology.OBJECT_MAPPER.getNodeFactory());
        schemaNode.put("name", this.getName());
        if (this.getTopology().isSqlWriteLockHeldByCurrentThread() && !this.getUncommittedVertexLabels().isEmpty()) {
            ArrayNode vertexLabelArrayNode = new ArrayNode(Topology.OBJECT_MAPPER.getNodeFactory());
            for (VertexLabel vertexLabel : this.getUncommittedVertexLabels().values()) {
                //VertexLabel toNotifyJson always returns something even though its an Optional.
                //This is because it extends AbstractElement's toNotifyJson that does not always return something.
                @SuppressWarnings("OptionalGetWithoutIsPresent")
                JsonNode jsonNode = vertexLabel.toNotifyJson().get();
                vertexLabelArrayNode.add(jsonNode);
            }
            schemaNode.set("uncommittedVertexLabels", vertexLabelArrayNode);
            foundVertexLabels = true;
        }
        if (this.getTopology().isSqlWriteLockHeldByCurrentThread() && !this.uncommittedRemovedVertexLabels.isEmpty()) {
            ArrayNode vertexLabelArrayNode = new ArrayNode(Topology.OBJECT_MAPPER.getNodeFactory());
            for (String s : this.uncommittedRemovedVertexLabels) {
                vertexLabelArrayNode.add(s);
            }
            schemaNode.set("uncommittedRemovedVertexLabels", vertexLabelArrayNode);
            foundVertexLabels = true;
        }
        if (this.getTopology().isSqlWriteLockHeldByCurrentThread() && !this.uncommittedRemovedEdgeLabels.isEmpty()) {
            ArrayNode edgeLabelArrayNode = new ArrayNode(Topology.OBJECT_MAPPER.getNodeFactory());
            for (String s : this.uncommittedRemovedEdgeLabels) {
                edgeLabelArrayNode.add(s);
            }
            schemaNode.set("uncommittedRemovedEdgeLabels", edgeLabelArrayNode);
            foundVertexLabels = true;
        }
        if (this.getTopology().isSqlWriteLockHeldByCurrentThread() && !this.uncommittedGlobalUniqueIndexes.isEmpty()) {
            ArrayNode unCommittedGlobalUniqueIndexesArrayNode = new ArrayNode(OBJECT_MAPPER.getNodeFactory());
            for (GlobalUniqueIndex globalUniqueIndex : this.uncommittedGlobalUniqueIndexes.values()) {

                Optional<JsonNode> jsonNodeOptional = globalUniqueIndex.toNotifyJson();
                if (jsonNodeOptional.isPresent()) {
                    unCommittedGlobalUniqueIndexesArrayNode.add(jsonNodeOptional.get());
                }

            }
            schemaNode.set("uncommittedGlobalUniqueIndexes", unCommittedGlobalUniqueIndexesArrayNode);
        }
        if (this.getTopology().isSqlWriteLockHeldByCurrentThread() && !this.uncommittedRemovedGlobalUniqueIndexes.isEmpty()) {
            ArrayNode unCommittedGlobalUniqueIndexesArrayNode = new ArrayNode(OBJECT_MAPPER.getNodeFactory());
            for (String globalUniqueIndex : this.uncommittedRemovedGlobalUniqueIndexes) {
                unCommittedGlobalUniqueIndexesArrayNode.add(globalUniqueIndex);
            }

            schemaNode.set("uncommittedRemovedGlobalUniqueIndexes", unCommittedGlobalUniqueIndexesArrayNode);
        }

        if (!this.vertexLabels.isEmpty()) {
            ArrayNode vertexLabelArrayNode = new ArrayNode(Topology.OBJECT_MAPPER.getNodeFactory());
            for (VertexLabel vertexLabel : this.vertexLabels.values()) {
                Optional<JsonNode> notifyJsonOptional = vertexLabel.toNotifyJson();
                if (notifyJsonOptional.isPresent()) {
                    JsonNode notifyJson = notifyJsonOptional.get();
                    if (notifyJson.get("uncommittedProperties") != null ||
                            notifyJson.get("uncommittedOutEdgeLabels") != null ||
                            notifyJson.get("uncommittedInEdgeLabels") != null ||
                            notifyJson.get("outEdgeLabels") != null ||
                            notifyJson.get("inEdgeLabels") != null ||
                            notifyJson.get("uncommittedRemovedOutEdgeLabels") != null ||
                            notifyJson.get("uncommittedRemovedInEdgeLabels") != null
                            ) {

                        vertexLabelArrayNode.add(notifyJsonOptional.get());
                        foundVertexLabels = true;
                    }
                }
            }
            if (vertexLabelArrayNode.size() > 0) {
                schemaNode.set("vertexLabels", vertexLabelArrayNode);
            }
        }
        if (foundVertexLabels) {
            return Optional.of(schemaNode);
        } else {
            return Optional.empty();
        }
    }

    void fromNotifyJsonOutEdges(JsonNode jsonSchema) {
        for (String s : Arrays.asList("vertexLabels", "uncommittedVertexLabels")) {
            JsonNode vertexLabels = jsonSchema.get(s);
            if (vertexLabels != null) {
                for (JsonNode vertexLabelJson : vertexLabels) {
                    String vertexLabelName = vertexLabelJson.get("label").asText();
                    Optional<VertexLabel> vertexLabelOptional = getVertexLabel(vertexLabelName);
                    VertexLabel vertexLabel;
                    if (vertexLabelOptional.isPresent()) {
                        vertexLabel = vertexLabelOptional.get();
                    } else {
                        PartitionType partitionType = PartitionType.valueOf(vertexLabelJson.get("partitionType").asText());
                        if (partitionType.isNone()) {
                            vertexLabel = new VertexLabel(this, vertexLabelName);
                        } else {
                            String partitionExpression = vertexLabelJson.get("partitionExpression").asText();
                            vertexLabel = new VertexLabel(this, vertexLabelName, partitionType, partitionExpression);
                        }
                        this.vertexLabels.put(this.name + "." + VERTEX_PREFIX + vertexLabelName, vertexLabel);
                        this.getTopology().fire(vertexLabel, "", TopologyChangeAction.CREATE);
                    }
                    //The order of the next two statements matter.
                    //fromNotifyJsonOutEdge needs to happen first to ensure the properties are on the VertexLabel
                    // fire only if we didn't create the vertex label
                    vertexLabel.fromNotifyJsonOutEdge(vertexLabelJson, vertexLabelOptional.isPresent());
                    this.getTopology().addToAllTables(this.getName() + "." + VERTEX_PREFIX + vertexLabelName, vertexLabel.getPropertyTypeMap());
                }
            }
        }
        JsonNode rem = jsonSchema.get("uncommittedRemovedVertexLabels");
        if (rem != null && rem.isArray()) {
            ArrayNode an = (ArrayNode) rem;
            for (int a = 0; a < an.size(); a++) {
                String s = an.get(a).asText();
                VertexLabel lbl = this.vertexLabels.remove(s);
                if (lbl != null) {
                    this.getTopology().removeVertexLabel(lbl);
                    for (EdgeRole er : lbl.getOutEdgeRoles().values()) {
                        er.getEdgeLabel().outVertexLabels.remove(lbl);
                    }
                    for (EdgeRole er : lbl.getInEdgeRoles().values()) {
                        er.getEdgeLabel().inVertexLabels.remove(lbl);
                    }
                    this.getTopology().fire(lbl, "", TopologyChangeAction.DELETE);

                }
            }
        }

        rem = jsonSchema.get("uncommittedRemovedEdgeLabels");
        if (rem != null && rem.isArray()) {
            ArrayNode an = (ArrayNode) rem;
            for (int a = 0; a < an.size(); a++) {
                String s = an.get(a).asText();
                EdgeLabel edgeLabel = this.outEdgeLabels.remove(s);
                if (edgeLabel != null) {
                    for (VertexLabel lbl : edgeLabel.getOutVertexLabels()) {
                        if (edgeLabel.isValid()) {
                            lbl.outEdgeLabels.remove(edgeLabel.getFullName());
                        }
                    }
                    for (VertexLabel lbl : edgeLabel.getInVertexLabels()) {
                        if (edgeLabel.isValid()) {
                            lbl.inEdgeLabels.remove(edgeLabel.getFullName());
                        }
                    }
                    this.getTopology().fire(edgeLabel, "", TopologyChangeAction.DELETE);
                }
            }
        }

        ArrayNode globalUniqueIndexes = (ArrayNode) jsonSchema.get("uncommittedGlobalUniqueIndexes");
        if (globalUniqueIndexes != null) {
            for (JsonNode jsonGlobalUniqueIndex : globalUniqueIndexes) {
                String globalUniqueIndexName = jsonGlobalUniqueIndex.get("name").asText();
                GlobalUniqueIndex globalUniqueIndex = this.globalUniqueIndexes.get(globalUniqueIndexName);
                if (globalUniqueIndex == null) {
                    globalUniqueIndex = GlobalUniqueIndex.instantiateGlobalUniqueIndex(getTopology(), globalUniqueIndexName);
                    getTopology().fire(globalUniqueIndex, "", TopologyChangeAction.CREATE);
                }
                Set<PropertyColumn> properties = new HashSet<>();
                ArrayNode jsonProperties = (ArrayNode) jsonGlobalUniqueIndex.get("uncommittedProperties");
                for (JsonNode jsonProperty : jsonProperties) {
                    ObjectNode propertyObjectNode = (ObjectNode) jsonProperty;
                    String propertyName = propertyObjectNode.get("name").asText();
                    String schemaName = propertyObjectNode.get("schemaName").asText();
                    Optional<Schema> schemaOptional = getTopology().getSchema(schemaName);
                    Preconditions.checkState(schemaOptional.isPresent(), "Schema must be present for GlobalUniqueIndexes fromNotifyJson");
                    Schema schema = schemaOptional.get();
                    String abstractLabelName = propertyObjectNode.get("abstractLabelLabel").asText();
                    AbstractLabel abstractLabel;
                    Optional<VertexLabel> vertexLabelOptional = schema.getVertexLabel(abstractLabelName);
                    if (!vertexLabelOptional.isPresent()) {
                        Optional<EdgeLabel> edgeLabelOptional = schema.getEdgeLabel(abstractLabelName);
                        Preconditions.checkState(edgeLabelOptional.isPresent(), "VertexLabel or EdgeLabl must be present for GlobalUniqueIndex fromNotifyJson");
                        abstractLabel = edgeLabelOptional.get();
                    } else {
                        abstractLabel = vertexLabelOptional.get();
                    }
                    Optional<PropertyColumn> propertyColumnOptional = abstractLabel.getProperty(propertyName);
                    Preconditions.checkState(propertyColumnOptional.isPresent(), "PropertyColumn must be present for GlobalUniqueIndex fromNotifyJson");
                    properties.add(propertyColumnOptional.get());
                }
                globalUniqueIndex.addGlobalUniqueProperties(properties);
                this.globalUniqueIndexes.put(globalUniqueIndexName, globalUniqueIndex);
            }

        }
        ArrayNode remGlobalUniqueIndexes = (ArrayNode) jsonSchema.get("uncommittedRemovedGlobalUniqueIndexes");
        if (remGlobalUniqueIndexes != null) {
            for (JsonNode jsonGlobalUniqueIndex : remGlobalUniqueIndexes) {
                String globalUniqueIndexName = jsonGlobalUniqueIndex.asText();
                GlobalUniqueIndex gui = this.globalUniqueIndexes.remove(globalUniqueIndexName);
                if (gui != null) {
                    this.getTopology().fire(gui, "", TopologyChangeAction.DELETE);
                }
            }
        }


    }

    void fromNotifyJsonInEdges(JsonNode jsonSchema) {
        JsonNode rem = jsonSchema.get("uncommittedRemovedVertexLabels");
        Set<String> removed = new HashSet<>();
        if (rem != null && rem.isArray()) {
            ArrayNode an = (ArrayNode) rem;
            for (int a = 0; a < an.size(); a++) {
                String s = an.get(a).asText();
                removed.add(s);
            }
        }
        for (String s : Arrays.asList("vertexLabels", "uncommittedVertexLabels")) {
            JsonNode vertexLabels = jsonSchema.get(s);
            if (vertexLabels != null) {
                for (JsonNode vertexLabelJson : vertexLabels) {
                    String vertexLabelName = vertexLabelJson.get("label").asText();
                    if (!removed.contains(this.name + "." + VERTEX_PREFIX + vertexLabelName)) {
                        Optional<VertexLabel> vertexLabelOptional = getVertexLabel(vertexLabelName);
                        Preconditions.checkState(vertexLabelOptional.isPresent(), "VertexLabel " + vertexLabelName + " must be present");
                        @SuppressWarnings("OptionalGetWithoutIsPresent")
                        VertexLabel vertexLabel = vertexLabelOptional.get();
                        vertexLabel.fromNotifyJsonInEdge(vertexLabelJson);
                    }
                }
            }
        }
    }

    @Override
    public int hashCode() {
        return this.name.hashCode();
    }

    @Override
    public boolean equals(Object o) {
        if (o == null) {
            return false;
        }
        if (!(o instanceof Schema)) {
            return false;
        }
        //only equals on the name of the schema. it is assumed that the VertexLabels (tables) are the same.
        Schema other = (Schema) o;
        return this.name.equals(other.name);
    }

    boolean deepEquals(Schema other) {
        Preconditions.checkState(this.name.equals(other.name), "deepEquals is called after the regular equals. i.e. the names must be equals");
        if (!(this.vertexLabels.equals(other.getVertexLabels()))) {
            return false;
        } else {
            if (!this.vertexLabels.equals(other.getVertexLabels())) {
                return false;
            }
            for (Map.Entry<String, VertexLabel> vertexLabelEntry : this.vertexLabels.entrySet()) {
                VertexLabel vertexLabel = vertexLabelEntry.getValue();
                VertexLabel otherVertexLabel = other.getVertexLabels().get(vertexLabelEntry.getKey());
                if (!vertexLabel.deepEquals(otherVertexLabel)) {
                    return false;
                }
            }
            return true;
        }
    }

    @Override
    public String toString() {
        return "schema: " + this.name;
    }

    void cacheEdgeLabels() {
        for (Map.Entry<String, VertexLabel> entry : this.vertexLabels.entrySet()) {
            for (EdgeLabel edgeLabel : entry.getValue().getOutEdgeLabels().values()) {
                this.outEdgeLabels.put(this.name + "." + EDGE_PREFIX + edgeLabel.getLabel(), edgeLabel);
            }
        }
    }

    void addToAllEdgeCache(EdgeLabel edgeLabel) {
        this.outEdgeLabels.put(this.name + "." + EDGE_PREFIX + edgeLabel.getLabel(), edgeLabel);
    }

    List<Topology.TopologyValidationError> validateTopology(DatabaseMetaData metadata) throws SQLException {
        List<Topology.TopologyValidationError> validationErrors = new ArrayList<>();
        for (VertexLabel vertexLabel : getVertexLabels().values()) {
            try (ResultSet tableRs = metadata.getTables(null, this.getName(), "V_" + vertexLabel.getLabel(), null)) {
                if (!tableRs.next()) {
                    validationErrors.add(new Topology.TopologyValidationError(vertexLabel));
                } else {
                    validationErrors.addAll(vertexLabel.validateTopology(metadata));
                    //validate edges
                    for (EdgeLabel edgeLabel : vertexLabel.getOutEdgeLabels().values()) {
                        try (ResultSet edgeRs = metadata.getTables(null, this.getName(), "E_" + edgeLabel.getLabel(), null)) {
                            if (!edgeRs.next()) {
                                validationErrors.add(new Topology.TopologyValidationError(edgeLabel));
                            } else {
                                validationErrors.addAll(edgeLabel.validateTopology(metadata));
                            }
                        }
                    }
                }
            }
        }
        return validationErrors;
    }


    @Override
    public void remove(boolean preserveData) {
        /*if (this.getName().equals(sqlgGraph.getSqlDialect().getPublicSchema()) && !preserveData){
            throw new IllegalArgumentException("Public schema cannot be deleted");
    	}*/
        getTopology().removeSchema(this, preserveData);
    }

    /**
     * remove a given edge label
     *
     * @param edgeLabel    the edge label
     * @param preserveData should we keep the SQL data
     */
    void removeEdgeLabel(EdgeLabel edgeLabel, boolean preserveData) {
        getTopology().lock();
        String fn = this.name + "." + EDGE_PREFIX + edgeLabel.getName();

        if (!uncommittedRemovedEdgeLabels.contains(fn)) {
            uncommittedRemovedEdgeLabels.add(fn);
            TopologyManager.removeEdgeLabel(this.sqlgGraph, edgeLabel);
            for (VertexLabel lbl : edgeLabel.getOutVertexLabels()) {
                lbl.removeOutEdge(edgeLabel);
            }
            for (VertexLabel lbl : edgeLabel.getInVertexLabels()) {
                lbl.removeInEdge(edgeLabel);
            }

            if (!preserveData) {
                edgeLabel.delete();
            }
            getTopology().fire(edgeLabel, "", TopologyChangeAction.DELETE);
        }
    }

    /**
     * remove a given vertex label
     *
     * @param vertexLabel  the vertex label
     * @param preserveData should we keep the SQL data
     */
    void removeVertexLabel(VertexLabel vertexLabel, boolean preserveData) {
        getTopology().lock();
        String fn = this.name + "." + VERTEX_PREFIX + vertexLabel.getName();
        if (!uncommittedRemovedVertexLabels.contains(fn)) {
            uncommittedRemovedVertexLabels.add(fn);
            TopologyManager.removeVertexLabel(this.sqlgGraph, vertexLabel);
            for (EdgeRole er : vertexLabel.getOutEdgeRoles().values()) {
                er.remove(preserveData);
            }
            for (EdgeRole er : vertexLabel.getInEdgeRoles().values()) {
                er.remove(preserveData);
            }
            if (!preserveData) {
                vertexLabel.delete();
            }
            getTopology().fire(vertexLabel, "", TopologyChangeAction.DELETE);
        }

    }

    /**
     * remove the given global unique index
     *
     * @param index        the index to remove
     * @param preserveData should we keep the sql data?
     */
    void removeGlobalUniqueIndex(GlobalUniqueIndex index, boolean preserveData) {
        getTopology().lock();
        String fn = index.getName();
        if (!uncommittedRemovedGlobalUniqueIndexes.contains(fn)) {
            uncommittedRemovedGlobalUniqueIndexes.add(fn);
            TopologyManager.removeGlobalUniqueIndex(sqlgGraph, fn);
            if (!preserveData) {
                getVertexLabel(index.getName()).ifPresent(
                        (VertexLabel vl) -> vl.remove(false));
            }
            getTopology().fire(index, "", TopologyChangeAction.DELETE);
        }
    }

    /**
     * delete schema in DB
     */
    void delete() {
        StringBuilder sql = new StringBuilder();
        sql.append("DROP SCHEMA ");
        sql.append(this.sqlgGraph.getSqlDialect().maybeWrapInQoutes(this.name));
        if (this.sqlgGraph.getSqlDialect().supportsCascade()) {
            sql.append(" CASCADE");
        }
        if (this.sqlgGraph.getSqlDialect().needsSemicolon()) {
            sql.append(";");
        }
        if (logger.isDebugEnabled()) {
            logger.debug(sql.toString());
        }
        Connection conn = this.sqlgGraph.tx().getConnection();
        try (Statement stmt = conn.createStatement()) {
            stmt.execute(sql.toString());
        } catch (SQLException e) {
            logger.error("schema deletion failed " + this.sqlgGraph.toString(), e);
            throw new RuntimeException(e);
        }
    }

    public void createTempTable(String tableName, Map<String, PropertyType> columns) {
        this.sqlgGraph.getSqlDialect().assertTableName(tableName);
        StringBuilder sql = new StringBuilder(this.sqlgGraph.getSqlDialect().createTemporaryTableStatement());
        if (this.sqlgGraph.getSqlDialect().needsTemporaryTablePrefix()) {
            sql.append(this.sqlgGraph.getSqlDialect().maybeWrapInQoutes(
                    this.sqlgGraph.getSqlDialect().temporaryTablePrefix() +
                            tableName));
        } else {
            sql.append(this.sqlgGraph.getSqlDialect().maybeWrapInQoutes(tableName));
        }
        sql.append("(");
        sql.append(this.sqlgGraph.getSqlDialect().maybeWrapInQoutes("ID"));
        sql.append(" ");
        sql.append(this.sqlgGraph.getSqlDialect().getAutoIncrementPrimaryKeyConstruct());
        if (columns.size() > 0) {
            sql.append(", ");
        }
        AbstractLabel.buildColumns(this.sqlgGraph, new ListOrderedSet<>(), columns, sql);
        sql.append(") ");
        sql.append(this.sqlgGraph.getSqlDialect().afterCreateTemporaryTableStatement());
        if (this.sqlgGraph.getSqlDialect().needsSemicolon()) {
            sql.append(";");
        }
        if (logger.isDebugEnabled()) {
            logger.debug(sql.toString());
        }
        Connection conn = this.sqlgGraph.tx().getConnection();
        try (Statement stmt = conn.createStatement()) {
            stmt.execute(sql.toString());
        } catch (SQLException e) {
            throw new RuntimeException(e);
        }
    }

    void removeTemporaryTables() {
        if (!this.sqlgGraph.getSqlDialect().supportsTemporaryTableOnCommitDrop()) {
            for (Map.Entry<String, Map<String, PropertyType>> temporaryTableEntry : this.threadLocalTemporaryTables.get().entrySet()) {
                String tableName = temporaryTableEntry.getKey();
                Connection conn = this.sqlgGraph.tx().getConnection();
                try (Statement stmt = conn.createStatement()) {
                    String sql = "DROP TEMPORARY TABLE " +
                            this.sqlgGraph.getSqlDialect().maybeWrapInQoutes(this.sqlgGraph.getSqlDialect().getPublicSchema()) + "." +
                            this.sqlgGraph.getSqlDialect().maybeWrapInQoutes(tableName);
                    if (logger.isDebugEnabled()) {
                        logger.debug(sql);
                    }
                    stmt.execute(sql);
                } catch (SQLException e) {
                    throw new RuntimeException(e);
                }

            }
        }
        this.threadLocalTemporaryTables.remove();
    }

    public Map<String, PropertyType> getTemporaryTable(String tableName) {
        return this.threadLocalTemporaryTables.get().get(tableName);
    }
}<|MERGE_RESOLUTION|>--- conflicted
+++ resolved
@@ -156,27 +156,6 @@
     }
 
     public VertexLabel ensureVertexLabelExist(final String label, final Map<String, PropertyType> columns) {
-<<<<<<< HEAD
-//        Objects.requireNonNull(label, "Given table must not be null");
-//        Preconditions.checkArgument(!label.startsWith(VERTEX_PREFIX), "label may not be prefixed with %s", VERTEX_PREFIX);
-//
-//        Optional<VertexLabel> vertexLabelOptional = this.getVertexLabel(label);
-//        if (!vertexLabelOptional.isPresent()) {
-//            this.topology.lock();
-//            vertexLabelOptional = this.getVertexLabel(label);
-//            if (!vertexLabelOptional.isPresent()) {
-//                return this.createVertexLabel(label, columns);
-//            } else {
-//                return vertexLabelOptional.get();
-//            }
-//        } else {
-//            VertexLabel vertexLabel = vertexLabelOptional.get();
-//            //check if all the columns are there.
-//            vertexLabel.ensurePropertiesExist(columns);
-//            return vertexLabel;
-//        }
-=======
->>>>>>> 06554b93
         return ensureVertexLabelExist(label, columns, new ListOrderedSet<>());
     }
 
@@ -208,11 +187,7 @@
     public VertexLabel ensurePartitionedVertexLabelExist(
             final String label,
             final Map<String, PropertyType> columns,
-<<<<<<< HEAD
-            ListOrderedSet<String> identifers,
-=======
             ListOrderedSet<String> identifiers,
->>>>>>> 06554b93
             PartitionType partitionType,
             String partitionExpression) {
 
@@ -225,11 +200,7 @@
             this.topology.lock();
             vertexLabelOptional = this.getVertexLabel(label);
             return vertexLabelOptional.orElseGet(
-<<<<<<< HEAD
-                    () -> this.createPartitionedVertexLabel(label, columns, identifers, partitionType, partitionExpression)
-=======
                     () -> this.createPartitionedVertexLabel(label, columns, identifiers, partitionType, partitionExpression)
->>>>>>> 06554b93
             );
         } else {
             VertexLabel vertexLabel = vertexLabelOptional.get();
@@ -237,7 +208,6 @@
             vertexLabel.ensurePropertiesExist(columns);
             return vertexLabel;
         }
-<<<<<<< HEAD
     }
 
     public EdgeLabel ensureEdgeLabelExist(
@@ -246,25 +216,12 @@
             final VertexLabel inVertexLabel,
             Map<String, PropertyType> columns) {
         return ensureEdgeLabelExist(edgeLabelName, outVertexLabel, inVertexLabel, columns, new ListOrderedSet<>());
-=======
->>>>>>> 06554b93
     }
 
     public EdgeLabel ensureEdgeLabelExist(
             final String edgeLabelName,
             final VertexLabel outVertexLabel,
             final VertexLabel inVertexLabel,
-<<<<<<< HEAD
-=======
-            Map<String, PropertyType> columns) {
-        return ensureEdgeLabelExist(edgeLabelName, outVertexLabel, inVertexLabel, columns, new ListOrderedSet<>());
-    }
-
-    public EdgeLabel ensureEdgeLabelExist(
-            final String edgeLabelName,
-            final VertexLabel outVertexLabel,
-            final VertexLabel inVertexLabel,
->>>>>>> 06554b93
             Map<String, PropertyType> columns,
             ListOrderedSet<String> identifiers) {
 
@@ -276,14 +233,11 @@
         for (String identifier : identifiers) {
             Preconditions.checkState(columns.containsKey(identifier), "The identifiers must be in the specified columns. \"%s\" not found", identifier);
         }
-<<<<<<< HEAD
-=======
 
         Preconditions.checkState((outVertexLabel.isDistributed() && inVertexLabel.isDistributed()) || (!outVertexLabel.isDistributed() && !inVertexLabel.isDistributed()), "The in and out vertex labels must both either be distributed or not.");
         if (outVertexLabel.isDistributed()) {
             Preconditions.checkState(outVertexLabel.getDistributionPropertyColumn().getName().equals(inVertexLabel.getDistributionPropertyColumn().getName()), "The in and out vertex label's distribution columns must have the same name.");
         }
->>>>>>> 06554b93
 
         EdgeLabel edgeLabel;
         Optional<EdgeLabel> edgeLabelOptional = this.getEdgeLabel(edgeLabelName);
@@ -305,8 +259,6 @@
         return edgeLabel;
     }
 
-<<<<<<< HEAD
-=======
     public EdgeLabel ensureEdgeLabelExist(
             final String edgeLabelName,
             final VertexLabel outVertexLabel,
@@ -350,7 +302,6 @@
         return edgeLabel;
     }
 
->>>>>>> 06554b93
     public EdgeLabel ensurePartitionedEdgeLabelExist(
             final String edgeLabelName,
             final VertexLabel outVertexLabel,
@@ -496,7 +447,6 @@
     }
 
     private VertexLabel createVertexLabel(String vertexLabelName, Map<String, PropertyType> columns, ListOrderedSet<String> identifiers) {
-<<<<<<< HEAD
         Preconditions.checkState(!this.isSqlgSchema(), "createVertexLabel may not be called for \"%s\"", SQLG_SCHEMA);
         Preconditions.checkArgument(!vertexLabelName.startsWith(VERTEX_PREFIX), "vertex label may not start with " + VERTEX_PREFIX);
         this.uncommittedRemovedVertexLabels.remove(this.name + "." + VERTEX_PREFIX + vertexLabelName);
@@ -516,27 +466,6 @@
         Preconditions.checkState(!this.isSqlgSchema(), "createVertexLabel may not be called for \"%s\"", SQLG_SCHEMA);
         Preconditions.checkArgument(!vertexLabelName.startsWith(VERTEX_PREFIX), "vertex label may not start with " + VERTEX_PREFIX);
         this.uncommittedRemovedVertexLabels.remove(this.name + "." + VERTEX_PREFIX + vertexLabelName);
-=======
-        Preconditions.checkState(!this.isSqlgSchema(), "createVertexLabel may not be called for \"%s\"", SQLG_SCHEMA);
-        Preconditions.checkArgument(!vertexLabelName.startsWith(VERTEX_PREFIX), "vertex label may not start with " + VERTEX_PREFIX);
-        this.uncommittedRemovedVertexLabels.remove(this.name + "." + VERTEX_PREFIX + vertexLabelName);
-        VertexLabel vertexLabel = VertexLabel.createVertexLabel(this.sqlgGraph, this, vertexLabelName, columns, identifiers);
-        this.uncommittedVertexLabels.put(this.name + "." + VERTEX_PREFIX + vertexLabelName, vertexLabel);
-        this.getTopology().fire(vertexLabel, "", TopologyChangeAction.CREATE);
-        return vertexLabel;
-    }
-
-    private VertexLabel createPartitionedVertexLabel(
-            String vertexLabelName,
-            Map<String, PropertyType> columns,
-            ListOrderedSet<String> identifers,
-            PartitionType partitionType,
-            String partitionExpression) {
-
-        Preconditions.checkState(!this.isSqlgSchema(), "createVertexLabel may not be called for \"%s\"", SQLG_SCHEMA);
-        Preconditions.checkArgument(!vertexLabelName.startsWith(VERTEX_PREFIX), "vertex label may not start with " + VERTEX_PREFIX);
-        this.uncommittedRemovedVertexLabels.remove(this.name + "." + VERTEX_PREFIX + vertexLabelName);
->>>>>>> 06554b93
         VertexLabel vertexLabel = VertexLabel.createPartitionedVertexLabel(
                 this.sqlgGraph,
                 this,
@@ -984,9 +913,6 @@
                 .out(SQLG_SCHEMA_SCHEMA_VERTEX_EDGE).as("vertex")
                 //a vertex does not necessarily have properties so use optional.
                 .optional(
-<<<<<<< HEAD
-                        __.outE(SQLG_SCHEMA_VERTEX_PROPERTIES_EDGE, SQLG_SCHEMA_VERTEX_IDENTIFIER_EDGE, SQLG_SCHEMA_VERTEX_PARTITION_EDGE).as("vertex_identifier").otherV().as("property_partition")
-=======
                         __.outE(
                                 SQLG_SCHEMA_VERTEX_PROPERTIES_EDGE,
                                 SQLG_SCHEMA_VERTEX_IDENTIFIER_EDGE,
@@ -994,7 +920,6 @@
                                 SQLG_SCHEMA_VERTEX_DISTRIBUTION_COLUMN_EDGE,
                                 SQLG_SCHEMA_VERTEX_DISTRIBUTION_COLOCATE_EDGE
                         ).as("edgeToProperty").otherV().as("property_partition")
->>>>>>> 06554b93
                                 .optional(
                                         __.repeat(__.out(SQLG_SCHEMA_PARTITION_PARTITION_EDGE)).emit().as("subPartition")
                                 )
@@ -1006,11 +931,7 @@
             Vertex vertexPropertyPartitionVertex = null;
             Vertex partitionParentVertex = null;
             Vertex subPartition = null;
-<<<<<<< HEAD
-            Edge vertexIdentifierEdge = null;
-=======
             Edge edgeToIdentierOrColocate = null;
->>>>>>> 06554b93
             List<Set<String>> labelsList = vertexPath.labels();
             for (Set<String> labels : labelsList) {
                 for (String label : labels) {
@@ -1028,13 +949,8 @@
                             subPartition = vertexPath.get("subPartition");
                             partitionParentVertex = vertexPath.get(vertexPath.size() - 2);
                             break;
-<<<<<<< HEAD
-                        case "vertex_identifier":
-                            vertexIdentifierEdge = vertexPath.get("vertex_identifier");
-=======
                         case "edgeToProperty":
                             edgeToIdentierOrColocate = vertexPath.get("edgeToProperty");
->>>>>>> 06554b93
                             break;
                         case MARKER:
                             break;
@@ -1048,10 +964,7 @@
             String tableName = vertexVertex.value(SQLG_SCHEMA_VERTEX_LABEL_NAME);
             PartitionType partitionType = PartitionType.valueOf(vertexVertex.value(SQLG_SCHEMA_VERTEX_LABEL_PARTITION_TYPE));
             VertexProperty<String> partitionExpression = vertexVertex.property(SQLG_SCHEMA_VERTEX_LABEL_PARTITION_EXPRESSION);
-<<<<<<< HEAD
-=======
             VertexProperty<Integer> shardCount = vertexVertex.property(SQLG_SCHEMA_VERTEX_LABEL_DISTRIBUTION_SHARD_COUNT);
->>>>>>> 06554b93
             VertexLabel vertexLabel;
             vertexLabel = this.vertexLabels.get(schemaName + "." + VERTEX_PREFIX + tableName);
             if (vertexLabel == null) {
@@ -1060,24 +973,14 @@
                 } else {
                     vertexLabel = new VertexLabel(this, tableName);
                 }
-<<<<<<< HEAD
-=======
                 if (shardCount.isPresent()) {
                     vertexLabel.setShardCount(shardCount.value());
                 }
->>>>>>> 06554b93
                 this.vertexLabels.put(schemaName + "." + VERTEX_PREFIX + tableName, vertexLabel);
             }
             if (subPartition == null && vertexPropertyPartitionVertex != null) {
                 if (vertexPropertyPartitionVertex.label().equals("sqlg_schema.property")) {
                     //load the property
-<<<<<<< HEAD
-                    vertexLabel.addProperty(vertexPropertyPartitionVertex);
-                    //Check if the property is an identifier (primary key)
-                    if (vertexIdentifierEdge != null && vertexIdentifierEdge.label().equals("vertex_identifier")) {
-                        vertexLabel.addIdentifier(vertexPropertyPartitionVertex.value(Topology.SQLG_SCHEMA_VERTEX_LABEL_NAME), vertexIdentifierEdge.value(Topology.SQLG_SCHEMA_VERTEX_IDENTIFIER_INDEX_EDGE));
-                    }
-=======
                     //Because there are multiple edges to the same property, identifier and distribution properties will be loaded multiple times.
                     //Its ok because of set semantics.
                     vertexLabel.addProperty(vertexPropertyPartitionVertex);
@@ -1092,7 +995,6 @@
                 } else if (edgeToIdentierOrColocate != null && edgeToIdentierOrColocate.label().equals("vertex_colocate")) {
                     Preconditions.checkState(vertexPropertyPartitionVertex.label().equals("sqlg_schema.vertex"));
                     vertexLabel.addDistributionColocate(vertexPropertyPartitionVertex);
->>>>>>> 06554b93
                 } else {
                     Partition partition = vertexLabel.addPartition(vertexPropertyPartitionVertex);
                     partitionMap.put(partition.getName(), partition);
@@ -1116,9 +1018,6 @@
                 .optional(
                         __.out(SQLG_SCHEMA_OUT_EDGES_EDGE).as("outEdgeVertex")
                                 .optional(
-<<<<<<< HEAD
-                                        __.outE(SQLG_SCHEMA_EDGE_PROPERTIES_EDGE, SQLG_SCHEMA_EDGE_IDENTIFIER_EDGE, SQLG_SCHEMA_EDGE_PARTITION_EDGE).as("edge_identifier").otherV().as("property_partition")
-=======
                                         __.outE(SQLG_SCHEMA_EDGE_PROPERTIES_EDGE,
                                                 SQLG_SCHEMA_EDGE_IDENTIFIER_EDGE,
                                                 SQLG_SCHEMA_EDGE_PARTITION_EDGE,
@@ -1126,7 +1025,6 @@
                                                 SQLG_SCHEMA_EDGE_LABEL_DISTRIBUTION_SHARD_COUNT,
                                                 SQLG_SCHEMA_EDGE_DISTRIBUTION_COLOCATE_EDGE
                                         ).as("edge_identifier").otherV().as("property_partition")
->>>>>>> 06554b93
                                                 .optional(
                                                         __.repeat(__.out(SQLG_SCHEMA_PARTITION_PARTITION_EDGE)).emit().as("subPartition")
                                                 )
@@ -1181,10 +1079,7 @@
                 String edgeLabelName = outEdgeVertex.value(SQLG_SCHEMA_EDGE_LABEL_NAME);
                 PartitionType partitionType = PartitionType.valueOf(outEdgeVertex.value(SQLG_SCHEMA_EDGE_LABEL_PARTITION_TYPE));
                 VertexProperty<String> partitionExpression = outEdgeVertex.property(SQLG_SCHEMA_EDGE_LABEL_PARTITION_EXPRESSION);
-<<<<<<< HEAD
-=======
                 VertexProperty<Integer> shardCount = outEdgeVertex.property(SQLG_SCHEMA_EDGE_LABEL_DISTRIBUTION_SHARD_COUNT);
->>>>>>> 06554b93
                 Optional<EdgeLabel> edgeLabelOptional = this.getEdgeLabel(edgeLabelName);
                 EdgeLabel edgeLabel;
                 if (!edgeLabelOptional.isPresent()) {
@@ -1199,12 +1094,9 @@
                     edgeLabel = edgeLabelOptional.get();
                     vertexLabel.addToOutEdgeLabels(schemaName, edgeLabel);
                 }
-<<<<<<< HEAD
-=======
                 if (shardCount.isPresent()) {
                     edgeLabel.setShardCount(shardCount.value());
                 }
->>>>>>> 06554b93
                 if (subPartition == null && edgePropertyPartitionVertex != null) {
                     if (edgePropertyPartitionVertex.label().equals("sqlg_schema.property")) {
                         //load the property
@@ -1212,16 +1104,12 @@
                         //Check if the property is an identifier (primary key)
                         if (edgeIdentifierEdge != null && edgeIdentifierEdge.label().equals("edge_identifier")) {
                             edgeLabel.addIdentifier(edgePropertyPartitionVertex.value(Topology.SQLG_SCHEMA_EDGE_LABEL_NAME), edgeIdentifierEdge.value(Topology.SQLG_SCHEMA_EDGE_IDENTIFIER_INDEX_EDGE));
-<<<<<<< HEAD
-                        }
-=======
                         } else if (edgeIdentifierEdge.label().equals(SQLG_SCHEMA_EDGE_DISTRIBUTION_COLUMN_EDGE)) {
                             edgeLabel.addDistributionProperty(edgePropertyPartitionVertex);
                         }
                     } else if (edgeIdentifierEdge != null && edgeIdentifierEdge.label().equals("edge_colocate")) {
                         Preconditions.checkState(edgePropertyPartitionVertex.label().equals("sqlg_schema.vertex"));
                         edgeLabel.addDistributionColocate(edgePropertyPartitionVertex);
->>>>>>> 06554b93
                     } else {
                         Partition partition = edgeLabel.addPartition(edgePropertyPartitionVertex);
                         partitionMap.put(partition.getName(), partition);
