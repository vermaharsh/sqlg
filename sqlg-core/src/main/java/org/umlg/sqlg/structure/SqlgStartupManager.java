package org.umlg.sqlg.structure;

import com.fasterxml.jackson.core.Version;
import com.fasterxml.jackson.core.util.VersionUtil;
import com.google.common.base.Preconditions;
import org.apache.commons.collections4.set.ListOrderedSet;
import org.apache.commons.lang3.time.StopWatch;
import org.apache.commons.lang3.tuple.Triple;
import org.apache.tinkerpop.gremlin.structure.T;
import org.apache.tinkerpop.gremlin.structure.Vertex;
import org.slf4j.Logger;
import org.slf4j.LoggerFactory;
import org.umlg.sqlg.sql.dialect.SqlDialect;
import org.umlg.sqlg.structure.topology.*;

import java.io.IOException;
import java.io.InputStream;
import java.net.URL;
import java.sql.*;
import java.time.LocalDateTime;
import java.util.*;
import java.util.concurrent.ConcurrentHashMap;

import static org.umlg.sqlg.structure.topology.Topology.*;

/**
 * This class contains the logic to ensure all is well on startup.
 * <p>
 * Date: 2016/11/14
 * Time: 10:22 AM
 */
class SqlgStartupManager {

    private static final String APPLICATION_VERSION = "application.version";
    private static final String SQLG_APPLICATION_PROPERTIES = "sqlg.application.properties";
    private static Logger logger = LoggerFactory.getLogger(SqlgStartupManager.class);
    private SqlgGraph sqlgGraph;
    private SqlDialect sqlDialect;

    private String buildVersion;
    
    SqlgStartupManager(SqlgGraph sqlgGraph) {
        this.sqlgGraph = sqlgGraph;
        this.sqlDialect = sqlgGraph.getSqlDialect();
    }

    void loadSqlgSchema() {
        try {
            if (logger.isDebugEnabled()) {
                logger.debug("SchemaManager.loadSqlgSchema()...");
            }
            //check if the topology schema exists, if not createVertexLabel it
            boolean existSqlgSchema = existSqlgSchema();
            StopWatch stopWatch = new StopWatch();
            stopWatch.start();
            if (!existSqlgSchema) {
                //This exist separately because Hsqldb and H2 do not support "if exist" in the schema creation sql.
                createSqlgSchema();
            }
            if (!existGuiSchema()) {
                createGuiSchema();
            }
            if (!existSqlgSchema) {
                createSqlgSchemaTablesAndIndexes();
            }
            //The default schema is generally called 'public' and is created upfront by the db.
            //But what if its been deleted, so check.
            if (!existDefaultSchema()) {
                createDefaultSchema();
            }
            //committing here will ensure that sqlg creates the tables.
            this.sqlgGraph.tx().commit();
            stopWatch.stop();
            logger.debug("Time to createVertexLabel sqlg topology: " + stopWatch.toString());
            if (!existSqlgSchema) {
                addPublicSchema();
                this.sqlgGraph.tx().commit();
            }
            if (!existSqlgSchema) {
                //old versions of sqlg needs the topology populated from the information_schema table.
                logger.debug("Upgrading sqlg from pre sqlg_schema version to sqlg_schema version");
                StopWatch stopWatch2 = new StopWatch();
                stopWatch2.start();
                loadSqlgSchemaFromInformationSchema();
                String version = getBuildVersion();
                TopologyManager.addGraph(this.sqlgGraph, version);
                stopWatch2.stop();
                logger.debug("Time to upgrade sqlg from pre sqlg_schema: " + stopWatch2.toString());
                logger.debug("Done upgrading sqlg from pre sqlg_schema version to sqlg_schema version");
            } else {
                // make sure the index edge index property exist, this if for upgrading from 1.3.4 to 1.4.0
                upgradeIndexEdgeSequenceToExist();
                //make sure the sqlg_schema.graph exists.
                String version = getBuildVersion();
                String oldVersion = createOrUpdateGraph(version);
                if (oldVersion == null || !oldVersion.equals(version)) {
                    updateTopology(oldVersion);
                }
            }
            cacheTopology();
            if (this.sqlgGraph.configuration().getBoolean("validate.topology", false)) {
                validateTopology();
            }
            this.sqlgGraph.tx().commit();
        } catch (Exception e) {
            this.sqlgGraph.tx().rollback();
            throw e;
        }
    }

    private void updateTopology(String oldVersion) {
        Version v = Version.unknownVersion();
        if (oldVersion != null) {
            v = VersionUtil.parseVersion(oldVersion, null, null);
        }
        if (v.isUnknownVersion() || v.compareTo(new Version(1, 5, 0, null, null, null)) < 0) {
            if (this.sqlDialect.supportsDeferrableForeignKey()) {
                upgradeForeignKeysToDeferrable();
            }
        }
        if (v.isUnknownVersion() || v.compareTo(new Version(1, 6, 0, null, null, null)) < 0) {
            addPartitionSupportToSqlgSchema();
        }
    }

    private void addPartitionSupportToSqlgSchema() {
        Connection conn = this.sqlgGraph.tx().getConnection();
        List<String> addPartitionTables = this.sqlDialect.addPartitionTables();
        for (String addPartitionTable : addPartitionTables) {
            try (Statement s = conn.createStatement()) {
                s.execute(addPartitionTable);
            } catch (SQLException e) {
                throw new RuntimeException(e);
            }
        }
    }

    private void upgradeForeignKeysToDeferrable() {
        Connection conn = this.sqlgGraph.tx().getConnection();
        try (PreparedStatement s = conn.prepareStatement(this.sqlDialect.sqlToGetAllForeignKeys())) {
            ResultSet rs = s.executeQuery();
            while (rs.next()) {
                String schema = rs.getString(1);
                String table = rs.getString(2);
                String fk = rs.getString(3);

                try (Statement statement = conn.createStatement()) {
                    statement.execute(this.sqlDialect.alterForeignKeyToDeferrable(schema, table, fk));
                }
            }
        } catch (SQLException e) {
            throw new RuntimeException(e);
        }
    }

    private void cacheTopology() {
        this.sqlgGraph.getTopology().cacheTopology();
    }

    private void validateTopology() {
        this.sqlgGraph.getTopology().validateTopology();
        if (!this.sqlgGraph.getTopology().getValidationErrors().isEmpty()) {
            for (Topology.TopologyValidationError topologyValidationError : this.sqlgGraph.getTopology().getValidationErrors()) {
                logger.warn(topologyValidationError.toString());
            }
        }
    }

    /**
     * create or update the graph metadata
     *
     * @param version the new version of the graph
     * @return the old version of the graph, or null if there was no graph
     */
    private String createOrUpdateGraph(String version) {
        String oldVersion = null;
        Connection conn = this.sqlgGraph.tx().getConnection();
        try {
            DatabaseMetaData metadata = conn.getMetaData();
            String[] types = new String[]{"TABLE"};
            //load the vertices
            try (ResultSet vertexRs = metadata.getTables(null, Schema.SQLG_SCHEMA, Topology.VERTEX_PREFIX +  Topology.GRAPH, types)) {
                if (!vertexRs.next()) {
                    try (Statement statement = conn.createStatement()) {
                        String sql = this.sqlDialect.sqlgCreateTopologyGraph();
                        statement.execute(sql);
                        TopologyManager.addGraph(this.sqlgGraph, version);
                    }
                } else {
                    //Need to check if dbVersion has been added
                    try (ResultSet columnRs = metadata.getColumns(null, Schema.SQLG_SCHEMA, Topology.VERTEX_PREFIX + Topology.GRAPH, Topology.SQLG_SCHEMA_GRAPH_DB_VERSION)) {
                        if (!columnRs.next()) {
                            try (Statement statement = conn.createStatement()) {
                                statement.execute(sqlDialect.addDbVersionToGraph(metadata));
                            }
                        }
                    }
                    oldVersion = TopologyManager.updateGraph(this.sqlgGraph, version);
                }
                return oldVersion;
            }
        } catch (SQLException e) {
            throw new RuntimeException(e);
        }
    }

    private void upgradeIndexEdgeSequenceToExist() {
        Connection conn = this.sqlgGraph.tx().getConnection();
        try {
            DatabaseMetaData metadata = conn.getMetaData();
            String catalog = null;
            String schemaPattern = Topology.SQLG_SCHEMA;
            @SuppressWarnings("ConstantConditions")
            List<Triple<String, Integer, String>> columns = this.sqlDialect.getTableColumns(metadata, catalog, schemaPattern, Topology.EDGE_PREFIX + "index_property", SQLG_SCHEMA_INDEX_PROPERTY_EDGE_SEQUENCE);
            if (columns.isEmpty()) {
                try (Statement statement = conn.createStatement()) {
                    String sql = this.sqlDialect.sqlgAddIndexEdgeSequenceColumn();
                    statement.execute(sql);
                }
            }
        } catch (SQLException e) {
            logger.error("Error upgrading index edge property to include a sequence column. Error swallowed.", e);
        }
    }

    @SuppressWarnings("ConstantConditions")
    private void loadSqlgSchemaFromInformationSchema() {
        Connection conn = this.sqlgGraph.tx().getConnection();
        try {
            DatabaseMetaData metadata = conn.getMetaData();
            String catalog = null;
            String schemaPattern = null;
            List<String> schemaNames = this.sqlDialect.getSchemaNames(metadata);
            for (String schemaName : schemaNames) {
                if (schemaName.equals(SQLG_SCHEMA) ||
                        schemaName.equals(this.sqlDialect.getPublicSchema()) ||
                        this.sqlDialect.getGisSchemas().contains(schemaName)) {
                    continue;
                }
                TopologyManager.addSchema(this.sqlgGraph, schemaName);
            }
            Map<String, Set<IndexRef>> indices = this.sqlDialect.extractIndices(conn, catalog, schemaPattern);

            //load the vertices
            List<Triple<String, String, String>> vertexTables = this.sqlDialect.getVertexTables(metadata);
            for (Triple<String, String, String> vertexTable : vertexTables) {

                String tblCat = vertexTable.getLeft();
                String schema = vertexTable.getMiddle();
                String table = vertexTable.getRight();

                //check if is internal, if so ignore.
                Set<String> schemasToIgnore = new HashSet<>(this.sqlDialect.getInternalSchemas());
                if (schema.equals(SQLG_SCHEMA) ||
                        schemasToIgnore.contains(schema) ||
                        this.sqlDialect.getGisSchemas().contains(schema)) {
                    continue;
                }
                if (this.sqlDialect.getSpacialRefTable().contains(table)) {
                    continue;
                }
                Map<String, PropertyType> columns = new ConcurrentHashMap<>();
                List<Triple<String, Integer, String>> metaDatas = this.sqlDialect.getTableColumns(metadata, tblCat, schema, table, null);
                ListIterator<Triple<String, Integer, String>> metaDataIter = metaDatas.listIterator();
                while (metaDataIter.hasNext()) {
                    Triple<String, Integer, String> tripple = metaDataIter.next();
                    String columnName = tripple.getLeft();
                    int columnType = tripple.getMiddle();
                    String typeName = tripple.getRight();
                    if (!columnName.equals(Topology.ID)) {
                        extractProperty(schema, table, columnName, columnType, typeName, columns, metaDataIter);
                    }
                }
                String label = table.substring(Topology.VERTEX_PREFIX.length());
                List<String> primaryKeys = this.sqlDialect.getPrimaryKeys(metadata, tblCat, schema, table);
                if (primaryKeys.size() == 1 && primaryKeys.get(0).equals(Topology.ID)) {
                    TopologyManager.addVertexLabel(this.sqlgGraph, schema, label, columns, new ListOrderedSet<>());
                } else {
                    //partitioned tables have no pk and must have identifiers.
                    //however we can not tell which columns are the identifiers so ahem???
                    //we do a little hardcoding. ID,uid and uuid are determined to be identifiers.
                    if (primaryKeys.isEmpty()) {
                        ListOrderedSet<String> identifiers = new ListOrderedSet<>();
                        for (String s : columns.keySet()) {
                            if (s.equalsIgnoreCase("ID") || s.equalsIgnoreCase("uid") || s.equalsIgnoreCase("uuid")) {
                                identifiers.add(s);
                            }
                        }
                        TopologyManager.addVertexLabel(this.sqlgGraph, schema, label, columns, identifiers);
                    } else {
                        TopologyManager.addVertexLabel(this.sqlgGraph, schema, label, columns, ListOrderedSet.listOrderedSet(primaryKeys));
                    }
                }
                if (indices != null) {
                    String key = tblCat + "." + schema + "." + table;
                    Set<IndexRef> idxs = indices.get(key);
                    if (idxs != null) {
                        for (IndexRef ir : idxs) {
                            TopologyManager.addIndex(sqlgGraph, schema, label, true, ir.getIndexName(), ir.getIndexType(), ir.getColumns());
                        }
                    }
                } else {
                    extractIndices(metadata, tblCat, schema, table, label, true);
                }
            }
            //load the edges without their properties
            List<Triple<String, String, String>> edgeTables = this.sqlDialect.getEdgeTables(metadata);
            for (Triple<String, String, String> edgeTable : edgeTables) {
                String edgCat = edgeTable.getLeft();
                String schema = edgeTable.getMiddle();
                String table = edgeTable.getRight();

                //check if is internal, if so ignore.
                Set<String> schemasToIgnore = new HashSet<>(this.sqlDialect.getInternalSchemas());
                if (schema.equals(SQLG_SCHEMA) ||
                        schemasToIgnore.contains(schema) ||
                        this.sqlDialect.getGisSchemas().contains(schema)) {
                    continue;
                }
                if (this.sqlDialect.getSpacialRefTable().contains(table)) {
                    continue;
                }
                List<Triple<String, Integer, String>> edgeColumns = this.sqlDialect.getTableColumns(metadata, edgCat, schema, table, null);
                List<String> primaryKeys = this.sqlDialect.getPrimaryKeys(metadata, edgCat, schema, table);
                Vertex edgeVertex;
                if (hasIDPrimaryKey(primaryKeys)) {
                    edgeVertex = TopologyManager.addEdgeLabel(this.sqlgGraph, table, Collections.emptyMap(), new ListOrderedSet<>(), PartitionType.NONE, null);
                } else {
                    //partitioned tables have no pk and must have identifiers.
                    //however we can not tell which columns are the identifiers so ahem???
                    //we do a little hardcoding. ID,uid and uuid are determined to be identifiers.
                    if (primaryKeys.isEmpty()) {
                        ListOrderedSet<String> identifiers = new ListOrderedSet<>();
                        for (Triple<String, Integer, String> s : edgeColumns) {
                            if (s.getLeft().equalsIgnoreCase("ID") || s.getLeft().equalsIgnoreCase("uid") || s.getLeft().equalsIgnoreCase("uuid")) {
                                identifiers.add(s.getLeft());
                            }
                        }
                        edgeVertex = TopologyManager.addEdgeLabel(this.sqlgGraph, table, Collections.emptyMap(), identifiers, PartitionType.NONE, null);
                    } else {
                        edgeVertex = TopologyManager.addEdgeLabel(this.sqlgGraph, table, Collections.emptyMap(), ListOrderedSet.listOrderedSet(primaryKeys), PartitionType.NONE, null);
                    }
                }
                for (Triple<String, Integer, String> edgeColumn : edgeColumns) {
                    String column = edgeColumn.getLeft();
                    if (table.startsWith(EDGE_PREFIX) && (column.endsWith(Topology.IN_VERTEX_COLUMN_END) || column.endsWith(Topology.OUT_VERTEX_COLUMN_END))) {
                        String[] split = column.split("\\.");
                        SchemaTable foreignKey;
                        if (hasIDPrimaryKey(primaryKeys)) {
                            foreignKey = SchemaTable.of(split[0], split[1]);
                        } else {
                            //There could be no ID pk because of user defined pk or because partioned tables have no pk.
                            //This logic is because in TopologyManager.addLabelToEdge the '__I' or '__O' is assumed to be present and gets trimmed.
                            if (column.endsWith(Topology.IN_VERTEX_COLUMN_END)) {
                                if (split.length == 3) {
                                    //user defined pk
                                    foreignKey = SchemaTable.of(split[0], split[1] + Topology.IN_VERTEX_COLUMN_END);
                                } else {
                                    foreignKey = SchemaTable.of(split[0], split[1]);
                                }
                            } else {
                                if (split.length == 3) {
                                    //user defined pk
                                    foreignKey = SchemaTable.of(split[0], split[1] + Topology.OUT_VERTEX_COLUMN_END);
                                } else {
                                    foreignKey = SchemaTable.of(split[0], split[1]);
                                }
                            }
                        }
                        if (column.endsWith(Topology.IN_VERTEX_COLUMN_END)) {
                            TopologyManager.addLabelToEdge(this.sqlgGraph, edgeVertex, schema, table, true, foreignKey);
                        } else if (column.endsWith(Topology.OUT_VERTEX_COLUMN_END)) {
                            TopologyManager.addLabelToEdge(this.sqlgGraph, edgeVertex, schema, table, false, foreignKey);
                        }
                    }
                }
            }

            //load the edges without their in and out vertices
            for (Triple<String, String, String> edgeTable : edgeTables) {

                String edgCat = edgeTable.getLeft();
                String schema = edgeTable.getMiddle();
                String table = edgeTable.getRight();
                List<String> primaryKeys = this.sqlDialect.getPrimaryKeys(metadata, edgCat, schema, table);

                //check if is internal, if so ignore.
                Set<String> schemasToIgnore = new HashSet<>(this.sqlDialect.getInternalSchemas());
                if (schema.equals(SQLG_SCHEMA) ||
                        schemasToIgnore.contains(schema) ||
                        this.sqlDialect.getGisSchemas().contains(schema)) {
                    continue;
                }
                if (this.sqlDialect.getSpacialRefTable().contains(table)) {
                    continue;
                }

                Map<String, PropertyType> columns = new HashMap<>();
                //get the columns

                List<Triple<String, Integer, String>> metaDatas = this.sqlDialect.getTableColumns(metadata, edgCat, schema, table, null);
                ListIterator<Triple<String, Integer, String>> metaDataIter = metaDatas.listIterator();
                while (metaDataIter.hasNext()) {
                    Triple<String, Integer, String> tripple = metaDataIter.next();
                    String columnName = tripple.getLeft();
                    String typeName = tripple.getRight();
                    int columnType = tripple.getMiddle();
                    if (!columnName.equals(Topology.ID)) {
                        extractProperty(schema, table, columnName, columnType, typeName, columns, metaDataIter);
                    }
                }
                TopologyManager.addEdgeColumn(this.sqlgGraph, schema, table, columns, ListOrderedSet.listOrderedSet(primaryKeys));
                String label = table.substring(Topology.EDGE_PREFIX.length());
                if (indices != null) {
                    String key = edgCat + "." + schema + "." + table;
                    Set<IndexRef> idxs = indices.get(key);
                    if (idxs != null) {
                        for (IndexRef ir : idxs) {
                            TopologyManager.addIndex(sqlgGraph, schema, label, false, ir.getIndexName(), ir.getIndexType(), ir.getColumns());
                        }
                    }
                } else {
                    extractIndices(metadata, edgCat, schema, table, label, false);
                }

            }

            if (this.sqlDialect.supportsPartitioning()) {
                //load the partitions
                conn = this.sqlgGraph.tx().getConnection();
                List<Map<String, String>> partitions = this.sqlDialect.getPartitions(conn);
                List<PartitionTree> roots = PartitionTree.build(partitions);
                for (PartitionTree root : roots) {
                    root.createPartitions(this.sqlgGraph);
                }
            }
            this.sqlgGraph.tx().commit();
        } catch (SQLException e) {
            throw new RuntimeException(e);
        }
    }

    private void extractIndices(DatabaseMetaData metadata,
                                String catalog,
                                String schema,
                                String table,
                                String label,
                                boolean isVertex) throws SQLException {

        String lastIndexName = null;
        IndexType lastIndexType = null;
        List<String> lastColumns = new LinkedList<>();
        List<Triple<String, Boolean, String>> indexes = this.sqlDialect.getIndexInfo(metadata, catalog, schema, table, false, true);
        for (Triple<String, Boolean, String> index : indexes) {

            String indexName = index.getLeft();
            boolean nonUnique = index.getMiddle();
            String columnName = index.getRight();

            if (lastIndexName == null) {
                lastIndexName = indexName;
                lastIndexType = nonUnique ? IndexType.NON_UNIQUE : IndexType.UNIQUE;
            } else if (!lastIndexName.equals(indexName)) {
                if (!this.sqlDialect.isSystemIndex(lastIndexName)) {
                    if (!Schema.GLOBAL_UNIQUE_INDEX_SCHEMA.equals(schema)) {
                        TopologyManager.addIndex(sqlgGraph, schema, label, isVertex, lastIndexName, lastIndexType, lastColumns);
                    }
                }
                lastColumns.clear();
                lastIndexName = indexName;
                lastIndexType = nonUnique ? IndexType.NON_UNIQUE : IndexType.UNIQUE;
            }
            lastColumns.add(columnName);
        }
        if (!this.sqlDialect.isSystemIndex(lastIndexName)) {
            if (!Schema.GLOBAL_UNIQUE_INDEX_SCHEMA.equals(schema)) {
                TopologyManager.addIndex(sqlgGraph, schema, label, isVertex, lastIndexName, lastIndexType, lastColumns);
            }
        }
    }

    private void extractProperty(String schema, String table, String columnName, Integer columnType, String typeName, Map<String, PropertyType> columns, ListIterator<Triple<String, Integer, String>> metaDataIter) throws SQLException {
        //check for ZONEDDATETIME, PERIOD, DURATION as they use more than one field to represent the type
        PropertyType propertyType = null;
        if (metaDataIter.hasNext()) {
            Triple<String, Integer, String> column2MetaData = metaDataIter.next();
            String column2Name = column2MetaData.getLeft();
            String typeName2 = column2MetaData.getRight();
            int column2Type = column2MetaData.getMiddle();
            if (column2Name.startsWith(columnName + "~~~")) {
                if (column2Type == Types.VARCHAR) {
                    propertyType = PropertyType.ZONEDDATETIME;
                } else if ((column2Type == Types.ARRAY && this.sqlDialect.sqlArrayTypeNameToPropertyType(typeName2, this.sqlgGraph, schema, table, column2Name, metaDataIter) == PropertyType.STRING_ARRAY)) {
                    propertyType = PropertyType.ZONEDDATETIME_ARRAY;
                } else {
                    if (metaDataIter.hasNext()) {
                        Triple<String, Integer, String> column3MetaData = metaDataIter.next();
                        String column3Name = column3MetaData.getLeft();
                        String typeName3 = column3MetaData.getRight();
                        int column3Type = column3MetaData.getMiddle();
                        if (column3Name.startsWith(columnName + "~~~")) {
                            if (column3Type == Types.ARRAY) {
                                Preconditions.checkState(sqlDialect.sqlArrayTypeNameToPropertyType(typeName3, this.sqlgGraph, schema, table, column3Name, metaDataIter) == PropertyType.INTEGER_ARRAY, "Only Period have a third column and it must be a Integer");
                                propertyType = PropertyType.PERIOD_ARRAY;
                            } else {
                                Preconditions.checkState(column3Type == Types.INTEGER, "Only Period have a third column and it must be a Integer");
                                propertyType = PropertyType.PERIOD;
                            }
                        } else {
                            metaDataIter.previous();
                            if (column2Type == Types.ARRAY) {
                                Preconditions.checkState(sqlDialect.sqlArrayTypeNameToPropertyType(typeName2, this.sqlgGraph, schema, table, column2Name, metaDataIter) == PropertyType.INTEGER_ARRAY, "Only Period have a third column and it must be a Integer");
                                propertyType = PropertyType.DURATION_ARRAY;
                            } else {
                                Preconditions.checkState(column2Type == Types.INTEGER, "Only Duration and Period have a second column and it must be a Integer");
                                propertyType = PropertyType.DURATION;
                            }
                        }
                    }
                }
            } else {
                metaDataIter.previous();
            }
        }
        if (propertyType == null) {
            propertyType = this.sqlDialect.sqlTypeToPropertyType(this.sqlgGraph, schema, table, columnName, columnType, typeName, metaDataIter);
        }
        columns.put(columnName, propertyType);
    }

    private void addPublicSchema() {
        this.sqlgGraph.addVertex(
                T.label, SQLG_SCHEMA + "." + SQLG_SCHEMA_SCHEMA,
                "name", this.sqlDialect.getPublicSchema(),
                Topology.CREATED_ON, LocalDateTime.now()
        );
    }

    private void createGuiSchema() {
        Connection conn = this.sqlgGraph.tx().getConnection();
        try (Statement statement = conn.createStatement()) {
            statement.execute(this.sqlDialect.sqlgGuiSchemaCreationScript());
        } catch (SQLException e) {
            throw new RuntimeException(e);
        }
    }

    private void createSqlgSchemaTablesAndIndexes() {
        Connection conn = this.sqlgGraph.tx().getConnection();
        try (Statement statement = conn.createStatement()) {
            List<String> creationScripts = this.sqlDialect.sqlgTopologyCreationScripts();
            //Hsqldb can not do this in one go
            for (String creationScript : creationScripts) {
                if (logger.isDebugEnabled()) {
                    logger.debug(creationScript);
                }
                statement.execute(creationScript);
            }
        } catch (SQLException e) {
            throw new RuntimeException(e);
        }
    }

    private boolean existSqlgSchema() {
        Connection conn = this.sqlgGraph.tx().getConnection();
        try {
            DatabaseMetaData metadata = conn.getMetaData();
            return this.sqlDialect.schemaExists(metadata, SQLG_SCHEMA);
        } catch (SQLException e) {
            throw new RuntimeException(e);
        }
    }

    private boolean existDefaultSchema() {
        Connection conn = this.sqlgGraph.tx().getConnection();
        try {
            DatabaseMetaData metadata = conn.getMetaData();
            return this.sqlDialect.schemaExists(metadata, this.sqlDialect.getPublicSchema());
        } catch (SQLException e) {
            throw new RuntimeException(e);
        }
    }

    private boolean existGuiSchema() {
        Connection conn = this.sqlgGraph.tx().getConnection();
        try {
            DatabaseMetaData metadata = conn.getMetaData();
            return this.sqlDialect.schemaExists(metadata, Schema.GLOBAL_UNIQUE_INDEX_SCHEMA);
        } catch (SQLException e) {
            throw new RuntimeException(e);
        }
    }

    private void createSqlgSchema() {
        Connection conn = this.sqlgGraph.tx().getConnection();
        try (Statement statement = conn.createStatement()) {
            String creationScript = this.sqlDialect.sqlgSqlgSchemaCreationScript();
            statement.execute(creationScript);
        } catch (SQLException e) {
            throw new RuntimeException(e);
        }
    }

    private void createDefaultSchema() {
        Connection conn = this.sqlgGraph.tx().getConnection();
        try (Statement statement = conn.createStatement()) {
            statement.execute(this.sqlDialect.createSchemaStatement(this.sqlDialect.getPublicSchema()));
        } catch (SQLException e) {
            throw new RuntimeException(e);
        }
    }

    /**
     * get the build version
     *
     * @return the build version, or null if unknown
     */
<<<<<<< HEAD
    private String getBuildVersion() {
        Properties prop = new Properties();
        String v = null;
        try {
            // try system
            URL u = ClassLoader.getSystemResource(SQLG_APPLICATION_PROPERTIES);
            if (u == null) {
                // try own class loader
                u = getClass().getClassLoader().getResource(SQLG_APPLICATION_PROPERTIES);
            }
            if (u != null) {
                try (InputStream is = u.openStream()) {
                    prop.load(is);
                }
                v = prop.getProperty(APPLICATION_VERSION);

            }
        } catch (IOException e) {
            throw new RuntimeException(e);
        }
        return v;
    }

    private boolean hasIDPrimaryKey(List<String> primaryKeys) {
        return primaryKeys.size() == 1 && primaryKeys.get(0).equals(Topology.ID);
=======
    String getBuildVersion() {
    	if (buildVersion==null){
	        Properties prop = new Properties();
	        try {
	        	// try system
	        	URL u=ClassLoader.getSystemResource(SQLG_APPLICATION_PROPERTIES);
	        	if(u==null){
	        		// try own class loader
	        		u=getClass().getClassLoader().getResource(SQLG_APPLICATION_PROPERTIES);
	        	}
	        	if (u!=null){
	        		try (InputStream is=u.openStream()){
	        			prop.load(is);
	        		}
	        		buildVersion=prop.getProperty(APPLICATION_VERSION);
	        		
	        	}
	        } catch (IOException e) {
	            throw new RuntimeException(e);
	        }
    	}
       return buildVersion;
>>>>>>> ee8241cf
    }
}<|MERGE_RESOLUTION|>--- conflicted
+++ resolved
@@ -38,7 +38,7 @@
     private SqlDialect sqlDialect;
 
     private String buildVersion;
-    
+
     SqlgStartupManager(SqlgGraph sqlgGraph) {
         this.sqlgGraph = sqlgGraph;
         this.sqlDialect = sqlgGraph.getSqlDialect();
@@ -615,7 +615,6 @@
      *
      * @return the build version, or null if unknown
      */
-<<<<<<< HEAD
     private String getBuildVersion() {
         Properties prop = new Properties();
         String v = null;
@@ -637,11 +636,6 @@
             throw new RuntimeException(e);
         }
         return v;
-    }
-
-    private boolean hasIDPrimaryKey(List<String> primaryKeys) {
-        return primaryKeys.size() == 1 && primaryKeys.get(0).equals(Topology.ID);
-=======
     String getBuildVersion() {
     	if (buildVersion==null){
 	        Properties prop = new Properties();
@@ -657,13 +651,16 @@
 	        			prop.load(is);
 	        		}
 	        		buildVersion=prop.getProperty(APPLICATION_VERSION);
-	        		
+
 	        	}
 	        } catch (IOException e) {
 	            throw new RuntimeException(e);
 	        }
     	}
        return buildVersion;
->>>>>>> ee8241cf
+    }
+
+    private boolean hasIDPrimaryKey(List<String> primaryKeys) {
+        return primaryKeys.size() == 1 && primaryKeys.get(0).equals(Topology.ID);
     }
 }