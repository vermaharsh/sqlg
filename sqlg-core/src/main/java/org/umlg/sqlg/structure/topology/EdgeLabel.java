--- conflicted
+++ resolved
@@ -261,27 +261,6 @@
             sql.append("\n\t");
             int i = 1;
             for (String identifier : inVertexLabel.getIdentifiers()) {
-<<<<<<< HEAD
-                PropertyType propertyType = inVertexLabel.getProperty(identifier).orElseThrow(
-                        () -> new IllegalStateException(String.format("identifier %s column must be a property", identifier))
-                ).getPropertyType();
-                String[] propertyTypeToSqlDefinition = this.sqlgGraph.getSqlDialect().propertyTypeToSqlDefinition(propertyType);
-                int count = 1;
-                for (String sqlDefinition : propertyTypeToSqlDefinition) {
-                    if (count > 1) {
-                        sql.append(sqlgGraph.getSqlDialect().maybeWrapInQoutes(inVertexLabel.getFullName() + "." + identifier + propertyType.getPostFixes()[count - 2] + Topology.IN_VERTEX_COLUMN_END)).append(" ").append(sqlDefinition);
-                    } else {
-                        //The first column existVertexLabel no postfix
-                        sql.append(sqlgGraph.getSqlDialect().maybeWrapInQoutes(inVertexLabel.getFullName() + "." + identifier + Topology.IN_VERTEX_COLUMN_END)).append(" ").append(sqlDefinition);
-                    }
-                    if (count++ < propertyTypeToSqlDefinition.length) {
-                        sql.append(", ");
-                    }
-                }
-                if (i++ < inVertexLabel.getIdentifiers().size()) {
-                    sql.append(", ");
-                }
-=======
                 PropertyColumn propertyColumn = inVertexLabel.getProperty(identifier).orElseThrow(
                         () -> new IllegalStateException(String.format("identifier %s column must be a property", identifier))
                 );
@@ -312,7 +291,6 @@
                         }
                     }
                 }
->>>>>>> 06554b93
             }
         }
         sql.append(",");
@@ -324,29 +302,6 @@
         } else {
             int i = 1;
             sql.append("\n\t");
-<<<<<<< HEAD
-            for (String identifier : outVertexLabel.getIdentifiers()) {
-                PropertyType propertyType = outVertexLabel.getProperty(identifier).orElseThrow(
-                        () -> new IllegalStateException(String.format("identifier %s column must be a property", identifier))
-                ).getPropertyType();
-                String[] propertyTypeToSqlDefinition = this.sqlgGraph.getSqlDialect().propertyTypeToSqlDefinition(propertyType);
-                int count = 1;
-                for (String sqlDefinition : propertyTypeToSqlDefinition) {
-                    if (count > 1) {
-                        sql.append(sqlgGraph.getSqlDialect().maybeWrapInQoutes(outVertexLabel.getFullName() + "." + identifier + propertyType.getPostFixes()[count - 2] + Topology.OUT_VERTEX_COLUMN_END)).append(" ").append(sqlDefinition);
-                    } else {
-                        //The first column existVertexLabel no postfix
-                        sql.append(sqlgGraph.getSqlDialect().maybeWrapInQoutes(outVertexLabel.getFullName() + "." + identifier + Topology.OUT_VERTEX_COLUMN_END)).append(" ").append(sqlDefinition);
-                    }
-                    if (count++ < propertyTypeToSqlDefinition.length) {
-                        sql.append(", ");
-                    }
-                }
-                if (i++ < outVertexLabel.getIdentifiers().size()) {
-                    sql.append(", ");
-                }
-            }
-=======
 
             for (String identifier : outVertexLabel.getIdentifiers()) {
                 PropertyColumn propertyColumn = outVertexLabel.getProperty(identifier).orElseThrow(
@@ -381,7 +336,6 @@
                 }
             }
 
->>>>>>> 06554b93
         }
 
         //foreign key definition start
@@ -393,11 +347,6 @@
             } else {
                 int i = 1;
                 for (String identifier : inVertexLabel.getIdentifiers()) {
-<<<<<<< HEAD
-                    sql.append(sqlDialect.maybeWrapInQoutes(inVertexLabel.getFullName() + "." + identifier + Topology.IN_VERTEX_COLUMN_END));
-                    if (i++ < inVertexLabel.getIdentifiers().size()) {
-                        sql.append(", ");
-=======
                     if (outVertexLabel.isDistributed() && outVertexLabel.getDistributionPropertyColumn().getName().equals(identifier)) {
                         sql.append(this.sqlgGraph.getSqlDialect().maybeWrapInQoutes(identifier));
                         if (i++ < inVertexLabel.getIdentifiers().size()) {
@@ -408,7 +357,6 @@
                         if (i++ < inVertexLabel.getIdentifiers().size()) {
                             sql.append(", ");
                         }
->>>>>>> 06554b93
                     }
                 }
             }
@@ -422,11 +370,6 @@
             } else {
                 int i = 1;
                 for (String identifier : inVertexLabel.getIdentifiers()) {
-<<<<<<< HEAD
-                    sql.append(sqlDialect.maybeWrapInQoutes(identifier));
-                    if (i++ < inVertexLabel.getIdentifiers().size()) {
-                        sql.append(", ");
-=======
                     if (outVertexLabel.isDistributed() && outVertexLabel.getDistributionPropertyColumn().getName().equals(identifier)) {
                         sql.append(this.sqlgGraph.getSqlDialect().maybeWrapInQoutes(identifier));
                         if (i++ < inVertexLabel.getIdentifiers().size()) {
@@ -437,7 +380,6 @@
                         if (i++ < inVertexLabel.getIdentifiers().size()) {
                             sql.append(", ");
                         }
->>>>>>> 06554b93
                     }
                 }
             }
@@ -451,14 +393,6 @@
             } else {
                 int i = 1;
                 for (String identifier : outVertexLabel.getIdentifiers()) {
-<<<<<<< HEAD
-                    sql.append(sqlDialect.maybeWrapInQoutes(outVertexLabel.getFullName() + "." + identifier + Topology.OUT_VERTEX_COLUMN_END));
-                    if (i++ < outVertexLabel.getIdentifiers().size()) {
-                        sql.append(", ");
-                    }
-                }
-
-=======
                     if (outVertexLabel.isDistributed() && outVertexLabel.getDistributionPropertyColumn().getName().equals(identifier)) {
                         sql.append(this.sqlgGraph.getSqlDialect().maybeWrapInQoutes(identifier));
                         if (i++ < outVertexLabel.getIdentifiers().size()) {
@@ -471,7 +405,6 @@
                         }
                     }
                 }
->>>>>>> 06554b93
             }
             sql.append(") REFERENCES ");
             sql.append(sqlDialect.maybeWrapInQoutes(outVertexLabel.getSchema().getName()));
@@ -483,11 +416,6 @@
             } else {
                 int i = 1;
                 for (String identifier : outVertexLabel.getIdentifiers()) {
-<<<<<<< HEAD
-                    sql.append(sqlDialect.maybeWrapInQoutes(identifier));
-                    if (i++ < outVertexLabel.getIdentifiers().size()) {
-                        sql.append(", ");
-=======
                     if (outVertexLabel.isDistributed() && outVertexLabel.getDistributionPropertyColumn().getName().equals(identifier)) {
                         sql.append(this.sqlgGraph.getSqlDialect().maybeWrapInQoutes(identifier));
                         if (i++ < outVertexLabel.getIdentifiers().size()) {
@@ -498,7 +426,6 @@
                         if (i++ < outVertexLabel.getIdentifiers().size()) {
                             sql.append(", ");
                         }
->>>>>>> 06554b93
                     }
                 }
             }
@@ -552,11 +479,6 @@
             } else {
                 int i = 1;
                 for (String identifier : inVertexLabel.getIdentifiers()) {
-<<<<<<< HEAD
-                    sql.append(sqlDialect.maybeWrapInQoutes(inVertexLabel.getFullName() + "." + identifier + Topology.IN_VERTEX_COLUMN_END));
-                    if (i++ < inVertexLabel.getIdentifiers().size()) {
-                        sql.append(", ");
-=======
                     if (outVertexLabel.isDistributed() && outVertexLabel.getDistributionPropertyColumn().getName().equals(identifier)) {
                         sql.append(this.sqlgGraph.getSqlDialect().maybeWrapInQoutes(identifier));
                         if (i++ < inVertexLabel.getIdentifiers().size()) {
@@ -567,7 +489,6 @@
                         if (i++ < inVertexLabel.getIdentifiers().size()) {
                             sql.append(", ");
                         }
->>>>>>> 06554b93
                     }
                 }
             }
@@ -594,11 +515,6 @@
             } else {
                 int i = 1;
                 for (String identifier : outVertexLabel.getIdentifiers()) {
-<<<<<<< HEAD
-                    sql.append(sqlDialect.maybeWrapInQoutes(outVertexLabel.getFullName() + "." + identifier + Topology.OUT_VERTEX_COLUMN_END));
-                    if (i++ < outVertexLabel.getIdentifiers().size()) {
-                        sql.append(", ");
-=======
                     if (outVertexLabel.isDistributed() && outVertexLabel.getDistributionPropertyColumn().getName().equals(identifier)) {
                         sql.append(this.sqlgGraph.getSqlDialect().maybeWrapInQoutes(identifier));
                         if (i++ < outVertexLabel.getIdentifiers().size()) {
@@ -609,7 +525,6 @@
                         if (i++ < outVertexLabel.getIdentifiers().size()) {
                             sql.append(", ");
                         }
->>>>>>> 06554b93
                     }
                 }
             }
@@ -712,13 +627,9 @@
                 } else {
                     ForeignKey foreignKey = new ForeignKey();
                     for (String identifier : vertexLabel.getIdentifiers()) {
-<<<<<<< HEAD
-                        foreignKey.add(vertexLabel.getFullName() + "." + identifier + Topology.IN_VERTEX_COLUMN_END);
-=======
                         if (!vertexLabel.isDistributed() || !vertexLabel.getDistributionPropertyColumn().getName().equals(identifier)) {
                             foreignKey.add(vertexLabel.getFullName() + "." + identifier + Topology.IN_VERTEX_COLUMN_END);
                         }
->>>>>>> 06554b93
                     }
                     result.add(foreignKey);
                 }
@@ -731,13 +642,9 @@
                 } else {
                     ForeignKey foreignKey = new ForeignKey();
                     for (String identifier : vertexLabel.getIdentifiers()) {
-<<<<<<< HEAD
-                        foreignKey.add(vertexLabel.getFullName() + "." + identifier + Topology.OUT_VERTEX_COLUMN_END);
-=======
                         if (!vertexLabel.isDistributed() || !vertexLabel.getDistributionPropertyColumn().getName().equals(identifier)) {
                             foreignKey.add(vertexLabel.getFullName() + "." + identifier + Topology.OUT_VERTEX_COLUMN_END);
                         }
->>>>>>> 06554b93
 
                     }
                     result.add(foreignKey);
@@ -758,13 +665,9 @@
                     } else {
                         ForeignKey foreignKey = new ForeignKey();
                         for (String identifier : vertexLabel.getIdentifiers()) {
-<<<<<<< HEAD
-                            foreignKey.add(vertexLabel.getFullName() + "." + identifier + Topology.IN_VERTEX_COLUMN_END);
-=======
                             if (!vertexLabel.isDistributed() || !vertexLabel.getDistributionPropertyColumn().getName().equals(identifier)) {
                                 foreignKey.add(vertexLabel.getFullName() + "." + identifier + Topology.IN_VERTEX_COLUMN_END);
                             }
->>>>>>> 06554b93
                         }
                         result.add(foreignKey);
                     }
@@ -777,13 +680,9 @@
                     } else {
                         ForeignKey foreignKey = new ForeignKey();
                         for (String identifier : vertexLabel.getIdentifiers()) {
-<<<<<<< HEAD
-                            foreignKey.add(vertexLabel.getFullName() + "." + identifier + Topology.OUT_VERTEX_COLUMN_END);
-=======
                             if (!vertexLabel.isDistributed() || !vertexLabel.getDistributionPropertyColumn().getName().equals(identifier)) {
                                 foreignKey.add(vertexLabel.getFullName() + "." + identifier + Topology.OUT_VERTEX_COLUMN_END);
                             }
->>>>>>> 06554b93
                         }
                         result.add(foreignKey);
                     }
@@ -1097,8 +996,6 @@
             edgeLabelNode.set("uncommittedIndexes", abstractLabelNode.get().get("uncommittedIndexes"));
             edgeLabelNode.set("uncommittedPartitions", abstractLabelNode.get().get("uncommittedPartitions"));
             edgeLabelNode.set("partitions", abstractLabelNode.get().get("partitions"));
-<<<<<<< HEAD
-=======
             if (abstractLabelNode.get().get("uncommittedDistributionPropertyColumn") != null) {
                 edgeLabelNode.set("uncommittedDistributionPropertyColumn", abstractLabelNode.get().get("uncommittedDistributionPropertyColumn"));
             }
@@ -1108,7 +1005,6 @@
             if (abstractLabelNode.get().get("uncommittedDistributionColocateAbstractLabel") != null) {
                 edgeLabelNode.set("uncommittedDistributionColocateAbstractLabel", abstractLabelNode.get().get("uncommittedDistributionColocateAbstractLabel"));
             }
->>>>>>> 06554b93
             edgeLabelNode.set("uncommittedRemovedProperties", abstractLabelNode.get().get("uncommittedRemovedProperties"));
             edgeLabelNode.set("uncommittedRemovedPartitions", abstractLabelNode.get().get("uncommittedRemovedPartitions"));
             edgeLabelNode.set("uncommittedRemovedIndexes", abstractLabelNode.get().get("uncommittedRemovedIndexes"));
@@ -1270,10 +1166,7 @@
         }
     }
 
-<<<<<<< HEAD
-=======
     public void ensureDistributed(int shardCount, PropertyColumn distributionPropertyColumn) {
         ensureDistributed(shardCount, distributionPropertyColumn, getOutVertexLabels().iterator().next());
     }
->>>>>>> 06554b93
 }