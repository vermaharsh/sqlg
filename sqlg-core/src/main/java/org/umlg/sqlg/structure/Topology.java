--- conflicted
+++ resolved
@@ -1,4 +1,3 @@
-<<<<<<< HEAD
 package org.umlg.sqlg.structure;
 
 import com.fasterxml.jackson.databind.JsonNode;
@@ -1349,1713 +1348,6 @@
                         result.put(table, uncommittedLabels.get(table).getPropertyTypeMap());
                     }
                 }
-            }
-            if (!withSqlgSchema) {
-                for (String sqlgSchemaSchemaTable : SQLG_SCHEMA_SCHEMA_TABLES) {
-                    result.remove(sqlgSchemaSchemaTable);
-                }
-            }
-
-            return Collections.unmodifiableMap(result);
-        } finally {
-            z_internalReadUnLock();
-        }
-    }
-
-    /**
-     * Returns the topology schema elements with the filter schema elements removed.
-     *
-     * @param filter The objects not to include in the result.
-     * @return A map without the filter elements present.
-     */
-    public Map<String, Map<String, PropertyType>> getAllTablesWithout(Set<TopologyInf> filter) {
-        this.z_internalReadLock();
-        try {
-            Map<String, Map<String, PropertyType>> result = new HashMap<>(getAllTables());
-            for (TopologyInf f : filter) {
-                if (f instanceof AbstractLabel) {
-                    AbstractLabel abstractLabel = (AbstractLabel) f;
-                    Schema schema = abstractLabel.getSchema();
-                    result.remove(schema.getName() + "." + (abstractLabel instanceof VertexLabel ? VERTEX_PREFIX : EDGE_PREFIX) + abstractLabel.getLabel());
-                }
-            }
-            return Collections.unmodifiableMap(result);
-        } finally {
-            z_internalReadUnLock();
-        }
-    }
-
-    public Map<String, Map<String, PropertyType>> getAllTablesFrom(Set<TopologyInf> selectFrom) {
-        z_internalReadLock();
-        try {
-            Map<String, Map<String, PropertyType>> result = new HashMap<>();
-            for (TopologyInf f : selectFrom) {
-                if (f instanceof AbstractLabel) {
-                    AbstractLabel abstractLabel = (AbstractLabel) f;
-                    Schema schema = abstractLabel.getSchema();
-                    String key = schema.getName() + "." + (abstractLabel instanceof VertexLabel ? VERTEX_PREFIX : EDGE_PREFIX) + abstractLabel.getLabel();
-                    Map<String, PropertyType> tmp = this.allTableCache.get(key);
-                    result.put(key, tmp);
-                } else if (f instanceof GlobalUniqueIndex) {
-                    GlobalUniqueIndex globalUniqueIndex = (GlobalUniqueIndex) f;
-                    String key = Schema.GLOBAL_UNIQUE_INDEX_SCHEMA + "." + SchemaManager.VERTEX_PREFIX + globalUniqueIndex.getName();
-                    Map<String, PropertyType> tmp = this.allTableCache.get(key);
-                    result.put(key, tmp);
-                }
-            }
-            return Collections.unmodifiableMap(result);
-        } finally {
-            z_internalReadUnLock();
-        }
-    }
-
-    public Map<String, PropertyColumn> getPropertiesFor(SchemaTable schemaTable) {
-        z_internalReadLock();
-        try {
-            Optional<Schema> schemaOptional = getSchema(schemaTable.getSchema());
-            if (schemaOptional.isPresent()) {
-                return Collections.unmodifiableMap(schemaOptional.get().getPropertiesFor(schemaTable));
-            }
-            return Collections.emptyMap();
-        } finally {
-            z_internalReadUnLock();
-        }
-    }
-
-    public Map<String, PropertyColumn> getPropertiesWithGlobalUniqueIndexFor(SchemaTable schemaTable) {
-        z_internalReadLock();
-        try {
-            Optional<Schema> schemaOptional = getSchema(schemaTable.getSchema());
-            if (schemaOptional.isPresent()) {
-                return Collections.unmodifiableMap(schemaOptional.get().getPropertiesWithGlobalUniqueIndexFor(schemaTable));
-            }
-            return Collections.emptyMap();
-        } finally {
-            z_internalReadUnLock();
-        }
-    }
-
-    public Map<String, PropertyType> getTableFor(SchemaTable schemaTable) {
-        z_internalReadLock();
-        try {
-            Optional<Schema> schemaOptional = getSchema(schemaTable.getSchema());
-            if (schemaOptional.isPresent()) {
-                return schemaOptional.get().getTableFor(schemaTable);
-            }
-            if (isWriteLockHeldByCurrentThread()) {
-                Map<String, PropertyType> temporaryPropertyMap = this.temporaryTables.get(schemaTable.getTable());
-                if (temporaryPropertyMap != null) {
-                    return Collections.unmodifiableMap(temporaryPropertyMap);
-                }
-            }
-            return Collections.emptyMap();
-        } finally {
-            z_internalReadUnLock();
-        }
-    }
-
-    public Map<SchemaTable, Pair<Set<SchemaTable>, Set<SchemaTable>>> getTableLabels() {
-        z_internalReadLock();
-        try {
-            if (this.isWriteLockHeldByCurrentThread()) {
-                Map<SchemaTable, Pair<Set<SchemaTable>, Set<SchemaTable>>> uncommittedSchemaTableForeignKeys = getUncommittedSchemaTableForeignKeys();
-                for (Map.Entry<SchemaTable, Pair<Set<SchemaTable>, Set<SchemaTable>>> schemaTablePairEntry : this.schemaTableForeignKeyCache.entrySet()) {
-                    Pair<Set<SchemaTable>, Set<SchemaTable>> uncommittedForeignKeys = uncommittedSchemaTableForeignKeys.get(schemaTablePairEntry.getKey());
-                    if (uncommittedForeignKeys != null) {
-                        uncommittedForeignKeys.getLeft().addAll(schemaTablePairEntry.getValue().getLeft());
-                        uncommittedForeignKeys.getRight().addAll(schemaTablePairEntry.getValue().getRight());
-                    } else {
-                        uncommittedSchemaTableForeignKeys.put(schemaTablePairEntry.getKey(), schemaTablePairEntry.getValue());
-                    }
-                }
-                return Collections.unmodifiableMap(uncommittedSchemaTableForeignKeys);
-            } else {
-                return Collections.unmodifiableMap(this.schemaTableForeignKeyCache);
-            }
-        } finally {
-            z_internalReadUnLock();
-        }
-    }
-
-    private Map<SchemaTable, Pair<Set<SchemaTable>, Set<SchemaTable>>> loadTableLabels() {
-        z_internalReadLock();
-        try {
-            Map<SchemaTable, Pair<Set<SchemaTable>, Set<SchemaTable>>> map = new HashMap<>();
-            for (Map.Entry<String, Schema> schemaEntry : this.schemas.entrySet()) {
-                Map<SchemaTable, Pair<Set<SchemaTable>, Set<SchemaTable>>> result = schemaEntry.getValue().getTableLabels();
-                map.putAll(result);
-            }
-            return map;
-        } finally {
-            z_internalReadUnLock();
-        }
-    }
-
-    /**
-     * Returns all the in and out SchemaTables that schemaTable has edges to.
-     *
-     * @param schemaTable The schemaTable for whom we want the in and out SchemaTables
-     * @return a Pair of in and out SchemaTables.
-     */
-    public Pair<Set<SchemaTable>, Set<SchemaTable>> getTableLabels(SchemaTable schemaTable) {
-        return getTableLabels().get(schemaTable);
-    }
-
-    public Set<String> getEdgeForeignKeys(String schemaTable) {
-        return getAllEdgeForeignKeys().get(schemaTable);
-    }
-
-    public Map<String, Set<String>> getAllEdgeForeignKeys() {
-        z_internalReadLock();
-        try {
-            if (this.isWriteLockHeldByCurrentThread()) {
-                Map<String, Set<String>> committed = new HashMap<>(this.edgeForeignKeyCache);
-                Map<String, Set<String>> uncommittedEdgeForeignKeys = getUncommittedEdgeForeignKeys();
-                for (Map.Entry<String, Set<String>> uncommittedEntry : uncommittedEdgeForeignKeys.entrySet()) {
-                    Set<String> committedForeignKeys = committed.get(uncommittedEntry.getKey());
-                    if (committedForeignKeys != null) {
-                        Set<String> originalPlusUncommittedForeignKeys = new HashSet<>(committedForeignKeys);
-                        originalPlusUncommittedForeignKeys.addAll(uncommittedEntry.getValue());
-                        committed.put(uncommittedEntry.getKey(), originalPlusUncommittedForeignKeys);
-                    } else {
-                        committed.put(uncommittedEntry.getKey(), uncommittedEntry.getValue());
-                    }
-                }
-                return Collections.unmodifiableMap(committed);
-            } else {
-                return Collections.unmodifiableMap(this.edgeForeignKeyCache);
-            }
-        } finally {
-            z_internalReadUnLock();
-        }
-    }
-
-    private Map<String, Set<String>> loadAllEdgeForeignKeys() {
-        z_internalReadLock();
-        try {
-            Map<String, Set<String>> result = new HashMap<>();
-            for (Schema schema : this.schemas.values()) {
-                result.putAll(schema.getAllEdgeForeignKeys());
-            }
-            return result;
-        } finally {
-            z_internalReadUnLock();
-        }
-    }
-
-    void addToEdgeForeignKeyCache(String name, String foreignKey) {
-        Set<String> foreignKeys = this.edgeForeignKeyCache.get(name);
-        if (foreignKeys == null) {
-            foreignKeys = new HashSet<>();
-            foreignKeys.add(foreignKey);
-            this.edgeForeignKeyCache.put(name, foreignKeys);
-        } else {
-            foreignKeys.add(foreignKey);
-        }
-    }
-    
-    void removeFromEdgeForeignKeyCache(String name, String foreignKey) {
-        Set<String> foreignKeys = this.edgeForeignKeyCache.get(name);
-        if (foreignKeys != null) {
-            foreignKeys.remove(foreignKey);
-        }
-        if (foreignKeys.isEmpty()){
-        	this.edgeForeignKeyCache.remove(name);
-        }
-    }
-
-    void addToAllTables(String tableName, Map<String, PropertyType> propertyTypeMap) {
-        this.allTableCache.put(tableName, propertyTypeMap);
-        SchemaTable schemaTable = SchemaTable.from(this.sqlgGraph, tableName);
-        if (schemaTable.getTable().startsWith(SchemaManager.VERTEX_PREFIX) && !this.schemaTableForeignKeyCache.containsKey(schemaTable)) {
-            //This happens for VertexLabel that have no edges,
-            //else the addOutForeignKeysToVertexLabel or addInForeignKeysToVertexLabel would have already added it to the cache.
-            this.schemaTableForeignKeyCache.put(schemaTable, Pair.of(new HashSet<>(), new HashSet<>()));
-        }
-    }
-
-    /**
-     * add out foreign key between a vertex label and a edge label
-     * @param vertexLabel
-     * @param edgeLabel
-     */
-    void addOutForeignKeysToVertexLabel(VertexLabel vertexLabel, EdgeLabel edgeLabel) {
-        SchemaTable schemaTable = SchemaTable.of(vertexLabel.getSchema().getName(), VERTEX_PREFIX + vertexLabel.getLabel());
-        Pair<Set<SchemaTable>, Set<SchemaTable>> foreignKeys = this.schemaTableForeignKeyCache.get(schemaTable);
-        if (foreignKeys == null) {
-            foreignKeys = Pair.of(new HashSet<>(), new HashSet<>());
-            this.schemaTableForeignKeyCache.put(schemaTable, foreignKeys);
-
-        }
-        foreignKeys.getRight().add(SchemaTable.of(vertexLabel.getSchema().getName(), EDGE_PREFIX + edgeLabel.getLabel()));
-    }
-
-    /**
-     * add in foreign key between a vertex label and a edge label
-     * @param vertexLabel
-     * @param edgeLabel
-     */
-    void addInForeignKeysToVertexLabel(VertexLabel vertexLabel, EdgeLabel edgeLabel) {
-        SchemaTable schemaTable = SchemaTable.of(vertexLabel.getSchema().getName(), VERTEX_PREFIX + vertexLabel.getLabel());
-        Pair<Set<SchemaTable>, Set<SchemaTable>> foreignKeys = this.schemaTableForeignKeyCache.get(schemaTable);
-        if (foreignKeys == null) {
-            foreignKeys = Pair.of(new HashSet<>(), new HashSet<>());
-            this.schemaTableForeignKeyCache.put(schemaTable, foreignKeys);
-        }
-        foreignKeys.getLeft().add(SchemaTable.of(edgeLabel.getSchema().getName(), EDGE_PREFIX + edgeLabel.getLabel()));
-    }
-
-    /**
-     * remove out foreign key for a given vertex label and edge label
-     * @param vertexLabel
-     * @param edgeLabel
-     */
-    void removeOutForeignKeysFromVertexLabel(VertexLabel vertexLabel, EdgeLabel edgeLabel) {
-        SchemaTable schemaTable = SchemaTable.of(vertexLabel.getSchema().getName(), VERTEX_PREFIX + vertexLabel.getLabel());
-        Pair<Set<SchemaTable>, Set<SchemaTable>> foreignKeys = this.schemaTableForeignKeyCache.get(schemaTable);
-        if (foreignKeys != null) {
-         	foreignKeys.getRight().remove(SchemaTable.of(vertexLabel.getSchema().getName(), EDGE_PREFIX + edgeLabel.getLabel()));
-        }
-    }
-
-    /**
-     * remove in foreign key for a given vertex label and edge label
-     * @param vertexLabel
-     * @param edgeLabel
-     */
-    void removeInForeignKeysFromVertexLabel(VertexLabel vertexLabel, EdgeLabel edgeLabel) {
-        SchemaTable schemaTable = SchemaTable.of(vertexLabel.getSchema().getName(), VERTEX_PREFIX + vertexLabel.getLabel());
-        Pair<Set<SchemaTable>, Set<SchemaTable>> foreignKeys = this.schemaTableForeignKeyCache.get(schemaTable);
-        if (foreignKeys != null && edgeLabel.isValid()) {
-            foreignKeys.getLeft().remove(SchemaTable.of(edgeLabel.getSchema().getName(), EDGE_PREFIX + edgeLabel.getLabel()));
-        }
-    }
-    
-    /**
-     * remove a given vertex label
-     * @param vertexLabel
-     */
-    void removeVertexLabel(VertexLabel vertexLabel){
-    	SchemaTable schemaTable = SchemaTable.of(vertexLabel.getSchema().getName(), SchemaManager.VERTEX_PREFIX + vertexLabel.getLabel());
-    	this.schemaTableForeignKeyCache.remove(schemaTable);
-    	for (EdgeLabel lbl:vertexLabel.getOutEdgeLabels().values()){
-    		removeFromEdgeForeignKeyCache(
-                lbl.getSchema().getName() + "." + EDGE_PREFIX + lbl.getLabel(),
-                vertexLabel.getSchema().getName() + "." + vertexLabel.getLabel() + SchemaManager.OUT_VERTEX_COLUMN_END);
-    	}
-    	for (EdgeLabel lbl:vertexLabel.getInEdgeLabels().values()){
-    		if (lbl.isValid()){
-    			removeFromEdgeForeignKeyCache(
-    					lbl.getSchema().getName() + "." + EDGE_PREFIX + lbl.getLabel(),
-    					vertexLabel.getSchema().getName() + "." + vertexLabel.getLabel() + SchemaManager.IN_VERTEX_COLUMN_END);
-    		}
-    	}
-    }
-    
-    /*void addToUncommittedGlobalUniqueIndexes(GlobalUniqueIndex globalUniqueIndex) {
-        this.uncommittedGlobalUniqueIndexes.add(globalUniqueIndex);
-    }*/
-
-    public void registerListener(TopologyListener topologyListener) {
-        this.topologyListeners.add(topologyListener);
-    }
-
-    void fire(TopologyInf topologyInf, String oldValue, TopologyChangeAction action) {
-        for (TopologyListener topologyListener : this.topologyListeners) {
-            topologyListener.change(topologyInf, oldValue, action);
-        }
-    }
-
-    /**
-     * remove a given schema
-     * @param schema the schema
-     * @param preserveData should we preserve the SQL data?
-     */
-    void removeSchema(Schema schema,boolean preserveData){
-    	lock();
-    	if(!this.uncommittedRemovedSchemas.contains(schema.getName())){
-    		// remove edge roles in other schemas pointing to vertex labels in removed schema
-    		for (VertexLabel vlbl:schema.getVertexLabels().values()){
-    			for (EdgeRole er:vlbl.getInEdgeRoles().values()){
-    				if (er.getEdgeLabel().getSchema()!=schema){
-    					er.remove(preserveData);
-    				}
-    			}
-    		}
-    		
-    		this.uncommittedRemovedSchemas.add(schema.getName());
-    		TopologyManager.removeSchema(sqlgGraph, schema.getName());
-    		if (!preserveData){
-    			schema.delete();
-    		}
-    		fire(schema,"",TopologyChangeAction.DELETE);
-    	}
-    }
-
-    static class TopologyValidationError {
-        private TopologyInf error;
-
-        TopologyValidationError(TopologyInf error) {
-            this.error = error;
-        }
-
-        @Override
-        public String toString() {
-            return String.format("%s does not exist", error.getName());
-        }
-    }
-}
-=======
-package org.umlg.sqlg.structure;
-
-import com.fasterxml.jackson.databind.JsonNode;
-import com.fasterxml.jackson.databind.ObjectMapper;
-import com.fasterxml.jackson.databind.node.ArrayNode;
-import com.fasterxml.jackson.databind.node.ObjectNode;
-import com.google.common.base.Preconditions;
-import org.apache.commons.collections4.map.HashedMap;
-import org.apache.commons.lang3.tuple.Pair;
-import org.apache.tinkerpop.gremlin.process.traversal.Order;
-import org.apache.tinkerpop.gremlin.process.traversal.P;
-import org.apache.tinkerpop.gremlin.process.traversal.dsl.graph.GraphTraversalSource;
-import org.apache.tinkerpop.gremlin.structure.Vertex;
-import org.slf4j.Logger;
-import org.slf4j.LoggerFactory;
-import org.umlg.sqlg.sql.dialect.SqlDialect;
-import org.umlg.sqlg.sql.dialect.SqlSchemaChangeDialect;
-
-import java.sql.*;
-import java.time.LocalDateTime;
-import java.util.*;
-import java.util.concurrent.ConcurrentHashMap;
-import java.util.concurrent.TimeUnit;
-import java.util.concurrent.locks.ReentrantReadWriteLock;
-
-import static org.umlg.sqlg.structure.SchemaManager.EDGE_PREFIX;
-import static org.umlg.sqlg.structure.SchemaManager.VERTEX_PREFIX;
-
-/**
- * Date: 2016/09/04
- * Time: 8:49 AM
- */
-public class Topology {
-
-    private Logger logger = LoggerFactory.getLogger(Topology.class.getName());
-    private SqlgGraph sqlgGraph;
-    private boolean distributed;
-    private ReentrantReadWriteLock reentrantReadWriteLock;
-    private Map<String, Map<String, PropertyType>> allTableCache = new HashMap<>();
-    //This cache is needed as to much time is taken building it on the fly.
-    //The cache is invalidated on every topology change
-    private Map<SchemaTable, Pair<Set<SchemaTable>, Set<SchemaTable>>> schemaTableForeignKeyCache = new HashMap<>();
-    private Map<String, Set<String>> edgeForeignKeyCache = new HashMap<>();
-
-    //Map the topology. This is for regular schemas. i.e. 'public.Person', 'special.Car'
-    private Map<String, Schema> schemas = new HashMap<>();
-    private Map<String, Schema> uncommittedSchemas = new HashMap<>();
-    private Set<String> uncommittedRemovedSchemas = new HashSet<>();
-    private Map<String, Schema> metaSchemas = new HashMap<>();
-    //A cache of just the sqlg_schema's AbstractLabels
-    private Set<TopologyInf> sqlgSchemaAbstractLabels = new HashSet<>();
-    //private Set<GlobalUniqueIndex> globalUniqueIndexes = new HashSet<>();
-    //private Set<GlobalUniqueIndex> uncommittedGlobalUniqueIndexes = new HashSet<>();
-
-    static final ObjectMapper OBJECT_MAPPER = new ObjectMapper();
-
-    public static final String SQLG_NOTIFICATION_CHANNEL = "SQLG_NOTIFY";
-
-    //temporary tables
-    private Map<String, Map<String, PropertyType>> temporaryTables = new ConcurrentHashMap<>();
-
-    //ownPids are the pids to ignore as it is what the graph sent a notification for.
-    private Set<Integer> ownPids = new HashSet<>();
-
-    //every notification will have a unique timestamp.
-    //This is so because modification happen one at a time via the lock.
-    private SortedSet<LocalDateTime> notificationTimestamps = new TreeSet<>();
-
-    private List<TopologyValidationError> validationErrors = new ArrayList<>();
-    private List<TopologyListener> topologyListeners = new ArrayList<>();
-
-    private static final int LOCK_TIMEOUT = 100;
-
-
-    @SuppressWarnings("WeakerAccess")
-    public static final String CREATED_ON = "createdOn";
-
-    @SuppressWarnings("WeakerAccess")
-    public static final String SCHEMA_VERTEX_DISPLAY = "schemaVertex";
-
-    /**
-     * Rdbms schema that holds sqlg topology.
-     */
-    public static final String SQLG_SCHEMA = "sqlg_schema";
-    /**
-     * Table storing the graph's schemas.
-     */
-    public static final String SQLG_SCHEMA_SCHEMA = "schema";
-    /**
-     * Schema's name.
-     */
-    @SuppressWarnings("WeakerAccess")
-    public static final String SQLG_SCHEMA_SCHEMA_NAME = "name";
-    /**
-     * Table storing the graphs vertex labels.
-     */
-    public static final String SQLG_SCHEMA_VERTEX_LABEL = "vertex";
-    /**
-     * VertexLabel's name property.
-     */
-    @SuppressWarnings("WeakerAccess")
-    public static final String SQLG_SCHEMA_VERTEX_LABEL_NAME = "name";
-    /**
-     * Table storing the graphs edge labels.
-     */
-    public static final String SQLG_SCHEMA_EDGE_LABEL = "edge";
-    /**
-     * EdgeLabel's name property.
-     */
-    @SuppressWarnings("WeakerAccess")
-    public static final String SQLG_SCHEMA_EDGE_LABEL_NAME = "name";
-    /**
-     * Table storing the graphs element properties.
-     */
-    @SuppressWarnings("WeakerAccess")
-    public static final String SQLG_SCHEMA_PROPERTY = "property";
-    /**
-     * Edge table for the schema to vertex edge.
-     */
-    @SuppressWarnings("WeakerAccess")
-    public static final String SQLG_SCHEMA_SCHEMA_VERTEX_EDGE = "schema_vertex";
-    /**
-     * Edge table for the vertices in edges.
-     */
-    @SuppressWarnings("WeakerAccess")
-    public static final String SQLG_SCHEMA_IN_EDGES_EDGE = "in_edges";
-    /**
-     * Edge table for the vertices out edges.
-     */
-    @SuppressWarnings("WeakerAccess")
-    public static final String SQLG_SCHEMA_OUT_EDGES_EDGE = "out_edges";
-    /**
-     * Edge table for the vertex's properties.
-     */
-    public static final String SQLG_SCHEMA_VERTEX_PROPERTIES_EDGE = "vertex_property";
-    /**
-     * Edge table for the edge's properties.
-     */
-    public static final String SQLG_SCHEMA_EDGE_PROPERTIES_EDGE = "edge_property";
-    /**
-     * Property table's name property
-     */
-    @SuppressWarnings("WeakerAccess")
-    public static final String SQLG_SCHEMA_PROPERTY_NAME = "name";
-
-    /**
-     * Table storing the graphs indexes.
-     */
-    @SuppressWarnings("WeakerAccess")
-    public static final String SQLG_SCHEMA_INDEX = "index";
-    /**
-     * Index table's name property
-     */
-    @SuppressWarnings("WeakerAccess")
-    public static final String SQLG_SCHEMA_INDEX_NAME = "name";
-    /**
-     * Index table's index_type property
-     */
-    @SuppressWarnings("WeakerAccess")
-    public static final String SQLG_SCHEMA_INDEX_INDEX_TYPE = "index_type";
-    /**
-     * Edge table for the VertexLabel to Index.
-     */
-    @SuppressWarnings("WeakerAccess")
-    public static final String SQLG_SCHEMA_VERTEX_INDEX_EDGE = "vertex_index";
-    /**
-     * Edge table for the EdgeLabel to Index.
-     */
-    @SuppressWarnings("WeakerAccess")
-    public static final String SQLG_SCHEMA_EDGE_INDEX_EDGE = "edge_index";
-    /**
-     * Edge table for Index to Property
-     */
-    @SuppressWarnings("WeakerAccess")
-    public static final String SQLG_SCHEMA_INDEX_PROPERTY_EDGE = "index_property";
-    /**
-     * Table storing the graphs unique property constraints.
-     */
-    public static final String SQLG_SCHEMA_GLOBAL_UNIQUE_INDEX = "globalUniqueIndex";
-    /**
-     * Edge table for GlobalUniqueIndex to Property
-     */
-    @SuppressWarnings("WeakerAccess")
-    public static final String SQLG_SCHEMA_GLOBAL_UNIQUE_INDEX_PROPERTY_EDGE = "globalUniqueIndex_property";
-    /**
-     * GlobalUniqueIndex table's name property
-     */
-    @SuppressWarnings("WeakerAccess")
-    public static final String SQLG_SCHEMA_GLOBAL_UNIQUE_INDEX_NAME = "name";
-
-
-    /**
-     * Table storing the logs.
-     */
-    public static final String SQLG_SCHEMA_LOG = "log";
-    @SuppressWarnings("WeakerAccess")
-    public static final String SQLG_SCHEMA_LOG_TIMESTAMP = "timestamp";
-    @SuppressWarnings("WeakerAccess")
-    public static final String SQLG_SCHEMA_LOG_LOG = "log";
-    @SuppressWarnings("WeakerAccess")
-    public static final String SQLG_SCHEMA_LOG_PID = "pid";
-
-    /**
-     * Property table's type property
-     */
-    @SuppressWarnings("WeakerAccess")
-    public static final String SQLG_SCHEMA_PROPERTY_TYPE = "type";
-
-    public static final List<String> SQLG_SCHEMA_SCHEMA_TABLES = Arrays.asList(
-            SQLG_SCHEMA + "." + VERTEX_PREFIX + SQLG_SCHEMA_SCHEMA,
-            SQLG_SCHEMA + "." + VERTEX_PREFIX + SQLG_SCHEMA_VERTEX_LABEL,
-            SQLG_SCHEMA + "." + VERTEX_PREFIX + SQLG_SCHEMA_EDGE_LABEL,
-            SQLG_SCHEMA + "." + VERTEX_PREFIX + SQLG_SCHEMA_PROPERTY,
-            SQLG_SCHEMA + "." + VERTEX_PREFIX + SQLG_SCHEMA_INDEX,
-            SQLG_SCHEMA + "." + VERTEX_PREFIX + SQLG_SCHEMA_GLOBAL_UNIQUE_INDEX,
-            SQLG_SCHEMA + "." + VERTEX_PREFIX + SQLG_SCHEMA_LOG,
-            SQLG_SCHEMA + "." + EDGE_PREFIX + SQLG_SCHEMA_SCHEMA_VERTEX_EDGE,
-            SQLG_SCHEMA + "." + EDGE_PREFIX + SQLG_SCHEMA_IN_EDGES_EDGE,
-            SQLG_SCHEMA + "." + EDGE_PREFIX + SQLG_SCHEMA_OUT_EDGES_EDGE,
-            SQLG_SCHEMA + "." + EDGE_PREFIX + SQLG_SCHEMA_VERTEX_PROPERTIES_EDGE,
-            SQLG_SCHEMA + "." + EDGE_PREFIX + SQLG_SCHEMA_EDGE_PROPERTIES_EDGE,
-            SQLG_SCHEMA + "." + EDGE_PREFIX + SQLG_SCHEMA_VERTEX_INDEX_EDGE,
-            SQLG_SCHEMA + "." + EDGE_PREFIX + SQLG_SCHEMA_EDGE_INDEX_EDGE,
-            SQLG_SCHEMA + "." + EDGE_PREFIX + SQLG_SCHEMA_INDEX_PROPERTY_EDGE,
-            SQLG_SCHEMA + "." + EDGE_PREFIX + SQLG_SCHEMA_GLOBAL_UNIQUE_INDEX_PROPERTY_EDGE
-    );
-
-    public static final List<String> SQLG_SCHEMA_GLOBAL_UNIQUE_INDEX_SCHEMA = Arrays.asList(
-            Schema.GLOBAL_UNIQUE_INDEX_SCHEMA
-    );
-
-    /**
-     * Topology is a singleton created when the {@link SqlgGraph} is opened.
-     * As the topology, i.e. sqlg_schema is created upfront the meta topology is pre-loaded.
-     *
-     * @param sqlgGraph The graph.
-     */
-    Topology(SqlgGraph sqlgGraph) {
-        this.sqlgGraph = sqlgGraph;
-        this.distributed = sqlgGraph.configuration().getBoolean(SqlgGraph.DISTRIBUTED, false);
-        this.reentrantReadWriteLock = new ReentrantReadWriteLock();
-
-        //Pre-create the meta topology.
-        Schema sqlgSchema = Schema.instantiateSqlgSchema(this);
-        this.metaSchemas.put(SQLG_SCHEMA, sqlgSchema);
-
-        Map<String, PropertyType> columns = new HashedMap<>();
-        columns.put(SQLG_SCHEMA_PROPERTY_NAME, PropertyType.STRING);
-        columns.put(CREATED_ON, PropertyType.LOCALDATETIME);
-        VertexLabel schemaVertexLabel = sqlgSchema.createSqlgSchemaVertexLabel(SQLG_SCHEMA_SCHEMA, columns);
-        this.sqlgSchemaAbstractLabels.add(schemaVertexLabel);
-        columns.put(SCHEMA_VERTEX_DISPLAY, PropertyType.STRING);
-        VertexLabel vertexVertexLabel = sqlgSchema.createSqlgSchemaVertexLabel(SQLG_SCHEMA_VERTEX_LABEL, columns);
-        this.sqlgSchemaAbstractLabels.add(vertexVertexLabel);
-        columns.remove(SCHEMA_VERTEX_DISPLAY);
-        VertexLabel edgeVertexLabel = sqlgSchema.createSqlgSchemaVertexLabel(SQLG_SCHEMA_EDGE_LABEL, columns);
-        this.sqlgSchemaAbstractLabels.add(edgeVertexLabel);
-
-        columns.put(SQLG_SCHEMA_PROPERTY_TYPE, PropertyType.STRING);
-        VertexLabel propertyVertexLabel = sqlgSchema.createSqlgSchemaVertexLabel(SQLG_SCHEMA_PROPERTY, columns);
-        this.sqlgSchemaAbstractLabels.add(propertyVertexLabel);
-
-        columns.clear();
-        columns.put(SQLG_SCHEMA_INDEX_NAME, PropertyType.STRING);
-        columns.put(SQLG_SCHEMA_INDEX_INDEX_TYPE, PropertyType.STRING);
-        columns.put(CREATED_ON, PropertyType.LOCALDATETIME);
-        VertexLabel indexVertexLabel = sqlgSchema.createSqlgSchemaVertexLabel(SQLG_SCHEMA_INDEX, columns);
-        this.sqlgSchemaAbstractLabels.add(indexVertexLabel);
-
-        columns.clear();
-        columns.put(SQLG_SCHEMA_GLOBAL_UNIQUE_INDEX_NAME, PropertyType.STRING);
-        columns.put(CREATED_ON, PropertyType.LOCALDATETIME);
-        VertexLabel globalUniqueIndexVertexLabel = sqlgSchema.createSqlgSchemaVertexLabel(SQLG_SCHEMA_GLOBAL_UNIQUE_INDEX, columns);
-        this.sqlgSchemaAbstractLabels.add(globalUniqueIndexVertexLabel);
-
-        columns.clear();
-        @SuppressWarnings("unused")
-        EdgeLabel schemaToVertexEdgeLabel = schemaVertexLabel.loadSqlgSchemaEdgeLabel(SQLG_SCHEMA_SCHEMA_VERTEX_EDGE, vertexVertexLabel, columns);
-        this.sqlgSchemaAbstractLabels.add(schemaToVertexEdgeLabel);
-        @SuppressWarnings("unused")
-        EdgeLabel vertexInEdgeLabel = vertexVertexLabel.loadSqlgSchemaEdgeLabel(SQLG_SCHEMA_IN_EDGES_EDGE, edgeVertexLabel, columns);
-        this.sqlgSchemaAbstractLabels.add(vertexInEdgeLabel);
-        @SuppressWarnings("unused")
-        EdgeLabel vertexOutEdgeLabel = vertexVertexLabel.loadSqlgSchemaEdgeLabel(SQLG_SCHEMA_OUT_EDGES_EDGE, edgeVertexLabel, columns);
-        this.sqlgSchemaAbstractLabels.add(vertexOutEdgeLabel);
-        @SuppressWarnings("unused")
-        EdgeLabel vertexPropertyEdgeLabel = vertexVertexLabel.loadSqlgSchemaEdgeLabel(SQLG_SCHEMA_VERTEX_PROPERTIES_EDGE, propertyVertexLabel, columns);
-        this.sqlgSchemaAbstractLabels.add(vertexPropertyEdgeLabel);
-        @SuppressWarnings("unused")
-        EdgeLabel edgePropertyEdgeLabel = edgeVertexLabel.loadSqlgSchemaEdgeLabel(SQLG_SCHEMA_EDGE_PROPERTIES_EDGE, propertyVertexLabel, columns);
-        this.sqlgSchemaAbstractLabels.add(edgePropertyEdgeLabel);
-        @SuppressWarnings("unused")
-        EdgeLabel vertexIndexEdgeLabel = vertexVertexLabel.loadSqlgSchemaEdgeLabel(SQLG_SCHEMA_VERTEX_INDEX_EDGE, indexVertexLabel, columns);
-        this.sqlgSchemaAbstractLabels.add(vertexIndexEdgeLabel);
-        @SuppressWarnings("unused")
-        EdgeLabel edgeIndexEdgeLabel = edgeVertexLabel.loadSqlgSchemaEdgeLabel(SQLG_SCHEMA_EDGE_INDEX_EDGE, indexVertexLabel, columns);
-        this.sqlgSchemaAbstractLabels.add(edgeIndexEdgeLabel);
-        @SuppressWarnings("unused")
-        EdgeLabel indexPropertyEdgeLabel = indexVertexLabel.loadSqlgSchemaEdgeLabel(SQLG_SCHEMA_INDEX_PROPERTY_EDGE, propertyVertexLabel, columns);
-        this.sqlgSchemaAbstractLabels.add(indexPropertyEdgeLabel);
-        @SuppressWarnings("unused")
-        EdgeLabel globalUniqueIndexPropertyEdgeLabel = globalUniqueIndexVertexLabel.loadSqlgSchemaEdgeLabel(SQLG_SCHEMA_GLOBAL_UNIQUE_INDEX_PROPERTY_EDGE, propertyVertexLabel, columns);
-        this.sqlgSchemaAbstractLabels.add(globalUniqueIndexPropertyEdgeLabel);
-
-        columns.clear();
-        columns.put(SQLG_SCHEMA_LOG_TIMESTAMP, PropertyType.LOCALDATETIME);
-        columns.put(SQLG_SCHEMA_LOG_LOG, PropertyType.JSON);
-        columns.put(SQLG_SCHEMA_LOG_PID, PropertyType.INTEGER);
-        @SuppressWarnings("unused")
-        VertexLabel logVertexLabel = sqlgSchema.createSqlgSchemaVertexLabel(SQLG_SCHEMA_LOG, columns);
-        this.sqlgSchemaAbstractLabels.add(logVertexLabel);
-
-        //add the public schema
-        this.schemas.put(sqlgGraph.getSqlDialect().getPublicSchema(), Schema.createPublicSchema(sqlgGraph,this, sqlgGraph.getSqlDialect().getPublicSchema()));
-
-        //add the global unique index schema
-        this.schemas.put(Schema.GLOBAL_UNIQUE_INDEX_SCHEMA, Schema.createGlobalUniqueIndexSchema(this));
-
-        //populate the schema's allEdgesCache
-        sqlgSchema.cacheEdgeLabels();
-        //populate the allTablesCache
-        sqlgSchema.getVertexLabels().values().forEach((v) -> this.allTableCache.put(v.getSchema().getName() + "." + VERTEX_PREFIX + v.getLabel(), v.getPropertyTypeMap()));
-        sqlgSchema.getEdgeLabels().values().forEach((e) -> this.allTableCache.put(e.getSchema().getName() + "." + EDGE_PREFIX + e.getLabel(), e.getPropertyTypeMap()));
-
-        sqlgSchema.getVertexLabels().values().forEach((v) -> {
-            SchemaTable vertexLabelSchemaTable = SchemaTable.of(v.getSchema().getName(), VERTEX_PREFIX + v.getLabel());
-            this.schemaTableForeignKeyCache.put(vertexLabelSchemaTable, Pair.of(new HashSet<>(), new HashSet<>()));
-            v.getInEdgeLabels().forEach((edgeLabelName, edgeLabel) -> this.schemaTableForeignKeyCache.get(vertexLabelSchemaTable).getLeft().add(SchemaTable.of(edgeLabel.getSchema().getName(), EDGE_PREFIX + edgeLabel.getLabel())));
-            v.getOutEdgeLabels().forEach((edgeLabelName, edgeLabel) -> this.schemaTableForeignKeyCache.get(vertexLabelSchemaTable).getRight().add(SchemaTable.of(v.getSchema().getName(), EDGE_PREFIX + edgeLabel.getLabel())));
-        });
-
-        this.edgeForeignKeyCache = sqlgSchema.getAllEdgeForeignKeys();
-
-        if (this.distributed) {
-            ((SqlSchemaChangeDialect) this.sqlgGraph.getSqlDialect()).registerListener(sqlgGraph);
-        }
-
-        this.sqlgGraph.tx().beforeCommit(this::beforeCommit);
-        this.sqlgGraph.tx().afterCommit(this::afterCommit);
-
-        this.sqlgGraph.tx().afterRollback(() -> {
-            if (this.sqlgGraph.getSqlDialect().supportsTransactionalSchema()) {
-                afterRollback();
-            } else {
-                afterCommit();
-            }
-        });
-
-        if (this.sqlgGraph.getSqlDialect().requiredPreparedStatementDeallocate()) {
-            registerListener((TopologyInf, String, TopologyChangeAction) -> deallocateAll());
-        }
-    }
-
-    SqlgGraph getSqlgGraph() {
-        return this.sqlgGraph;
-    }
-
-    void close() {
-        if (this.distributed)
-            ((SqlSchemaChangeDialect) this.sqlgGraph.getSqlDialect()).unregisterListener();
-    }
-
-    public List<TopologyValidationError> getValidationErrors() {
-        return validationErrors;
-    }
-
-    /**
-     * Global lock on the topology.
-     * For distributed graph (multiple jvm) this happens on the db via a lock sql statement.
-     */
-    void lock() {
-        //only lock if the lock is not already owned by this thread.
-        if (!isWriteLockHeldByCurrentThread()) {
-            try {
-                this.sqlgGraph.tx().readWrite();
-                if (!this.reentrantReadWriteLock.writeLock().tryLock(LOCK_TIMEOUT, TimeUnit.SECONDS)) {
-                    throw new RuntimeException("timeout lapsed to acquire lock schema creation.");
-                }
-                if (this.distributed) {
-                    ((SqlSchemaChangeDialect) this.sqlgGraph.getSqlDialect()).lock(this.sqlgGraph);
-                    //load the log to see if the schema has not already been created.
-                    //the last loaded log
-                    if (!this.notificationTimestamps.isEmpty()) {
-                        LocalDateTime timestamp = this.notificationTimestamps.last();
-                        List<Vertex> logs = this.sqlgGraph.topology().V()
-                                .hasLabel(SQLG_SCHEMA + "." + SQLG_SCHEMA_LOG)
-                                .has(SQLG_SCHEMA_LOG_TIMESTAMP, P.gt(timestamp))
-                                .toList();
-                        for (Vertex logVertex : logs) {
-                            ObjectNode log = logVertex.value("log");
-                            fromNotifyJson(timestamp, log);
-                        }
-                    }
-                }
-            } catch (InterruptedException e) {
-                throw new RuntimeException(e);
-            }
-        }
-    }
-
-    /**
-     * Not for public consumption. Used for the notification.
-     */
-    private void z_internalWriteLock() {
-        //only lock if the lock is not already owned by this thread.
-        if (!isWriteLockHeldByCurrentThread()) {
-            try {
-                this.sqlgGraph.tx().readWrite();
-                if (!this.reentrantReadWriteLock.writeLock().tryLock(LOCK_TIMEOUT, TimeUnit.SECONDS)) {
-                    throw new RuntimeException("Timeout lapsed to acquire write lock for notification.");
-                }
-            } catch (InterruptedException e) {
-                throw new RuntimeException(e);
-            }
-        }
-    }
-
-    /**
-     * Not for public consumption.
-     */
-    private void z_internalReadLock() {
-        this.reentrantReadWriteLock.readLock().lock();
-    }
-
-    private void z_internalReadUnLock() {
-        this.reentrantReadWriteLock.readLock().unlock();
-    }
-
-    /**
-     * @return true if the current thread owns the lock.
-     */
-    boolean isWriteLockHeldByCurrentThread() {
-        return this.reentrantReadWriteLock.isWriteLockedByCurrentThread();
-    }
-
-    /**
-     * Ensures that the schema exists.
-     *
-     * @param schemaName The schema to create if it does not exist.
-     */
-    public Schema ensureSchemaExist(final String schemaName) {
-        Optional<Schema> schemaOptional = this.getSchema(schemaName);
-        Schema schema;
-        if (!schemaOptional.isPresent()) {
-            this.lock();
-            //search again after the lock is obtained.
-            schemaOptional = this.getSchema(schemaName);
-            if (!schemaOptional.isPresent()) {
-                //create the schema and the vertex label.
-                schema = Schema.createSchema(this.sqlgGraph, this, schemaName);
-                this.uncommittedSchemas.put(schemaName, schema);
-                fire(schema, "", TopologyChangeAction.CREATE);
-                return schema;
-            } else {
-                return schemaOptional.get();
-            }
-        } else {
-            return schemaOptional.get();
-        }
-    }
-
-
-    /**
-     * Ensures that the vertex table exist in the db. The default schema is assumed. @See {@link SqlDialect#getPublicSchema()}
-     * If any element does not exist the a lock is first obtained. After the lock is obtained the maps are rechecked to
-     * see if the element has not been added in the mean time.
-     *
-     * @param label The vertex's label. Translates to a table prepended with 'V_'  and the table's name being the label.
-     */
-    public VertexLabel ensureVertexLabelExist(final String label) {
-        return ensureVertexLabelExist(this.sqlgGraph.getSqlDialect().getPublicSchema(), label, Collections.emptyMap());
-    }
-
-    /**
-     * Ensures that the vertex table and property columns exist in the db. The default schema is assumed. @See {@link SqlDialect#getPublicSchema()}
-     * If any element does not exist the a lock is first obtained. After the lock is obtained the maps are rechecked to
-     * see if the element has not been added in the mean time.
-     *
-     * @param label   The vertex's label. Translates to a table prepended with 'V_'  and the table's name being the label.
-     * @param columns The properties with their types.
-     * @see PropertyType
-     */
-    public VertexLabel ensureVertexLabelExist(final String label, final Map<String, PropertyType> columns) {
-        return ensureVertexLabelExist(this.sqlgGraph.getSqlDialect().getPublicSchema(), label, columns);
-    }
-
-    /**
-     * Ensures that the schema, vertex table exist in the db.
-     * If any element does not exist the a lock is first obtained. After the lock is obtained the maps are rechecked to
-     * see if the element has not been added in the mean time.
-     *
-     * @param schemaName The schema the vertex is in.
-     * @param label      The vertex's label. Translates to a table prepended with 'V_'  and the table's name being the label.
-     */
-    public VertexLabel ensureVertexLabelExist(final String schemaName, final String label) {
-        return ensureVertexLabelExist(schemaName, label, Collections.emptyMap());
-    }
-
-    /**
-     * Ensures that the schema, vertex table and property columns exist in the db.
-     * If any element does not exist the a lock is first obtained. After the lock is obtained the maps are rechecked to
-     * see if the element has not been added in the mean time.
-     *
-     * @param schemaName The schema the vertex is in.
-     * @param label      The vertex's label. Translates to a table prepended with 'V_'  and the table's name being the label.
-     * @param properties The properties with their types.
-     * @see PropertyType
-     */
-    public VertexLabel ensureVertexLabelExist(final String schemaName, final String label, final Map<String, PropertyType> properties) {
-        Objects.requireNonNull(schemaName, "Given tables must not be null");
-        Objects.requireNonNull(label, "Given table must not be null");
-        Preconditions.checkArgument(!label.startsWith(VERTEX_PREFIX), "label may not be prefixed with %s", VERTEX_PREFIX);
-
-        Schema schema = this.ensureSchemaExist(schemaName);
-        Preconditions.checkState(schema != null, "Schema must be present after calling ensureSchemaExist");
-        return schema.ensureVertexLabelExist(label, properties);
-    }
-
-    /**
-     * Ensures that the edge table with out and in {@link VertexLabel}s and property columns exists.
-     * The edge table will reside in the out vertex's schema.
-     * If a table, a foreign key or a column needs to be created a lock is first obtained.
-     *
-     * @param edgeLabelName  The label of the edge for which a table will be created.
-     * @param outVertexLabel The edge's out {@link VertexLabel}
-     * @param inVertexLabel  The edge's in {@link VertexLabel}
-     * @param properties     The edge's properties with their type.
-     * @return The {@link EdgeLabel}
-     */
-    public EdgeLabel ensureEdgeLabelExist(final String edgeLabelName, final VertexLabel outVertexLabel, final VertexLabel inVertexLabel, Map<String, PropertyType> properties) {
-        Objects.requireNonNull(edgeLabelName, "Given edgeLabelName must not be null");
-        Objects.requireNonNull(outVertexLabel, "Given outVertexLabel must not be null");
-        Objects.requireNonNull(inVertexLabel, "Given inVertexLabel must not be null");
-        Schema outVertexSchema = outVertexLabel.getSchema();
-        return outVertexSchema.ensureEdgeLabelExist(edgeLabelName, outVertexLabel, inVertexLabel, properties);
-    }
-
-    public void ensureVertexTemporaryTableExist(final String schema, final String table, final Map<String, PropertyType> columns) {
-        Objects.requireNonNull(schema, "Given schema may not be null");
-        Objects.requireNonNull(table, "Given table may not be null");
-        final String prefixedTable = VERTEX_PREFIX + table;
-        if (!this.temporaryTables.containsKey(prefixedTable)) {
-            lock();
-            if (!this.temporaryTables.containsKey(prefixedTable)) {
-                this.temporaryTables.put(prefixedTable, columns);
-                createTempTable(prefixedTable, columns);
-            }
-        }
-    }
-
-    /**
-     * Ensures that the edge table with out and in foreign keys and property columns exists.
-     * The edge table will reside in the out vertex's schema.
-     * If a table, a foreign key or a column needs to be created a lock is first obtained.
-     *
-     * @param edgeLabelName The label for the edge.
-     * @param foreignKeyOut The {@link SchemaTable} that represents the out vertex.
-     * @param foreignKeyIn  The {@link SchemaTable} that represents the in vertex.
-     * @param properties    The edge's properties with their type.
-     * @return The {@link SchemaTable} that represents the edge.
-     */
-    public SchemaTable ensureEdgeLabelExist(final String edgeLabelName, final SchemaTable foreignKeyOut, final SchemaTable foreignKeyIn, Map<String, PropertyType> properties) {
-        Objects.requireNonNull(edgeLabelName, "Given edgeLabelName must not be null");
-        Objects.requireNonNull(foreignKeyOut, "Given outTable must not be null");
-        Objects.requireNonNull(foreignKeyIn, "Given inTable must not be null");
-
-        Preconditions.checkState(getVertexLabel(foreignKeyOut.getSchema(), foreignKeyOut.getTable()).isPresent(), "The out vertex must already exist before invoking 'ensureEdgeLabelExist'. \"%s\" does not exist", foreignKeyIn.toString());
-        Preconditions.checkState(getVertexLabel(foreignKeyIn.getSchema(), foreignKeyIn.getTable()).isPresent(), "The in vertex must already exist before invoking 'ensureEdgeLabelExist'. \"%s\" does not exist", foreignKeyIn.toString());
-
-        //outVertexSchema will be there as the Precondition checked it.
-        @SuppressWarnings("OptionalGetWithoutIsPresent")
-        Schema outVertexSchema = this.getSchema(foreignKeyOut.getSchema()).get();
-        Schema inVertexSchema = this.getSchema(foreignKeyIn.getSchema()).get();
-        Optional<VertexLabel> outVertexLabel = outVertexSchema.getVertexLabel(foreignKeyOut.getTable());
-        Optional<VertexLabel> inVertexLabel = inVertexSchema.getVertexLabel(foreignKeyIn.getTable());
-        Preconditions.checkState(outVertexLabel.isPresent(), "out VertexLabel must be present");
-        Preconditions.checkState(inVertexLabel.isPresent(), "in VertexLabel must be present");
-
-        @SuppressWarnings("OptionalGetWithoutIsPresent")
-        EdgeLabel edgeLabel = outVertexSchema.ensureEdgeLabelExist(edgeLabelName, outVertexLabel.get(), inVertexLabel.get(), properties);
-        return SchemaTable.of(foreignKeyOut.getSchema(), edgeLabel.getLabel());
-    }
-
-    /**
-     * Ensures that the vertex's table has the required columns.
-     * If a columns needs to be created a lock will be obtained.
-     * The vertex's schema and table must already exists.
-     * The default "public" schema will be used. {@link SqlDialect#getPublicSchema()}
-     *
-     * @param label      The vertex's label.
-     * @param properties The properties to create if they do not exist.
-     */
-    public void ensureVertexLabelPropertiesExist(String label, Map<String, PropertyType> properties) {
-        ensureVertexLabelPropertiesExist(this.sqlgGraph.getSqlDialect().getPublicSchema(), label, properties);
-    }
-
-    /**
-     * Ensures that the vertex's table has the required columns.
-     * If a columns needs to be created a lock will be obtained.
-     * The vertex's schema and table must already exists.
-     *
-     * @param schemaName The schema the vertex resides in.
-     * @param label      The vertex's label.
-     * @param properties The properties to create if they do not exist.
-     */
-    public void ensureVertexLabelPropertiesExist(String schemaName, String label, Map<String, PropertyType> properties) {
-        Preconditions.checkArgument(!label.startsWith(VERTEX_PREFIX), "label may not start with \"%s\"", VERTEX_PREFIX);
-        if (!schemaName.equals(SQLG_SCHEMA)) {
-            Optional<Schema> schemaOptional = getSchema(schemaName);
-            if (!schemaOptional.isPresent()) {
-                throw new IllegalStateException(String.format("BUG: schema \"%s\" can not be null", schemaName));
-            }
-            //createVertexLabel the table
-            schemaOptional.get().ensureVertexColumnsExist(label, properties);
-        }
-    }
-
-    /**
-     * Ensures that the edge's table has the required columns.
-     * The default schema is assumed. @see {@link SqlDialect#getPublicSchema()}
-     * If a columns needs to be created a lock will be obtained.
-     * The edge's schema and table must already exists.
-     *
-     * @param label      The edge's label.
-     * @param properties The properties to create if they do not exist.
-     */
-    public void ensureEdgePropertiesExist(String label, Map<String, PropertyType> properties) {
-        ensureEdgePropertiesExist(this.sqlgGraph.getSqlDialect().getPublicSchema(), label, properties);
-    }
-
-    /**
-     * Ensures that the edge's table has the required columns.
-     * If a columns needs to be created a lock will be obtained.
-     * The edge's schema and table must already exists.
-     *
-     * @param schemaName The  schema the edge resides in.
-     * @param label      The edge's label.
-     * @param properties The properties to create if they do not exist.
-     */
-    public void ensureEdgePropertiesExist(String schemaName, String label, Map<String, PropertyType> properties) {
-        Preconditions.checkArgument(!label.startsWith(EDGE_PREFIX), "label may not start with \"%s\"", EDGE_PREFIX);
-        Preconditions.checkState(!schemaName.equals(SQLG_SCHEMA), "Topology.ensureEdgePropertiesExist may not be called for \"%s\"", SQLG_SCHEMA);
-
-        if (!schemaName.equals(SQLG_SCHEMA)) {
-            Optional<Schema> schemaOptional = getSchema(schemaName);
-            if (!schemaOptional.isPresent()) {
-                throw new IllegalStateException(String.format("BUG: schema %s can not be null", schemaName));
-            }
-            schemaOptional.get().ensureEdgeColumnsExist(label, properties);
-        }
-    }
-
- 
-    public GlobalUniqueIndex ensureGlobalUniqueIndexExist(final Set<PropertyColumn> properties) {
-        Objects.requireNonNull(properties, "properties may not be null");
-        Schema globalUniqueIndexSchema = getSchema(Schema.GLOBAL_UNIQUE_INDEX_SCHEMA).orElseThrow(() -> new IllegalStateException("BUG: Global unique index schema " + Schema.GLOBAL_UNIQUE_INDEX_SCHEMA + " must exist"));
-        return globalUniqueIndexSchema.ensureGlobalUniqueIndexExist(properties);
-    }
-
-    public void createTempTable(String tableName, Map<String, PropertyType> columns) {
-        this.sqlgGraph.getSqlDialect().assertTableName(tableName);
-        StringBuilder sql = new StringBuilder(this.sqlgGraph.getSqlDialect().createTemporaryTableStatement());
-        sql.append(this.sqlgGraph.getSqlDialect().maybeWrapInQoutes(tableName));
-        sql.append("(");
-        sql.append(this.sqlgGraph.getSqlDialect().maybeWrapInQoutes("ID"));
-        sql.append(" ");
-        sql.append(this.sqlgGraph.getSqlDialect().getAutoIncrementPrimaryKeyConstruct());
-        if (columns.size() > 0) {
-            sql.append(", ");
-        }
-        AbstractLabel.buildColumns(this.sqlgGraph, columns, sql);
-        sql.append(") ");
-        sql.append(this.sqlgGraph.getSqlDialect().afterCreateTemporaryTableStatement());
-        if (this.sqlgGraph.getSqlDialect().needsSemicolon()) {
-            sql.append(";");
-        }
-        if (logger.isDebugEnabled()) {
-            logger.debug(sql.toString());
-        }
-        Connection conn = this.sqlgGraph.tx().getConnection();
-        try (Statement stmt = conn.createStatement()) {
-            stmt.execute(sql.toString());
-        } catch (SQLException e) {
-            throw new RuntimeException(e);
-        }
-    }
-
-
-    private void beforeCommit() {
-        Optional<JsonNode> jsonNodeOptional = this.toNotifyJson();
-        if (jsonNodeOptional.isPresent() && this.distributed) {
-            SqlSchemaChangeDialect sqlSchemaChangeDialect = (SqlSchemaChangeDialect) this.sqlgGraph.getSqlDialect();
-            LocalDateTime timestamp = LocalDateTime.now();
-            int pid = sqlSchemaChangeDialect.notifyChange(sqlgGraph, timestamp, jsonNodeOptional.get());
-            this.ownPids.add(pid);
-        }
-    }
-
-    private Schema removeSchemaFromCaches(String schema){
-    	Schema s=this.schemas.remove(schema);
-    	for (Iterator<String> all=this.allTableCache.keySet().iterator();all.hasNext();){
-    		String schemaTable=all.next();
-    		if (schemaTable.startsWith(schema+".")){
-    			all.remove();
-    		}
-    	}
-    	for (Iterator<String> all=this.edgeForeignKeyCache.keySet().iterator();all.hasNext();){
-    		String schemaTable=all.next();
-    		if (schemaTable.startsWith(schema+".")){
-    			all.remove();
-    		}
-    	}
-    	for (Iterator<SchemaTable> all=this.schemaTableForeignKeyCache.keySet().iterator();all.hasNext();){
-    		SchemaTable schemaTable=all.next();
-    		if (schemaTable.getSchema().equals(schema)){
-    			all.remove();
-    		}
-    	}
-    	return s;
-    }
-   
-    private void afterCommit() {
-        this.temporaryTables.clear();
-        if (this.isWriteLockHeldByCurrentThread()) {
-            for (Iterator<Map.Entry<String, Schema>> it = this.uncommittedSchemas.entrySet().iterator(); it.hasNext(); ) {
-                Map.Entry<String, Schema> entry = it.next();
-                this.schemas.put(entry.getKey(), entry.getValue());
-                it.remove();
-            }
-            for (Iterator<String> it=this.uncommittedRemovedSchemas.iterator();it.hasNext();){
-            	String sch=it.next();
-            	removeSchemaFromCaches(sch);
-            	it.remove();
-            }
-            //merge the allTableCache and uncommittedAllTables
-            Map<String, AbstractLabel> uncommittedAllTables = getUncommittedAllTables();
-            for (Map.Entry<String, AbstractLabel> stringMapEntry : uncommittedAllTables.entrySet()) {
-                String uncommittedSchemaTable = stringMapEntry.getKey();
-                AbstractLabel abstractLabel = stringMapEntry.getValue();
-                // we replace the whole map since getPropertyTypeMap() gives the full map, and we may have removed properties
-                this.allTableCache.put(uncommittedSchemaTable, abstractLabel.getPropertyTypeMap());
-            }
-
-            Map<SchemaTable, Pair<Set<SchemaTable>, Set<SchemaTable>>> uncommittedSchemaTableForeignKeys = getUncommittedSchemaTableForeignKeys();
-            for (Map.Entry<SchemaTable, Pair<Set<SchemaTable>, Set<SchemaTable>>> schemaTablePairEntry : uncommittedSchemaTableForeignKeys.entrySet()) {
-                Pair<Set<SchemaTable>, Set<SchemaTable>> foreignKeys = this.schemaTableForeignKeyCache.get(schemaTablePairEntry.getKey());
-                if (foreignKeys != null) {
-                    foreignKeys.getLeft().addAll(schemaTablePairEntry.getValue().getLeft());
-                    foreignKeys.getRight().addAll(schemaTablePairEntry.getValue().getRight());
-                } else {
-                    this.schemaTableForeignKeyCache.put(schemaTablePairEntry.getKey(), schemaTablePairEntry.getValue());
-                }
-            }
-
-            Map<String, Set<String>> uncommittedEdgeForeignKeys = getUncommittedEdgeForeignKeys();
-            for (Map.Entry<String, Set<String>> entry : uncommittedEdgeForeignKeys.entrySet()) {
-                Set<String> foreignKeys = this.edgeForeignKeyCache.get(entry.getKey());
-                if (foreignKeys == null) {
-                    this.edgeForeignKeyCache.put(entry.getKey(), entry.getValue());
-                } else {
-                    foreignKeys.addAll(entry.getValue());
-                }
-            }
-
-            /*for (Iterator<GlobalUniqueIndex> it = this.uncommittedGlobalUniqueIndexes.iterator(); it.hasNext(); ) {
-                GlobalUniqueIndex globalUniqueIndex = it.next();
-                this.globalUniqueIndexes.add(globalUniqueIndex);
-                it.remove();
-            }*/
-            z_internalReadLock();
-            try {
-                for (Schema schema : this.schemas.values()) {
-                    schema.afterCommit();
-                }
-            } finally {
-                z_internalReadUnLock();
-            }
-            this.reentrantReadWriteLock.writeLock().unlock();
-        }
-    }
-
-    private void afterRollback() {
-        this.temporaryTables.clear();
-        if (this.isWriteLockHeldByCurrentThread()) {
-            for (Iterator<Map.Entry<String, Schema>> it = this.uncommittedSchemas.entrySet().iterator(); it.hasNext(); ) {
-                Map.Entry<String, Schema> entry = it.next();
-                entry.getValue().afterRollback();
-                it.remove();
-            }
-            this.uncommittedRemovedSchemas.clear();
-            z_internalReadLock();
-            try {
-                for (Schema schema : this.schemas.values()) {
-                    schema.afterRollback();
-                }
-            } finally {
-                z_internalReadUnLock();
-            }
-            //this.uncommittedGlobalUniqueIndexes.clear();
-            this.reentrantReadWriteLock.writeLock().unlock();
-        }
-    }
-
-    public void deallocateAll() {
-        Connection conn = this.sqlgGraph.tx().getConnection();
-        try (Statement statement = conn.createStatement()) {
-            statement.execute("DEALLOCATE ALL");
-        } catch (SQLException e) {
-            throw new RuntimeException(e);
-        }
-    }
-
-    void cacheTopology() {
-        this.lock();
-        GraphTraversalSource traversalSource = this.sqlgGraph.topology();
-        //load the last log
-        //the last timestamp is needed when just after obtaining the lock the log table is queried again to ensure that the last log is indeed
-        //loaded as the notification might not have been received yet.
-        List<Vertex> logs = traversalSource.V()
-                .hasLabel(SQLG_SCHEMA + "." + SQLG_SCHEMA_LOG)
-                .order().by(SQLG_SCHEMA_LOG_TIMESTAMP, Order.decr)
-                .limit(1)
-                .toList();
-        Preconditions.checkState(logs.size() <= 1, "must load one or zero logs in cacheTopology");
-
-        if (!logs.isEmpty()) {
-            Vertex log = logs.get(0);
-            LocalDateTime timestamp = log.value("timestamp");
-            this.notificationTimestamps.add(timestamp);
-        } else {
-            this.notificationTimestamps.add(LocalDateTime.now());
-        }
-
-        //First load all VertexLabels, their out edges and properties
-        List<Vertex> schemaVertices = traversalSource.V().hasLabel(SQLG_SCHEMA + "." + SQLG_SCHEMA_SCHEMA).toList();
-        for (Vertex schemaVertex : schemaVertices) {
-            String schemaName = schemaVertex.value("name");
-            Optional<Schema> schemaOptional = getSchema(schemaName);
-            if (schemaName.equals(SQLG_SCHEMA)) {
-                Preconditions.checkState(schemaOptional.isPresent(), "\"public\" schema must always be present.");
-            }
-            Schema schema;
-            if (!schemaOptional.isPresent()) {
-                schema = Schema.loadUserSchema(this, schemaName);
-                this.schemas.put(schemaName, schema);
-            } else {
-                schema = schemaOptional.get();
-
-            }
-            schema.loadVertexOutEdgesAndProperties(traversalSource, schemaVertex);
-            // load vertex and edge indices
-            schema.loadVertexIndices(traversalSource, schemaVertex);
-            schema.loadEdgeIndices(traversalSource, schemaVertex);
-        }
-        //Now load the in edges
-        schemaVertices = traversalSource.V().hasLabel(SQLG_SCHEMA + "." + SQLG_SCHEMA_SCHEMA).toList();
-        for (Vertex schemaVertex : schemaVertices) {
-            String schemaName = schemaVertex.value("name");
-            Optional<Schema> schemaOptional = getSchema(schemaName);
-            Preconditions.checkState(schemaOptional.isPresent(), "schema %s must be present when loading in edges.", schemaName);
-            @SuppressWarnings("OptionalGetWithoutIsPresent")
-            Schema schema = schemaOptional.get();
-            schema.loadInEdgeLabels(traversalSource, schemaVertex);
-        }
-
-        //Load the globalUniqueIndexes.
-        List<Vertex> globalUniqueIndexVertices = traversalSource.V().hasLabel(SQLG_SCHEMA + "." + SQLG_SCHEMA_GLOBAL_UNIQUE_INDEX).toList();
-        for (Vertex globalUniqueIndexVertex : globalUniqueIndexVertices) {
-            String globalUniqueIndexName = globalUniqueIndexVertex.value("name");
-            GlobalUniqueIndex globalUniqueIndex = GlobalUniqueIndex.instantiateGlobalUniqueIndex(this, globalUniqueIndexName);
-            getGlobalUniqueIndexSchema().globalUniqueIndexes.put(globalUniqueIndexName,globalUniqueIndex);
-
-            Set<Vertex> globalUniqueIndexProperties = traversalSource.V(globalUniqueIndexVertex).out(SQLG_SCHEMA_GLOBAL_UNIQUE_INDEX_PROPERTY_EDGE).toSet();
-            Set<PropertyColumn> guiPropertyColumns = new HashSet<>();
-            for (Vertex globalUniqueIndexPropertyVertex : globalUniqueIndexProperties) {
-                //get the path to the vertex
-                boolean isForVertex = true;
-                List<Map<String, Vertex>> vertexSchema = traversalSource
-                        .V(globalUniqueIndexPropertyVertex)
-                        .in(SQLG_SCHEMA_VERTEX_PROPERTIES_EDGE).as("vertex")
-                        .in(SQLG_SCHEMA_SCHEMA_VERTEX_EDGE).as("schema")
-                        .<Vertex>select("vertex", "schema")
-                        .toList();
-                if (!vertexSchema.isEmpty()) {
-                    Preconditions.checkState(vertexSchema.size() == 1, "BUG: GlobalUniqueIndex %s property %s has more than one path to the schema.");
-                    Vertex schemaVertex = vertexSchema.get(0).get("schema");
-                    Vertex vertexVertex = vertexSchema.get(0).get("vertex");
-                    Schema guiPropertySchema = getSchema(schemaVertex.<String>property("name").value()).get();
-                    VertexLabel guiPropertyVertexLabel = guiPropertySchema.getVertexLabel(vertexVertex.<String>property("name").value()).get();
-                    PropertyColumn propertyColumn = guiPropertyVertexLabel.getProperty(globalUniqueIndexPropertyVertex.<String>property("name").value()).get();
-                    guiPropertyColumns.add(propertyColumn);
-                } else {
-                    vertexSchema = traversalSource
-                            .V(globalUniqueIndexPropertyVertex)
-                            .in(SQLG_SCHEMA_EDGE_PROPERTIES_EDGE).as("edge")
-                            .in(SQLG_SCHEMA_OUT_EDGES_EDGE).as("vertex")
-                            .in(SQLG_SCHEMA_SCHEMA_VERTEX_EDGE).as("schema")
-                            .<Vertex>select("edge", "vertex", "schema")
-                            .toList();
-                    Preconditions.checkState(vertexSchema.size() == 1, "BUG: GlobalUniqueIndex %s property %s has more than one path to the schema.");
-                    Vertex schemaVertex = vertexSchema.get(0).get("schema");
-                    Vertex vertexVertex = vertexSchema.get(0).get("vertex");
-                    Vertex edgeVertex = vertexSchema.get(0).get("edge");
-                    Schema guiPropertySchema = getSchema(schemaVertex.<String>property("name").value()).get();
-                    VertexLabel guiPropertyVertexLabel = guiPropertySchema.getVertexLabel(vertexVertex.<String>property("name").value()).get();
-                    EdgeLabel guiPropertyEdgeLabel = guiPropertyVertexLabel.getOutEdgeLabel(edgeVertex.<String>property("name").value()).get();
-                    PropertyColumn propertyColumn = guiPropertyEdgeLabel.getProperty(globalUniqueIndexPropertyVertex.<String>property("name").value()).get();
-                    guiPropertyColumns.add(propertyColumn);
-                }
-            }
-            globalUniqueIndex.addGlobalUniqueProperties(guiPropertyColumns);
-        }
-
-        //populate the allTablesCache
-        for (Schema schema : this.schemas.values()) {
-            if (!schema.isSqlgSchema()) {
-                this.allTableCache.putAll(schema.getAllTables());
-            }
-        }
-        //populate the schemaTableForeignKeyCache
-        this.schemaTableForeignKeyCache.putAll(loadTableLabels());
-        //populate the edgeForeignKey cache
-        this.edgeForeignKeyCache.putAll(loadAllEdgeForeignKeys());
-    }
-
-    void validateTopology() {
-        Connection conn = this.sqlgGraph.tx().getConnection();
-        try {
-            DatabaseMetaData metadata = conn.getMetaData();
-            for (Schema schema : getSchemas()) {
-                try (ResultSet schemaRs = metadata.getSchemas(null, schema.getName())) {
-                    if (!schemaRs.next()) {
-                        this.validationErrors.add(new TopologyValidationError(schema));
-                    } else {
-                        this.validationErrors.addAll(schema.validateTopology(metadata));
-                    }
-                }
-            }
-        } catch (SQLException e) {
-            throw new RuntimeException(e);
-        }
-    }
-
-    public JsonNode toJson() {
-        z_internalReadLock();
-        try {
-            ObjectNode topologyNode = new ObjectNode(OBJECT_MAPPER.getNodeFactory());
-            ArrayNode schemaArrayNode = new ArrayNode(OBJECT_MAPPER.getNodeFactory());
-            for (Schema schema : this.schemas.values()) {
-                schemaArrayNode.add(schema.toJson());
-            }
-            topologyNode.set("schemas", schemaArrayNode);
-            return topologyNode;
-        } finally {
-            z_internalReadUnLock();
-        }
-    }
-
-    @Override
-    public String toString() {
-        return toJson().toString();
-    }
-
-    /**
-     * Product the json that goes into the sqlg_schema.V_log table. Other graphs will read it to sync their schema.
-     *
-     * @return The json.
-     */
-    private Optional<JsonNode> toNotifyJson() {
-        z_internalReadLock();
-        try {
-            ArrayNode committedSchemaArrayNode = null;
-            ObjectNode topologyNode = null;
-            for (Schema schema : this.schemas.values()) {
-                Optional<JsonNode> jsonNodeOptional = schema.toNotifyJson();
-                if (jsonNodeOptional.isPresent() && committedSchemaArrayNode == null) {
-                    committedSchemaArrayNode = new ArrayNode(OBJECT_MAPPER.getNodeFactory());
-                }
-                if (jsonNodeOptional.isPresent()) {
-                    //noinspection ConstantConditions
-                    committedSchemaArrayNode.add(jsonNodeOptional.get());
-                }
-            }
-            if (committedSchemaArrayNode != null) {
-                topologyNode = new ObjectNode(OBJECT_MAPPER.getNodeFactory());
-                topologyNode.set("schemas", committedSchemaArrayNode);
-            }
-            ArrayNode unCommittedSchemaArrayNode = null;
-            if (this.isWriteLockHeldByCurrentThread()) {
-                for (Schema schema : this.uncommittedSchemas.values()) {
-                    if (unCommittedSchemaArrayNode == null) {
-                        unCommittedSchemaArrayNode = new ArrayNode(OBJECT_MAPPER.getNodeFactory());
-                    }
-                    Optional<JsonNode> jsonNodeOptional = schema.toNotifyJson();
-                    if (jsonNodeOptional.isPresent()) {
-                        unCommittedSchemaArrayNode.add(jsonNodeOptional.get());
-                    } else {
-                        ObjectNode schemaNode = new ObjectNode(OBJECT_MAPPER.getNodeFactory());
-                        schemaNode.put("name", schema.getName());
-                        unCommittedSchemaArrayNode.add(schemaNode);
-                    }
-                }
-                ArrayNode removed=new ArrayNode(OBJECT_MAPPER.getNodeFactory());
-                for(String schema:this.uncommittedRemovedSchemas){
-                	removed.add(schema);
-                }
-                if (removed.size()>0){
-                	if (topologyNode == null) {
-                        topologyNode = new ObjectNode(OBJECT_MAPPER.getNodeFactory());
-                    }
-                	topologyNode.set("uncommittedRemovedSchemas", removed);
-                }
-            }
-            /*ArrayNode unCommittedGlobalUniqueIndexesArrayNode = null;
-            if (this.isWriteLockHeldByCurrentThread()) {
-                for (GlobalUniqueIndex globalUniqueIndex : this.uncommittedGlobalUniqueIndexes) {
-                    if (unCommittedGlobalUniqueIndexesArrayNode == null) {
-                        unCommittedGlobalUniqueIndexesArrayNode = new ArrayNode(OBJECT_MAPPER.getNodeFactory());
-                    }
-                    Optional<JsonNode> jsonNodeOptional = globalUniqueIndex.toNotifyJson();
-                    if (jsonNodeOptional.isPresent()) {
-                        unCommittedGlobalUniqueIndexesArrayNode.add(jsonNodeOptional.get());
-                    }
-                }
-            }*/
-
-            if (unCommittedSchemaArrayNode != null) {
-                if (topologyNode == null) {
-                    topologyNode = new ObjectNode(OBJECT_MAPPER.getNodeFactory());
-                }
-                topologyNode.set("uncommittedSchemas", unCommittedSchemaArrayNode);
-            }
-            /*if (unCommittedGlobalUniqueIndexesArrayNode != null) {
-                if (topologyNode == null) {
-                    topologyNode = new ObjectNode(OBJECT_MAPPER.getNodeFactory());
-                }
-                topologyNode.set("uncommittedGlobalUniqueIndexes", unCommittedGlobalUniqueIndexesArrayNode);
-            }*/
-            if (topologyNode != null) {
-                return Optional.of(topologyNode);
-            } else {
-                return Optional.empty();
-            }
-        } finally {
-            z_internalReadUnLock();
-        }
-    }
-
-    public void fromNotifyJson(int pid, LocalDateTime notifyTimestamp) {
-        z_internalWriteLock();
-        try {
-            if (!this.ownPids.contains(pid)) {
-                List<Vertex> logs = this.sqlgGraph.topology().V()
-                        .hasLabel(SQLG_SCHEMA + "." + SQLG_SCHEMA_LOG)
-                        .has(SQLG_SCHEMA_LOG_TIMESTAMP, notifyTimestamp)
-                        .toList();
-                Preconditions.checkState(logs.size() == 1, "There must be one and only be one log, found %d", logs.size());
-                LocalDateTime timestamp = logs.get(0).value("timestamp");
-                Preconditions.checkState(timestamp.equals(notifyTimestamp), "notify log's timestamp does not match.");
-                int backEndPid = logs.get(0).value("pid");
-                Preconditions.checkState(backEndPid == pid, "notify pids do not match.");
-                ObjectNode log = logs.get(0).value("log");
-                fromNotifyJson(timestamp, log);
-            } else {
-                this.ownPids.remove(pid);
-            }
-        } finally {
-            this.sqlgGraph.tx().rollback();
-        }
-    }
-
-    @SuppressWarnings("OptionalGetWithoutIsPresent")
-    private void fromNotifyJson(LocalDateTime timestamp, ObjectNode log) {
-        //First do all the out edges. The in edge logic assumes the out edges are present.
-        for (String s : Arrays.asList("uncommittedSchemas", "schemas")) {
-            ArrayNode schemas = (ArrayNode) log.get(s);
-            if (schemas != null) {
-                //first load all the schema as they might be required later
-                for (JsonNode jsonSchema : schemas) {
-                    String schemaName = jsonSchema.get("name").asText();
-                    Optional<Schema> schemaOptional = getSchema(schemaName);
-                    Schema schema;
-                    if (!schemaOptional.isPresent()) {
-                        //add to map
-                        schema = Schema.instantiateSchema(this, schemaName);
-                        this.schemas.put(schemaName, schema);
-                        fire(schema, "", TopologyChangeAction.CREATE);
-                    }
-                }
-                for (JsonNode jsonSchema : schemas) {
-                    String schemaName = jsonSchema.get("name").asText();
-                    Optional<Schema> schemaOptional = getSchema(schemaName);
-                    Preconditions.checkState(schemaOptional.isPresent(), "Schema must be present here");
-                    @SuppressWarnings("OptionalGetWithoutIsPresent")
-                    Schema schema = schemaOptional.get();
-                    schema.fromNotifyJsonOutEdges(jsonSchema);
-                }
-            }
-        }
-        for (String s : Arrays.asList("uncommittedSchemas", "schemas")) {
-            ArrayNode schemas = (ArrayNode) log.get(s);
-            if (schemas != null) {
-                for (JsonNode jsonSchema : schemas) {
-                    String schemaName = jsonSchema.get("name").asText();
-                    Optional<Schema> schemaOptional = getSchema(schemaName);
-                    Preconditions.checkState(schemaOptional.isPresent(), "Schema must be present here");
-                    @SuppressWarnings("OptionalGetWithoutIsPresent")
-                    Schema schema = schemaOptional.get();
-                    schema.fromNotifyJsonInEdges(jsonSchema);
-                }
-            }
-        }
-        ArrayNode rem=(ArrayNode)log.get("uncommittedRemovedSchemas");
-        if (rem!=null){
-        	for (JsonNode jsonSchema : rem){
-        		String name=jsonSchema.asText();
-        		Schema s=removeSchemaFromCaches(name);
-        		if (s!=null){
-        			fire(s,"",TopologyChangeAction.DELETE);
-        		}
-        	}
-        }
-        
-        this.notificationTimestamps.add(timestamp);
-    }
-
-    @Override
-    public boolean equals(Object o) {
-        z_internalReadLock();
-        try {
-            if (o == null) {
-                return false;
-            }
-            if (!(o instanceof Topology)) {
-                return false;
-            }
-            Topology other = (Topology) o;
-            if (this.schemas.equals(other.schemas)) {
-                //check each schema individually as schema equals does not check the VertexLabels
-                for (Map.Entry<String, Schema> schemaEntry : schemas.entrySet()) {
-                    Schema schema = schemaEntry.getValue();
-                    Optional<Schema> otherSchemaOptional = other.getSchema(schemaEntry.getKey());
-                    if (otherSchemaOptional.isPresent() && !schema.deepEquals(otherSchemaOptional.get())) {
-                        return false;
-                    }
-                }
-                return true;
-            } else {
-                return false;
-            }
-        } finally {
-            z_internalReadUnLock();
-        }
-    }
-
-    /////////////////////////////////getters and cache/////////////////////////////
-
-
-    public Set<TopologyInf> getSqlgSchemaAbstractLabels() {
-        return this.sqlgSchemaAbstractLabels;
-    }
-
-    public Set<GlobalUniqueIndex> getGlobalUniqueIndexes() {
-        /*Set<GlobalUniqueIndex> result = new HashSet<>(this.globalUniqueIndexes);
-        if (this.isWriteLockHeldByCurrentThread()) {
-            result.addAll(this.uncommittedGlobalUniqueIndexes);
-        }
-        return result;*/
-    	return new HashSet<>(getGlobalUniqueIndexSchema().getGlobalUniqueIndexes().values());
-    			
-    }
-
-    public Optional<GlobalUniqueIndex> getGlobalUniqueIndexes(String name) {
-        /*for (GlobalUniqueIndex globalUniqueIndex : globalUniqueIndexes) {
-            if (globalUniqueIndex.getName().equals(name)) {
-                return Optional.of(globalUniqueIndex);
-            }
-        }
-        for (GlobalUniqueIndex globalUniqueIndex : uncommittedGlobalUniqueIndexes) {
-            if (globalUniqueIndex.getName().equals(name)) {
-                return Optional.of(globalUniqueIndex);
-            }
-        }
-        return Optional.empty();*/
-    	return getGlobalUniqueIndexSchema().getGlobalUniqueIndex(name);
-    }
-
-    public Set<Schema> getSchemas() {
-        this.z_internalReadLock();
-        try {
-            Set<Schema> result = new HashSet<>();
-            result.addAll(this.schemas.values());
-            if (this.isWriteLockHeldByCurrentThread()) {
-                result.addAll(this.uncommittedSchemas.values());
-                if (uncommittedRemovedSchemas.size()>0){
-                	for (Iterator<Schema> it=result.iterator();it.hasNext();){
-                		Schema sch=it.next();
-                		if (uncommittedRemovedSchemas.contains(sch.getName())){
-                			it.remove();
-                		}
-                	}
-                }
-            }
-            return Collections.unmodifiableSet(result);
-        } finally {
-            this.z_internalReadUnLock();
-        }
-    }
-
-    public Schema getPublicSchema() {
-        Optional<Schema> schema = getSchema(this.sqlgGraph.getSqlDialect().getPublicSchema());
-        Preconditions.checkState(schema.isPresent(), "BUG: The public schema must always be present");
-        //noinspection OptionalGetWithoutIsPresent
-        return schema.get();
-    }
-
-    public Schema getGlobalUniqueIndexSchema() {
-        Optional<Schema> schema = getSchema(Schema.GLOBAL_UNIQUE_INDEX_SCHEMA);
-        Preconditions.checkState(schema.isPresent(), "BUG: The global unique index schema %s must always be present", Schema.GLOBAL_UNIQUE_INDEX_SCHEMA);
-        //noinspection OptionalGetWithoutIsPresent
-        return schema.get();
-    }
-
-    public Optional<Schema> getSchema(String schema) {
-        this.z_internalReadLock();
-        try {
-        	if (isWriteLockHeldByCurrentThread() && this.uncommittedRemovedSchemas.contains(schema)) {
-        		return Optional.empty();
-        	}
-            Schema result = this.schemas.get(schema);
-            if (result == null) {
-                if (isWriteLockHeldByCurrentThread()) {
-                    result = this.uncommittedSchemas.get(schema);
-                }
-                if (result == null) {
-                    result = this.metaSchemas.get(schema);
-                }
-            }
-            return Optional.ofNullable(result);
-        } finally {
-            this.z_internalReadUnLock();
-        }
-    }
-
-    public Optional<VertexLabel> getVertexLabel(String schemaName, String label) {
-        Preconditions.checkArgument(!label.startsWith(VERTEX_PREFIX), "vertex label may not start with %s", VERTEX_PREFIX);
-        Optional<Schema> schemaOptional = this.getSchema(schemaName);
-        if (schemaOptional.isPresent()) {
-            return schemaOptional.get().getVertexLabel(label);
-        } else {
-            return Optional.empty();
-        }
-    }
-
-    public Optional<EdgeLabel> getEdgeLabel(String schemaName, String edgeLabelName) {
-        Preconditions.checkArgument(!edgeLabelName.startsWith(EDGE_PREFIX), "edge label name may not start with %s", EDGE_PREFIX);
-        Optional<Schema> schemaOptional = getSchema(schemaName);
-        if (schemaOptional.isPresent()) {
-            Schema schema = schemaOptional.get();
-            Optional<EdgeLabel> edgeLabelOptional = schema.getEdgeLabel(edgeLabelName);
-            if (edgeLabelOptional.isPresent()) {
-                return edgeLabelOptional;
-            } else {
-                return Optional.empty();
-            }
-        } else {
-            return Optional.empty();
-        }
-    }
-
-    private Map<String, AbstractLabel> getUncommittedAllTables() {
-        Preconditions.checkState(isWriteLockHeldByCurrentThread(), "getUncommittedAllTables must be called with the lock held");
-        Map<String, AbstractLabel> result = new HashMap<>();
-        for (Map.Entry<String, Schema> stringSchemaEntry : this.schemas.entrySet()) {
-            Schema schema = stringSchemaEntry.getValue();
-            result.putAll(schema.getUncommittedLabels());
-        }
-        for (Map.Entry<String, Schema> stringSchemaEntry : this.uncommittedSchemas.entrySet()) {
-            Schema schema = stringSchemaEntry.getValue();
-            result.putAll(schema.getUncommittedLabels());
-        }
-        return result;
-    }
-
-    private Map<SchemaTable, Pair<Set<SchemaTable>, Set<SchemaTable>>> getUncommittedSchemaTableForeignKeys() {
-        Preconditions.checkState(isWriteLockHeldByCurrentThread(), "getUncommittedSchemaTableForeignKeys must be called with the lock held");
-        Map<SchemaTable, Pair<Set<SchemaTable>, Set<SchemaTable>>> result = new HashMap<>();
-        for (Map.Entry<String, Schema> stringSchemaEntry : this.schemas.entrySet()) {
-            Schema schema = stringSchemaEntry.getValue();
-            result.putAll(schema.getUncommittedSchemaTableForeignKeys());
-        }
-        for (Map.Entry<String, Schema> stringSchemaEntry : this.uncommittedSchemas.entrySet()) {
-            Schema schema = stringSchemaEntry.getValue();
-            result.putAll(schema.getUncommittedSchemaTableForeignKeys());
-        }
-        return result;
-    }
-
-    private Map<String, Set<String>> getUncommittedEdgeForeignKeys() {
-        Preconditions.checkState(isWriteLockHeldByCurrentThread(), "getUncommittedEdgeForeignKeys must be called with the lock held");
-        Map<String, Set<String>> result = new HashMap<>();
-        for (Map.Entry<String, Schema> stringSchemaEntry : this.schemas.entrySet()) {
-            Schema schema = stringSchemaEntry.getValue();
-            result.putAll(schema.getUncommittedEdgeForeignKeys());
-        }
-        for (Map.Entry<String, Schema> stringSchemaEntry : this.uncommittedSchemas.entrySet()) {
-            Schema schema = stringSchemaEntry.getValue();
-            result.putAll(schema.getUncommittedEdgeForeignKeys());
-        }
-        return result;
-    }
-
-    /**
-     * get all tables by schema, with their properties
-     * does not return schema tables
-     *
-     * @return
-     */
-    public Map<String, Map<String, PropertyType>> getAllTables() {
-        return getAllTables(false);
-    }
-
-    /**
-     * get all tables by schema, with their properties
-     *
-     * @param withSqlgSchema do we want the sqlg_schema tables?
-     * @return
-     */
-    public Map<String, Map<String, PropertyType>> getAllTables(boolean withSqlgSchema) {
-        this.z_internalReadLock();
-        try {
-            //Need to make a copy so as not to corrupt the allTableCache with uncommitted schema elements
-            Map<String, Map<String, PropertyType>> result;
-            if (this.isWriteLockHeldByCurrentThread()) {
-                result = new HashMap<>();
-                for (Map.Entry<String, Map<String, PropertyType>> allTableCacheMapEntry : this.allTableCache.entrySet()) {
-                    result.put(allTableCacheMapEntry.getKey(), new HashMap<>(allTableCacheMapEntry.getValue()));
-                }
-            } else {
-                result = new HashMap<>(this.allTableCache);
-            }
-            if (this.isWriteLockHeldByCurrentThread()) {
-                Map<String, AbstractLabel> uncommittedLabels = this.getUncommittedAllTables();
-                for (String table : uncommittedLabels.keySet()) {
-                    if (result.containsKey(table)) {
-                        result.get(table).putAll(uncommittedLabels.get(table).getPropertyTypeMap());
-                    } else {
-                        result.put(table, uncommittedLabels.get(table).getPropertyTypeMap());
-                    }
-                }
                 for (Schema s:this.schemas.values()){
                 	for (String removed:s.uncommittedRemovedVertexLabels){
                 		result.remove(removed);
@@ -3063,7 +1355,7 @@
                 	for (String removed:s.uncommittedRemovedEdgeLabels){
                 		result.remove(removed);
                 	}
-                	
+
                 }
             }
             if (!withSqlgSchema) {
@@ -3428,5 +1720,4 @@
             return String.format("%s does not exist", error.getName());
         }
     }
-}
->>>>>>> da0bee6e
+}