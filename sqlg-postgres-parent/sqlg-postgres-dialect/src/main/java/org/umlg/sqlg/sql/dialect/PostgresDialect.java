<<<<<<< HEAD
package org.umlg.sqlg.sql.dialect;

import com.fasterxml.jackson.databind.JsonNode;
import com.fasterxml.jackson.databind.ObjectMapper;
import com.google.common.base.Preconditions;
import com.google.common.collect.ImmutableSet;
import org.apache.commons.lang3.StringEscapeUtils;
import org.apache.commons.lang3.StringUtils;
import org.apache.commons.lang3.tuple.Pair;
import org.apache.commons.lang3.tuple.Triple;
import org.apache.tinkerpop.gremlin.structure.Property;
import org.apache.tinkerpop.gremlin.structure.T;
import org.apache.tinkerpop.gremlin.structure.Vertex;
import org.apache.tinkerpop.gremlin.util.tools.MultiMap;
import org.postgis.*;
import org.postgresql.PGConnection;
import org.postgresql.PGNotification;
import org.postgresql.copy.CopyManager;
import org.postgresql.copy.PGCopyInputStream;
import org.postgresql.copy.PGCopyOutputStream;
import org.postgresql.util.PGbytea;
import org.postgresql.util.PGobject;
import org.slf4j.Logger;
import org.slf4j.LoggerFactory;
import org.umlg.sqlg.gis.GeographyPoint;
import org.umlg.sqlg.gis.GeographyPolygon;
import org.umlg.sqlg.gis.Gis;
import org.umlg.sqlg.predicate.FullText;
import org.umlg.sqlg.structure.*;
import org.umlg.sqlg.util.SqlgUtil;

import java.io.*;
import java.security.SecureRandom;
import java.sql.*;
import java.sql.Date;
import java.time.*;
import java.time.format.DateTimeFormatter;
import java.util.*;
import java.util.concurrent.*;
import java.util.concurrent.atomic.AtomicBoolean;

import static java.util.concurrent.TimeUnit.MILLISECONDS;
import static org.umlg.sqlg.structure.PropertyType.*;
import static org.umlg.sqlg.structure.SchemaManager.EDGE_PREFIX;
import static org.umlg.sqlg.structure.SchemaManager.VERTEX_PREFIX;
import static org.umlg.sqlg.structure.Topology.*;

/**
 * Date: 2014/07/16
 * Time: 1:42 PM
 */
@SuppressWarnings("unused")
public class PostgresDialect extends BaseSqlDialect {

    private static final String BATCH_NULL = "";
    private static final String COPY_COMMAND_DELIMITER = "\t";
    //this strange character is apparently an illegal json char so its good as a quote
    private static final String COPY_COMMAND_QUOTE = "e'\\x01'";
    private static final char QUOTE = 0x01;
    private static final char ESCAPE = '\\';
    private static final int PARAMETER_LIMIT = 32767;
    private static final String COPY_DUMMY = "_copy_dummy";
    private Logger logger = LoggerFactory.getLogger(PostgresDialect.class.getName());
    private PropertyType postGisType;

    private ScheduledFuture<?> future;
    private Semaphore listeningSemaphore;
    private ExecutorService executorService;
    private ScheduledExecutorService scheduledExecutorService;
    private TopologyChangeListener listener;

    public PostgresDialect() {
        super();
    }

    @Override
    public boolean isPrimaryKeyForeignKey(String lastIndexName) {
        return lastIndexName.endsWith("_pkey") || lastIndexName.endsWith("_idx");
    }

    @Override
    public String dialectName() {
        return "Postgresql";
    }

    @Override
    public String createSchemaStatement() {
        // if ever schema is created outside of sqlg while the graph is already instantiated
        return "CREATE SCHEMA IF NOT EXISTS ";
    }

    @Override
    public boolean supportsBatchMode() {
        return true;
    }

    @Override
    public Set<String> getInternalSchemas() {
        return ImmutableSet.copyOf(Arrays.asList("pg_catalog", "information_schema", "tiger", "tiger_data", "topology"));
    }

    @Override
    public Set<String> getSpacialRefTable() {
        return ImmutableSet.copyOf(Collections.singletonList("spatial_ref_sys"));
    }

    @Override
    public List<String> getGisSchemas() {
        return Arrays.asList("tiger", "tiger_data", "topology");
    }

    @Override
    public String getForeignKeyTypeDefinition() {
        return "BIGINT";
    }

    @Override
    public String getColumnEscapeKey() {
        return "\"";
    }

    @Override
    public String getPrimaryKeyType() {
        return "BIGINT NOT NULL PRIMARY KEY";
    }

    @Override
    public String getAutoIncrementPrimaryKeyConstruct() {
        return "BIGSERIAL PRIMARY KEY";
    }

    public void assertTableName(String tableName) {
        if (!StringUtils.isEmpty(tableName) && tableName.length() > 63) {
            throw new IllegalStateException(String.format("Postgres table names must be 63 characters or less! Given table name is %s", tableName));
        }
    }

    @Override
    public String getArrayDriverType(PropertyType propertyType) {
        switch (propertyType) {
            case BYTE_ARRAY:
                return "bytea";
            case byte_ARRAY:
                return "bytea";
            case boolean_ARRAY:
                return "bool";
            case BOOLEAN_ARRAY:
                return "bool";
            case SHORT_ARRAY:
                return "smallint";
            case short_ARRAY:
                return "smallint";
            case INTEGER_ARRAY:
                return "integer";
            case int_ARRAY:
                return "integer";
            case LONG_ARRAY:
                return "bigint";
            case long_ARRAY:
                return "bigint";
            case FLOAT_ARRAY:
                return "float";
            case float_ARRAY:
                return "float";
            case DOUBLE_ARRAY:
                return "float";
            case double_ARRAY:
                return "float";
            case STRING_ARRAY:
                return "varchar";
            case LOCALDATETIME_ARRAY:
                return "timestamptz";
            case LOCALDATE_ARRAY:
                return "date";
            case LOCALTIME_ARRAY:
                return "timetz";
            case ZONEDDATETIME_ARRAY:
                return "timestamptz";
            case JSON_ARRAY:
                return "jsonb";
            default:
                throw new IllegalStateException("propertyType " + propertyType.name() + " unknown!");
        }
    }

    @Override
    public String existIndexQuery(SchemaTable schemaTable, String prefix, String indexName) {
        StringBuilder sb = new StringBuilder("SELECT 1 FROM pg_class c JOIN pg_namespace n ON n.oid = c.relnamespace");
        sb.append(" WHERE  c.relname = '");
        sb.append(indexName);
        sb.append("' AND n.nspname = '");
        sb.append(schemaTable.getSchema());
        sb.append("'");
        return sb.toString();
    }

    /**
     * flushes the cache via the copy command.
     *
     * @param vertexCache A rather complex object.
     *                    The map's key is the vertex being cached.
     *                    The Triple holds,
     *                    1) The in labels
     *                    2) The out labels
     *                    3) The properties as a map of key values
     */
    @Override
    public Map<SchemaTable, Pair<Long, Long>> flushVertexCache(SqlgGraph sqlgGraph, Map<SchemaTable, Pair<SortedSet<String>, Map<SqlgVertex, Map<String, Object>>>> vertexCache) {

        Connection con = sqlgGraph.tx().getConnection();
        Map<SchemaTable, Pair<Long, Long>> verticesRanges = new LinkedHashMap<>();
        for (SchemaTable schemaTable : vertexCache.keySet()) {
            Pair<SortedSet<String>, Map<SqlgVertex, Map<String, Object>>> vertices = vertexCache.get(schemaTable);
            Map<String, PropertyType> propertyTypeMap = sqlgGraph.getTopology().getTableFor(schemaTable.withPrefix(VERTEX_PREFIX));
            String sql = internalConstructCompleteCopyCommandSqlVertex(sqlgGraph, false, schemaTable.getSchema(), schemaTable.getTable(), vertices.getLeft());
            int numberInserted = 0;
            try (Writer writer = streamSql(sqlgGraph, sql)) {
                for (Map<String, Object> keyValueMap : vertices.getRight().values()) {
                    //The map must contain all the keys, so make a copy with it all.
                    LinkedHashMap<String, Object> values = new LinkedHashMap<>();
                    for (String key : vertices.getLeft()) {
                        values.put(key, keyValueMap.get(key));
                    }
                    writeStreamingVertex(writer, values);
                    numberInserted++;
                }
            } catch (IOException e) {
                throw new RuntimeException(e);
            }
            if (numberInserted > 0) {
                long endHigh;
                try (PreparedStatement preparedStatement = con.prepareStatement("SELECT CURRVAL('\"" + schemaTable.getSchema() + "\".\"" + VERTEX_PREFIX + schemaTable.getTable() + "_ID_seq\"');")) {
                    ResultSet resultSet = preparedStatement.executeQuery();
                    resultSet.next();
                    endHigh = resultSet.getLong(1);
                    resultSet.close();
                } catch (SQLException e) {
                    throw new RuntimeException(e);
                }
                //set the id on the vertex
                long id = endHigh - numberInserted + 1;
                for (SqlgVertex sqlgVertex : vertices.getRight().keySet()) {
                    sqlgVertex.setInternalPrimaryKey(RecordId.from(schemaTable, id++));
                }
                verticesRanges.put(schemaTable, Pair.of(endHigh - numberInserted + 1, endHigh));
            }

        }
        return verticesRanges;
    }

    @Override
    public void flushEdgeGlobalUniqueIndexes(SqlgGraph sqlgGraph, Map<MetaEdge, Pair<SortedSet<String>, Map<SqlgEdge, Triple<SqlgVertex, SqlgVertex, Map<String, Object>>>>> edgeCache) {
        for (MetaEdge metaEdge : edgeCache.keySet()) {

            Pair<SortedSet<String>, Map<SqlgEdge, Triple<SqlgVertex, SqlgVertex, Map<String, Object>>>> triples = edgeCache.get(metaEdge);
            Map<SqlgEdge, Triple<SqlgVertex, SqlgVertex, Map<String, Object>>> edgeMap = triples.getRight();
            Map<String, PropertyColumn> propertyColumnMap = sqlgGraph.getTopology().getPropertiesFor(metaEdge.getSchemaTable().withPrefix(EDGE_PREFIX));


            for (Map.Entry<String, PropertyColumn> propertyColumnEntry : propertyColumnMap.entrySet()) {
                PropertyColumn propertyColumn = propertyColumnEntry.getValue();
                for (GlobalUniqueIndex globalUniqueIndex : propertyColumn.getGlobalUniqueIndices()) {
                    String sql = constructCompleteCopyCommandSqlVertex(
                            sqlgGraph,
                            Schema.GLOBAL_UNIQUE_INDEX_SCHEMA,
                            globalUniqueIndex.getName(),
                            new HashSet<>(Arrays.asList(GlobalUniqueIndex.GLOBAL_UNIQUE_INDEX_VALUE, GlobalUniqueIndex.GLOBAL_UNIQUE_INDEX_RECORD_ID, GlobalUniqueIndex.GLOBAL_UNIQUE_INDEX_PROPERTY_NAME))
                    );
                    try (Writer writer = streamSql(sqlgGraph, sql)) {
                        for (Map.Entry<SqlgEdge, Triple<SqlgVertex, SqlgVertex, Map<String, Object>>> sqlgEdgeTripleEntry : edgeMap.entrySet()) {
                            SqlgEdge sqlgEdge = sqlgEdgeTripleEntry.getKey();
                            Triple<SqlgVertex, SqlgVertex, Map<String, Object>> triple = sqlgEdgeTripleEntry.getValue();
                            Map<String, Object> keyValueMap = triple.getRight();
                            Object value = keyValueMap.get(propertyColumn.getName());
                            Map<String, Object> globalUniqueIndexValues = new HashMap<>();
                            if (value != null) {
                                globalUniqueIndexValues.put(GlobalUniqueIndex.GLOBAL_UNIQUE_INDEX_VALUE, value);
                                globalUniqueIndexValues.put(GlobalUniqueIndex.GLOBAL_UNIQUE_INDEX_RECORD_ID, sqlgEdge.id().toString());
                                globalUniqueIndexValues.put(GlobalUniqueIndex.GLOBAL_UNIQUE_INDEX_PROPERTY_NAME, propertyColumn.getName());
                                writeStreamingVertex(writer, globalUniqueIndexValues);
                            }
                        }
                    } catch (IOException e) {
                        throw new RuntimeException(e);
                    }
                }
            }
        }
    }

    @Override
    public void flushVertexGlobalUniqueIndexes(SqlgGraph sqlgGraph, Map<SchemaTable, Pair<SortedSet<String>, Map<SqlgVertex, Map<String, Object>>>> vertexCache) {
        for (SchemaTable schemaTable : vertexCache.keySet()) {
            Pair<SortedSet<String>, Map<SqlgVertex, Map<String, Object>>> vertices = vertexCache.get(schemaTable);
            Map<String, PropertyType> propertyTypeMap = sqlgGraph.getTopology().getTableFor(schemaTable.withPrefix(VERTEX_PREFIX));

            Map<String, PropertyColumn> propertyColumnMap = sqlgGraph.getTopology().getPropertiesFor(schemaTable.withPrefix(VERTEX_PREFIX));
            for (Map.Entry<String, PropertyColumn> propertyColumnEntry : propertyColumnMap.entrySet()) {
                PropertyColumn propertyColumn = propertyColumnEntry.getValue();
                for (GlobalUniqueIndex globalUniqueIndex : propertyColumn.getGlobalUniqueIndices()) {

                    String sql = constructCompleteCopyCommandSqlVertex(
                            sqlgGraph,
                            Schema.GLOBAL_UNIQUE_INDEX_SCHEMA,
                            globalUniqueIndex.getName(),
                            new HashSet<>(Arrays.asList(GlobalUniqueIndex.GLOBAL_UNIQUE_INDEX_VALUE, GlobalUniqueIndex.GLOBAL_UNIQUE_INDEX_RECORD_ID, GlobalUniqueIndex.GLOBAL_UNIQUE_INDEX_PROPERTY_NAME))
                    );
                    try (Writer writer = streamSql(sqlgGraph, sql)) {
                        Map<SqlgVertex, Map<String, Object>> a = vertices.getRight();
                        for (Map.Entry<SqlgVertex, Map<String, Object>> sqlgVertexMapEntry : a.entrySet()) {
                            SqlgVertex sqlgVertex = sqlgVertexMapEntry.getKey();
                            Map<String, Object> keyValueMap = sqlgVertexMapEntry.getValue();
                            Object value = keyValueMap.get(propertyColumn.getName());
                            Map<String, Object> globalUniqueIndexValues = new HashMap<>();
                            if (value != null) {
                                globalUniqueIndexValues.put(GlobalUniqueIndex.GLOBAL_UNIQUE_INDEX_VALUE, value);
                                globalUniqueIndexValues.put(GlobalUniqueIndex.GLOBAL_UNIQUE_INDEX_RECORD_ID, sqlgVertex.id().toString());
                                globalUniqueIndexValues.put(GlobalUniqueIndex.GLOBAL_UNIQUE_INDEX_PROPERTY_NAME, propertyColumn.getName());
                                writeStreamingVertex(writer, globalUniqueIndexValues);
                            } else {
                                globalUniqueIndexValues.put(GlobalUniqueIndex.GLOBAL_UNIQUE_INDEX_VALUE, value);
                                globalUniqueIndexValues.put(GlobalUniqueIndex.GLOBAL_UNIQUE_INDEX_RECORD_ID, sqlgVertex.id().toString());
                                globalUniqueIndexValues.put(GlobalUniqueIndex.GLOBAL_UNIQUE_INDEX_PROPERTY_NAME, propertyColumn.getName());
                                writeStreamingVertex(writer, globalUniqueIndexValues);
                            }
                        }
                    } catch (IOException e) {
                        throw new RuntimeException(e);
                    }
                }
            }
        }
    }

    @Override
    public void flushEdgeCache(SqlgGraph sqlgGraph, Map<MetaEdge, Pair<SortedSet<String>, Map<SqlgEdge, Triple<SqlgVertex, SqlgVertex, Map<String, Object>>>>> edgeCache) {
        Connection con = sqlgGraph.tx().getConnection();
        try {
            PGConnection pgConnection = con.unwrap(PGConnection.class);
            CopyManager copyManager = pgConnection.getCopyAPI();
            for (MetaEdge metaEdge : edgeCache.keySet()) {
                Pair<SortedSet<String>, Map<SqlgEdge, Triple<SqlgVertex, SqlgVertex, Map<String, Object>>>> triples = edgeCache.get(metaEdge);
                Map<String, PropertyType> propertyTypeMap = sqlgGraph.getTopology().getTableFor(metaEdge.getSchemaTable().withPrefix(EDGE_PREFIX));

                StringBuilder sql = new StringBuilder();
                sql.append("COPY ");
                sql.append(maybeWrapInQoutes(metaEdge.getSchemaTable().getSchema()));
                sql.append(".");
                sql.append(maybeWrapInQoutes(EDGE_PREFIX + metaEdge.getSchemaTable().getTable()));
                sql.append(" (");
                for (Triple<SqlgVertex, SqlgVertex, Map<String, Object>> triple : triples.getRight().values()) {
                    int count = 1;
                    sql.append(maybeWrapInQoutes(triple.getLeft().getSchema() + "." + triple.getLeft().getTable() + SchemaManager.OUT_VERTEX_COLUMN_END));
                    sql.append(", ");
                    sql.append(maybeWrapInQoutes(triple.getMiddle().getSchema() + "." + triple.getMiddle().getTable() + SchemaManager.IN_VERTEX_COLUMN_END));
                    for (String key : triples.getLeft()) {
                        if (count <= triples.getLeft().size()) {
                            sql.append(", ");
                        }
                        count++;
                        appendKeyForStream(propertyTypeMap.get(key), sql, key);
                    }
                    break;
                }
                sql.append(") ");

                sql.append(" FROM stdin CSV DELIMITER '");
                sql.append(COPY_COMMAND_DELIMITER);
                sql.append("' ");
                sql.append("QUOTE ");
                sql.append(COPY_COMMAND_QUOTE);
                sql.append(" ESCAPE '");
                sql.append(ESCAPE);
                sql.append("';");
                if (logger.isDebugEnabled()) {
                    logger.debug(sql.toString());
                }
                long numberInserted = 0;
                try (Writer writer = streamSql(sqlgGraph, sql.toString())) {
                    for (Map.Entry<SqlgEdge, Triple<SqlgVertex, SqlgVertex, Map<String, Object>>> sqlgEdgeTripleEntry : triples.getRight().entrySet()) {
                        SqlgEdge sqlgEdge = sqlgEdgeTripleEntry.getKey();
                        Triple<SqlgVertex, SqlgVertex, Map<String, Object>> outInVertexKeyValueMap = sqlgEdgeTripleEntry.getValue();
                        LinkedHashMap<String, Object> values = new LinkedHashMap<>();
                        for (String key : triples.getLeft()) {
                            values.put(key, outInVertexKeyValueMap.getRight().get(key));
                        }
                        writeStreamingEdge(writer, sqlgEdge, outInVertexKeyValueMap.getLeft(), outInVertexKeyValueMap.getMiddle(), values);
                        numberInserted++;
                    }
                }
                long endHigh;
                try (PreparedStatement preparedStatement = con.prepareStatement(
                        "SELECT CURRVAL('\"" + metaEdge.getSchemaTable().getSchema() + "\".\"" +
                                EDGE_PREFIX + metaEdge.getSchemaTable().getTable() + "_ID_seq\"');")) {

                    ResultSet resultSet = preparedStatement.executeQuery();
                    resultSet.next();
                    endHigh = resultSet.getLong(1);
                    resultSet.close();
                }
                //set the id on the vertex
                long id = endHigh - numberInserted + 1;
                for (SqlgEdge sqlgEdge : triples.getRight().keySet()) {
                    sqlgEdge.setInternalPrimaryKey(RecordId.from(metaEdge.getSchemaTable(), id++));
                }
            }
        } catch (Exception e) {
            throw new RuntimeException(e);
        }
    }

    @Override
    public void flushVertexPropertyCache(SqlgGraph sqlgGraph, Map<SchemaTable, Pair<SortedSet<String>, Map<SqlgVertex, Map<String, Object>>>> schemaVertexPropertyCache) {
        flushElementPropertyCache(sqlgGraph, true, schemaVertexPropertyCache);
    }

    @Override
    public void flushVertexGlobalUniqueIndexPropertyCache(SqlgGraph sqlgGraph, Map<SchemaTable, Pair<SortedSet<String>, Map<SqlgVertex, Map<String, Object>>>> schemaVertexPropertyCache) {
        flushElementGlobalUniqueIndexPropertyCache(sqlgGraph, true, schemaVertexPropertyCache);
    }

    @Override
    public void flushEdgePropertyCache(SqlgGraph sqlgGraph, Map<SchemaTable, Pair<SortedSet<String>, Map<SqlgEdge, Map<String, Object>>>> edgePropertyCache) {
        flushElementPropertyCache(sqlgGraph, false, edgePropertyCache);
    }

    @Override
    public void flushEdgeGlobalUniqueIndexPropertyCache(SqlgGraph sqlgGraph, Map<SchemaTable, Pair<SortedSet<String>, Map<SqlgEdge, Map<String, Object>>>> edgePropertyCache) {
        flushElementGlobalUniqueIndexPropertyCache(sqlgGraph, false, edgePropertyCache);
    }

    private <T extends SqlgElement> void flushElementGlobalUniqueIndexPropertyCache(SqlgGraph sqlgGraph, boolean forVertices, Map<SchemaTable, Pair<SortedSet<String>, Map<T, Map<String, Object>>>> schemaVertexPropertyCache) {

        Connection conn = sqlgGraph.tx().getConnection();
        for (SchemaTable schemaTable : schemaVertexPropertyCache.keySet()) {

            Pair<SortedSet<String>, Map<T, Map<String, Object>>> vertexPropertyCache = schemaVertexPropertyCache.get(schemaTable);
            Map<String, PropertyColumn> globalUniqueIndexPropertyMap = sqlgGraph.getTopology().getPropertiesWithGlobalUniqueIndexFor(schemaTable.withPrefix(VERTEX_PREFIX));

            for (Map.Entry<String, PropertyColumn> propertyColumnEntry : globalUniqueIndexPropertyMap.entrySet()) {
                PropertyColumn propertyColumn = propertyColumnEntry.getValue();
                for (GlobalUniqueIndex globalUniqueIndex : propertyColumn.getGlobalUniqueIndices()) {
                    SortedSet<String> keys = new TreeSet<>();
                    keys.add("value");
                    StringBuilder sql = new StringBuilder();
                    sql.append("UPDATE ");
                    sql.append(maybeWrapInQoutes(Schema.GLOBAL_UNIQUE_INDEX_SCHEMA));
                    sql.append(".");
                    sql.append(maybeWrapInQoutes((forVertices ? VERTEX_PREFIX : EDGE_PREFIX) + globalUniqueIndex.getName()));
                    sql.append(" a \nSET\n\t(");
                    appendKeyForBatchUpdate(PropertyType.STRING, sql, "recordId", false);
                    sql.append(", ");
                    appendKeyForBatchUpdate(PropertyType.STRING, sql, "property", false);
                    sql.append(", ");
                    appendKeyForBatchUpdate(propertyColumn.getPropertyType(), sql, "value", false);
                    sql.append(") = \n\t(");
                    sql.append("v.");
                    appendKeyForBatchUpdate(PropertyType.STRING, sql, "recordId", true);
                    sql.append(", v.");
                    appendKeyForBatchUpdate(PropertyType.STRING, sql, "property", true);
                    sql.append(", ");
                    int count = 1;
                    for (String key : keys) {
                        sql.append("v.");
                        PropertyType propertyType = propertyColumn.getPropertyType();
                        appendKeyForBatchUpdate(propertyType, sql, key, true);
                        sqlCastArray(sql, propertyType);
                        if (count++ < keys.size()) {
                            sql.append(", ");
                        }
                    }
                    sql.append(")\nFROM (\nVALUES\n\t");
                    count = 1;
                    boolean foundSomething = false;
                    for (SqlgElement sqlgElement : vertexPropertyCache.getRight().keySet()) {
                        Map<String, Object> properties = vertexPropertyCache.getRight().get(sqlgElement);
                        if (!foundSomething && properties.containsKey(propertyColumn.getName())) {
                            foundSomething = true;
                        }
                        sql.append("($token$");
                        sql.append(sqlgElement.id().toString());
                        sql.append("$token$, $token$");
                        sql.append(propertyColumn.getName());
                        sql.append("$token$, ");
                        int countProperties = 1;
                        Object value = properties.get(propertyColumn.getName());
                        if (value == null) {
                            if (sqlgElement.property(propertyColumn.getName()).isPresent()) {
                                value = sqlgElement.value(propertyColumn.getName());
                            } else {
                                value = null;
                            }
                        }
                        PropertyType propertyType = propertyColumn.getPropertyType();
                        appendSqlValue(sql, value, propertyType);
                        sql.append(")");
                        if (count++ < vertexPropertyCache.getRight().size()) {
                            sql.append(",\n\t");
                        }
                    }

                    if (!foundSomething) {
                        continue;
                    }

                    sql.append("\n) AS v(\"recordId\", property, ");
                    count = 1;
                    for (String key : keys) {
                        PropertyType propertyType = propertyColumn.getPropertyType();
                        appendKeyForBatchUpdate(propertyType, sql, key, false);
                        if (count++ < keys.size()) {
                            sql.append(", ");
                        }
                    }
                    sql.append(")");
                    sql.append("\nWHERE a.\"recordId\" = v.\"recordId\" and a.property = v.property");
                    if (logger.isDebugEnabled()) {
                        logger.debug(sql.toString());
                    }
                    try (Statement statement = conn.createStatement()) {
                        statement.execute(sql.toString());
                    } catch (SQLException e) {
                        throw new RuntimeException(e);
                    }
                }
            }
        }

    }

    private void appendSqlValue(StringBuilder sql, Object value, PropertyType propertyType) {
        switch (propertyType) {
            case BOOLEAN:
                if (value != null) {
                    sql.append(value);
                } else {
                    sql.append("null");
                }
                break;
            case BYTE:
                if (value != null) {
                    sql.append(value);
                } else {
                    sql.append("null");
                }
                break;
            case SHORT:
                if (value != null) {
                    sql.append(value);
                } else {
                    sql.append("null");
                }
                break;
            case INTEGER:
                if (value != null) {
                    sql.append(value);
                } else {
                    sql.append("null");
                }
                break;
            case LONG:
                if (value != null) {
                    sql.append(value);
                } else {
                    sql.append("null");
                }
                break;
            case FLOAT:
                if (value != null) {
                    sql.append(value);
                } else {
                    sql.append("null");
                }
                break;
            case DOUBLE:
                if (value != null) {
                    sql.append(value);
                } else {
                    sql.append("null");
                }
                break;
            case STRING:
                if (value != null) {
                    sql.append("'");
                    sql.append(value.toString().replace("'", "''"));
                    sql.append("'");
                } else {
                    sql.append("null");
                }
                break;
            case LOCALDATETIME:
                if (value != null) {
                    sql.append("'");
                    sql.append(value.toString());
                    sql.append("'::TIMESTAMP");
                } else {
                    sql.append("null");
                }
                break;
            case LOCALDATE:
                if (value != null) {
                    sql.append("'");
                    sql.append(value.toString());
                    sql.append("'::DATE");
                } else {
                    sql.append("null");
                }
                break;
            case LOCALTIME:
                if (value != null) {
                    sql.append("'");
                    sql.append(shiftDST((LocalTime) value).toString());
                    sql.append("'::TIME");
                } else {
                    sql.append("null");
                }
                break;
            case ZONEDDATETIME:
                if (value != null) {
                    ZonedDateTime zonedDateTime = (ZonedDateTime) value;
                    LocalDateTime localDateTime = zonedDateTime.toLocalDateTime();
                    TimeZone timeZone = TimeZone.getTimeZone(zonedDateTime.getZone());
                    sql.append("'");
                    sql.append(localDateTime.toString());
                    sql.append("'::TIMESTAMP");
                    sql.append(",'");
                    sql.append(timeZone.getID());
                    sql.append("'");
                } else {
                    sql.append("null,null");
                }
                break;
            case DURATION:
                if (value != null) {
                    Duration duration = (Duration) value;
                    sql.append("'");
                    sql.append(duration.getSeconds());
                    sql.append("'::BIGINT");
                    sql.append(",'");
                    sql.append(duration.getNano());
                    sql.append("'::INTEGER");
                } else {
                    sql.append("null,null");
                }
                break;
            case PERIOD:
                if (value != null) {
                    Period period = (Period) value;
                    sql.append("'");
                    sql.append(period.getYears());
                    sql.append("'::INTEGER");
                    sql.append(",'");
                    sql.append(period.getMonths());
                    sql.append("'::INTEGER");
                    sql.append(",'");
                    sql.append(period.getDays());
                    sql.append("'::INTEGER");
                } else {
                    sql.append("null,null,null");
                }
                break;
            case JSON:
                if (value != null) {
                    sql.append("'");
                    sql.append(value.toString().replace("'", "''"));
                    sql.append("'::JSONB");
                } else {
                    sql.append("null");
                }
                break;
            case boolean_ARRAY:
                if (value != null) {
                    sql.append("'{");
                    boolean[] booleanArray = (boolean[]) value;
                    int countBooleanArray = 1;
                    for (Boolean b : booleanArray) {
                        sql.append(b);
                        if (countBooleanArray++ < booleanArray.length) {
                            sql.append(",");
                        }
                    }
                    sql.append("}'");
                } else {
                    sql.append("null");
                }
                break;
            case BOOLEAN_ARRAY:
                if (value != null) {
                    sql.append("'{");
                    Boolean[] BooleanArray = (Boolean[]) value;
                    int countBOOLEANArray = 1;
                    for (Boolean b : BooleanArray) {
                        sql.append(b);
                        if (countBOOLEANArray++ < BooleanArray.length) {
                            sql.append(",");
                        }
                    }
                    sql.append("}'");
                } else {
                    sql.append("null");
                }
                break;
            case byte_ARRAY:
                if (value != null) {
                    sql.append("'");
                    sql.append(PGbytea.toPGString((byte[]) value).replace("'", "''"));
                    sql.append("'");
                } else {
                    sql.append("null");
                }
                break;
            case BYTE_ARRAY:
                if (value != null) {
                    sql.append("'");
                    sql.append(PGbytea.toPGString((byte[]) SqlgUtil.convertByteArrayToPrimitiveArray((Byte[]) value)).replace("'", "''"));
                    sql.append("'");
                } else {
                    sql.append("null");
                }
                break;
            case short_ARRAY:
                if (value != null) {
                    sql.append("'{");
                    short[] sortArray = (short[]) value;
                    int countShortArray = 1;
                    for (Short s : sortArray) {
                        sql.append(s);
                        if (countShortArray++ < sortArray.length) {
                            sql.append(",");
                        }
                    }
                    sql.append("}'");
                } else {
                    sql.append("null");
                }
                break;
            case SHORT_ARRAY:
                if (value != null) {
                    sql.append("'{");
                    Short[] shortObjectArray = (Short[]) value;
                    for (int i = 0; i < shortObjectArray.length; i++) {
                        Short s = shortObjectArray[i];
                        sql.append(s);
                        if (i < shortObjectArray.length - 1) {
                            sql.append(",");
                        }
                    }
                    sql.append("}'");
                } else {
                    sql.append("null");
                }
                break;
            case int_ARRAY:
                if (value != null) {
                    sql.append("'{");
                    int[] intArray = (int[]) value;
                    int countIntArray = 1;
                    for (Integer i : intArray) {
                        sql.append(i);
                        if (countIntArray++ < intArray.length) {
                            sql.append(",");
                        }
                    }
                    sql.append("}'");
                } else {
                    sql.append("null");
                }
                break;
            case INTEGER_ARRAY:
                if (value != null) {
                    sql.append("'{");
                    Integer[] integerArray = (Integer[]) value;
                    int countIntegerArray = 1;
                    for (Integer i : integerArray) {
                        sql.append(i);
                        if (countIntegerArray++ < integerArray.length) {
                            sql.append(",");
                        }
                    }
                    sql.append("}'");
                } else {
                    sql.append("null");
                }
                break;
            case LONG_ARRAY:
                if (value != null) {
                    sql.append("'{");
                    Long[] longArray = (Long[]) value;
                    int countLongArray = 1;
                    for (Long l : longArray) {
                        sql.append(l);
                        if (countLongArray++ < longArray.length) {
                            sql.append(",");
                        }
                    }
                    sql.append("}'");
                } else {
                    sql.append("null");
                }
                break;
            case long_ARRAY:
                if (value != null) {
                    sql.append("'{");
                    long[] longPrimitiveArray = (long[]) value;
                    int countLongPrimitiveArray = 1;
                    for (Long l : longPrimitiveArray) {
                        sql.append(l);
                        if (countLongPrimitiveArray++ < longPrimitiveArray.length) {
                            sql.append(",");
                        }
                    }
                    sql.append("}'");
                } else {
                    sql.append("null");
                }
                break;
            case FLOAT_ARRAY:
                if (value != null) {
                    sql.append("'{");
                    Float[] floatArray = (Float[]) value;
                    int countFloatArray = 1;
                    for (Float f : floatArray) {
                        sql.append(f);
                        if (countFloatArray++ < floatArray.length) {
                            sql.append(",");
                        }
                    }
                    sql.append("}'");
                } else {
                    sql.append("null");
                }
                break;
            case float_ARRAY:
                if (value != null) {
                    sql.append("'{");
                    float[] floatPrimitiveArray = (float[]) value;
                    int countFloatPrimitiveArray = 1;
                    for (Float f : floatPrimitiveArray) {
                        sql.append(f);
                        if (countFloatPrimitiveArray++ < floatPrimitiveArray.length) {
                            sql.append(",");
                        }
                    }
                    sql.append("}'");
                } else {
                    sql.append("null");
                }
                break;
            case DOUBLE_ARRAY:
                if (value != null) {
                    sql.append("'{");
                    Double[] doubleArray = (Double[]) value;
                    int countDoubleArray = 1;
                    for (Double d : doubleArray) {
                        sql.append(d);
                        if (countDoubleArray++ < doubleArray.length) {
                            sql.append(",");
                        }
                    }
                    sql.append("}'");
                } else {
                    sql.append("null");
                }
                break;
            case double_ARRAY:
                if (value != null) {
                    sql.append("'{");
                    double[] doublePrimitiveArray = (double[]) value;
                    int countDoublePrimitiveArray = 1;
                    for (Double d : doublePrimitiveArray) {
                        sql.append(d);
                        if (countDoublePrimitiveArray++ < doublePrimitiveArray.length) {
                            sql.append(",");
                        }
                    }
                    sql.append("}'");
                } else {
                    sql.append("null");
                }
                break;
            case STRING_ARRAY:
                if (value != null) {
                    sql.append("'{");
                    String[] stringArray = (String[]) value;
                    int countStringArray = 1;
                    for (String s : stringArray) {
                        sql.append("\"");
                        sql.append(s);
                        sql.append("\"");
                        if (countStringArray++ < stringArray.length) {
                            sql.append(",");
                        }
                    }
                    sql.append("}'");
                } else {
                    sql.append("null");
                }
                break;
            case LOCALDATETIME_ARRAY:
                if (value != null) {
                    sql.append("ARRAY[");
                    LocalDateTime[] localDateTimeArray = (LocalDateTime[]) value;
                    int countStringArray = 1;
                    for (LocalDateTime s : localDateTimeArray) {
                        sql.append("'");
                        sql.append(s.toString());
                        sql.append("'::TIMESTAMP");
                        if (countStringArray++ < localDateTimeArray.length) {
                            sql.append(",");
                        }
                    }
                    sql.append("]");
                } else {
                    sql.append("null");
                }
                break;
            case LOCALDATE_ARRAY:
                if (value != null) {
                    sql.append("ARRAY[");
                    LocalDate[] localDateArray = (LocalDate[]) value;
                    int countStringArray = 1;
                    for (LocalDate s : localDateArray) {
                        sql.append("'");
                        sql.append(s.toString());
                        sql.append("'::DATE");
                        if (countStringArray++ < localDateArray.length) {
                            sql.append(",");
                        }
                    }
                    sql.append("]");
                } else {
                    sql.append("null");
                }
                break;
            case LOCALTIME_ARRAY:
                if (value != null) {
                    sql.append("ARRAY[");
                    LocalTime[] localTimeArray = (LocalTime[]) value;
                    int countStringArray = 1;
                    for (LocalTime s : localTimeArray) {
                        sql.append("'");
                        sql.append(shiftDST(s).toLocalTime().toString());
                        sql.append("'::TIME");
                        if (countStringArray++ < localTimeArray.length) {
                            sql.append(",");
                        }
                    }
                    sql.append("]");
                } else {
                    sql.append("null");
                }
                break;
            case ZONEDDATETIME_ARRAY:
                if (value != null) {
                    sql.append("ARRAY[");
                    ZonedDateTime[] localZonedDateTimeArray = (ZonedDateTime[]) value;
                    int countStringArray = 1;
                    for (ZonedDateTime zonedDateTime : localZonedDateTimeArray) {
                        LocalDateTime localDateTime = zonedDateTime.toLocalDateTime();
                        TimeZone timeZone = TimeZone.getTimeZone(zonedDateTime.getZone());
                        sql.append("'");
                        sql.append(localDateTime.toString());
                        sql.append("'::TIMESTAMP");
                        if (countStringArray++ < localZonedDateTimeArray.length) {
                            sql.append(",");
                        }
                    }
                    sql.append("],");
                    sql.append("ARRAY[");
                    countStringArray = 1;
                    for (ZonedDateTime zonedDateTime : localZonedDateTimeArray) {
                        LocalDateTime localDateTime = zonedDateTime.toLocalDateTime();
                        TimeZone timeZone = TimeZone.getTimeZone(zonedDateTime.getZone());
                        sql.append("'");
                        sql.append(timeZone.getID());
                        sql.append("'");
                        if (countStringArray++ < localZonedDateTimeArray.length) {
                            sql.append(",");
                        }
                    }
                    sql.append("]");
                } else {
                    sql.append("null,null");
                }
                break;
            case DURATION_ARRAY:
                if (value != null) {
                    sql.append("ARRAY[");
                    Duration[] durationArray = (Duration[]) value;
                    int countStringArray = 1;
                    for (Duration duration : durationArray) {
                        sql.append("'");
                        sql.append(duration.getSeconds());
                        sql.append("'::BIGINT");
                        if (countStringArray++ < durationArray.length) {
                            sql.append(",");
                        }
                    }
                    sql.append("],");
                    sql.append("ARRAY[");
                    countStringArray = 1;
                    for (Duration duration : durationArray) {
                        sql.append("'");
                        sql.append(duration.getNano());
                        sql.append("'::INTEGER");
                        if (countStringArray++ < durationArray.length) {
                            sql.append(",");
                        }
                    }
                    sql.append("]");
                } else {
                    sql.append("null,null");
                }
                break;
            case PERIOD_ARRAY:
                if (value != null) {
                    sql.append("ARRAY[");
                    Period[] periodArray = (Period[]) value;
                    int countStringArray = 1;
                    for (Period period : periodArray) {
                        sql.append("'");
                        sql.append(period.getYears());
                        sql.append("'::INTEGER");
                        if (countStringArray++ < periodArray.length) {
                            sql.append(",");
                        }
                    }
                    sql.append("],");
                    sql.append("ARRAY[");
                    countStringArray = 1;
                    for (Period period : periodArray) {
                        sql.append("'");
                        sql.append(period.getMonths());
                        sql.append("'::INTEGER");
                        if (countStringArray++ < periodArray.length) {
                            sql.append(",");
                        }
                    }
                    sql.append("],");
                    sql.append("ARRAY[");
                    countStringArray = 1;
                    for (Period period : periodArray) {
                        sql.append("'");
                        sql.append(period.getDays());
                        sql.append("'::INTEGER");
                        if (countStringArray++ < periodArray.length) {
                            sql.append(",");
                        }
                    }
                    sql.append("]");
                } else {
                    sql.append("null,null,null");
                }
                break;
            case POINT:
                throw new IllegalStateException("JSON Arrays are not supported.");
            case LINESTRING:
                throw new IllegalStateException("JSON Arrays are not supported.");
            case POLYGON:
                throw new IllegalStateException("JSON Arrays are not supported.");
            case GEOGRAPHY_POINT:
                throw new IllegalStateException("JSON Arrays are not supported.");
            case GEOGRAPHY_POLYGON:
                throw new IllegalStateException("JSON Arrays are not supported.");
            case JSON_ARRAY:
                throw new IllegalStateException("JSON Arrays are not supported.");
            default:
                throw new IllegalStateException("Unknown propertyType " + propertyType.name());
        }
    }

    private void sqlCastArray(StringBuilder sql, PropertyType propertyType) {
        switch (propertyType) {
            case boolean_ARRAY:
                sql.append("::boolean[]");
                break;
            case byte_ARRAY:
                sql.append("::bytea");
                break;
            case short_ARRAY:
                sql.append("::smallint[]");
                break;
            case int_ARRAY:
                sql.append("::int[]");
                break;
            case long_ARRAY:
                sql.append("::bigint[]");
                break;
            case float_ARRAY:
                sql.append("::real[]");
                break;
            case double_ARRAY:
                sql.append("::double precision[]");
                break;
            case STRING_ARRAY:
                sql.append("::text[]");
                break;
            case BOOLEAN_ARRAY:
                sql.append("::boolean[]");
                break;
            case BYTE_ARRAY:
                sql.append("::bytea");
                break;
            case SHORT_ARRAY:
                sql.append("::smallint[]");
                break;
            case INTEGER_ARRAY:
                sql.append("::int[]");
                break;
            case LONG_ARRAY:
                sql.append("::bigint[]");
                break;
            case FLOAT_ARRAY:
                sql.append("::real[]");
                break;
            case DOUBLE_ARRAY:
                sql.append("::double precision[]");
                break;
            default:
                // noop
                break;
        }
    }

    private <T extends SqlgElement> void flushElementPropertyCache(SqlgGraph sqlgGraph, boolean forVertices, Map<SchemaTable, Pair<SortedSet<String>, Map<T, Map<String, Object>>>> schemaVertexPropertyCache) {

        Connection conn = sqlgGraph.tx().getConnection();
        for (SchemaTable schemaTable : schemaVertexPropertyCache.keySet()) {

            Pair<SortedSet<String>, Map<T, Map<String, Object>>> vertexKeysPropertyCache = schemaVertexPropertyCache.get(schemaTable);
            SortedSet<String> keys = vertexKeysPropertyCache.getLeft();
            Map<? extends SqlgElement, Map<String, Object>> vertexPropertyCache = vertexKeysPropertyCache.getRight();

            StringBuilder sql = new StringBuilder();
            sql.append("UPDATE ");
            sql.append(maybeWrapInQoutes(schemaTable.getSchema()));
            sql.append(".");
            sql.append(maybeWrapInQoutes((forVertices ? VERTEX_PREFIX : EDGE_PREFIX) + schemaTable.getTable()));
            sql.append(" a \nSET\n\t(");
            int count = 1;
            //this map is for optimizations reason to not look up the property via all tables within the loop
            Map<String, PropertyType> keyPropertyTypeMap = new HashMap<>();
            for (String key : keys) {
                PropertyType propertyType = sqlgGraph.getTopology().getTableFor(schemaTable.withPrefix(forVertices ? VERTEX_PREFIX : EDGE_PREFIX)).get(key);
                keyPropertyTypeMap.put(key, propertyType);
                appendKeyForBatchUpdate(propertyType, sql, key, false);
                if (count++ < keys.size()) {
                    sql.append(", ");
                }
            }
            sql.append(") = \n\t(");
            count = 1;
            for (String key : keys) {
                sql.append("v.");
                PropertyType propertyType = keyPropertyTypeMap.get(key);
                appendKeyForBatchUpdate(propertyType, sql, key, true);
                sqlCastArray(sql, propertyType);
                if (count++ < keys.size()) {
                    sql.append(", ");
                }
            }
            sql.append(")\nFROM (\nVALUES\n\t");
            count = 1;
            for (SqlgElement sqlgElement : vertexPropertyCache.keySet()) {
                Map<String, Object> properties = vertexPropertyCache.get(sqlgElement);
                sql.append("(");
                sql.append(((RecordId) sqlgElement.id()).getId());
                sql.append(", ");
                int countProperties = 1;
                for (String key : keys) {
                    Object value = properties.get(key);
                    if (value == null) {
                        if (sqlgElement.property(key).isPresent()) {
                            value = sqlgElement.value(key);
                        } else {
                            value = null;
                        }
                    }
                    PropertyType propertyType = keyPropertyTypeMap.get(key);
                    appendSqlValue(sql, value, propertyType);
                    if (countProperties++ < keys.size()) {
                        sql.append(", ");
                    }
                }
                sql.append(")");
                if (count++ < vertexPropertyCache.size()) {
                    sql.append(",\n\t");
                }
            }

            sql.append("\n) AS v(id, ");
            count = 1;
            for (String key : keys) {
                PropertyType propertyType = keyPropertyTypeMap.get(key);
                appendKeyForBatchUpdate(propertyType, sql, key, false);
                if (count++ < keys.size()) {
                    sql.append(", ");
                }
            }
            sql.append(")");
            sql.append("\nWHERE a.\"ID\" = v.id");
            if (logger.isDebugEnabled()) {
                logger.debug(sql.toString());
            }
            try (Statement statement = conn.createStatement()) {
                statement.execute(sql.toString());
            } catch (SQLException e) {
                throw new RuntimeException(e);
            }
        }

    }

    @Override
    public String constructCompleteCopyCommandTemporarySqlVertex(SqlgGraph sqlgGraph, SqlgVertex vertex, Map<String, Object> keyValueMap) {
        return internalConstructCompleteCopyCommandSqlVertex(sqlgGraph, true, vertex, keyValueMap);
    }

    @Override
    public String constructCompleteCopyCommandSqlVertex(SqlgGraph sqlgGraph, SqlgVertex vertex, Map<String, Object> keyValueMap) {
        return internalConstructCompleteCopyCommandSqlVertex(sqlgGraph, false, vertex, keyValueMap);
    }

    @Override
    public String constructCompleteCopyCommandSqlVertex(SqlgGraph sqlgGraph, String schema, String table, Set<String> keys) {
        return internalConstructCompleteCopyCommandSqlVertex(sqlgGraph, false, schema, table, keys);
    }

    private String internalConstructCompleteCopyCommandSqlVertex(SqlgGraph sqlgGraph, boolean isTemp, SqlgVertex vertex, Map<String, Object> keyValueMap) {
        return internalConstructCompleteCopyCommandSqlVertex(sqlgGraph, isTemp, vertex.getSchema(), vertex.getTable(), keyValueMap.keySet());
    }

    private String internalConstructCompleteCopyCommandSqlVertex(SqlgGraph sqlgGraph, boolean isTemp, String schema, String table, Set<String> keys) {
        Map<String, PropertyType> propertyTypeMap = sqlgGraph.getTopology().getTableFor(SchemaTable.of((!isTemp ? schema : ""), VERTEX_PREFIX + table));
        StringBuilder sql = new StringBuilder();
        sql.append("COPY ");
        if (!isTemp) {
            sql.append(maybeWrapInQoutes(schema));
            sql.append(".");
        }
        sql.append(maybeWrapInQoutes(VERTEX_PREFIX + table));
        sql.append(" (");
        if (keys.isEmpty()) {
            //copy command needs at least one field.
            //check if the dummy field exist, if not createVertexLabel it
            Map<String, PropertyType> columns = new HashMap<>();
            columns.put(COPY_DUMMY, PropertyType.from(0));
            sqlgGraph.getTopology().ensureVertexLabelPropertiesExist(
                    schema,
                    table,
                    columns
            );
            sql.append(maybeWrapInQoutes(COPY_DUMMY));
        } else {
            int count = 1;
            for (String key : keys) {
                if (count > 1 && count <= keys.size()) {
                    sql.append(", ");
                }
                count++;
                appendKeyForStream(propertyTypeMap.get(key), sql, key);
            }
        }
        sql.append(")");
        sql.append(" FROM stdin CSV DELIMITER '");
        sql.append(COPY_COMMAND_DELIMITER);
        sql.append("' ");
        sql.append("QUOTE ");
        sql.append(COPY_COMMAND_QUOTE);
        sql.append(" ESCAPE '");
        sql.append(ESCAPE);
        sql.append("'");
        sql.append(" NULL'");
        sql.append(BATCH_NULL);
        sql.append("';");
        if (logger.isDebugEnabled()) {
            logger.debug(sql.toString());
        }
        return sql.toString();
    }

    @Override
    public String constructCompleteCopyCommandSqlEdge(SqlgGraph sqlgGraph, SqlgEdge sqlgEdge, SqlgVertex outVertex, SqlgVertex inVertex, Map<String, Object> keyValueMap) {
        Map<String, PropertyType> propertyTypeMap = sqlgGraph.getTopology().getTableFor(SchemaTable.of(sqlgEdge.getSchema(), EDGE_PREFIX + sqlgEdge.getTable()));
        StringBuilder sql = new StringBuilder();
        sql.append("COPY ");
        sql.append(maybeWrapInQoutes(sqlgEdge.getSchema()));
        sql.append(".");
        sql.append(maybeWrapInQoutes(EDGE_PREFIX + sqlgEdge.getTable()));
        sql.append(" (");
        sql.append(maybeWrapInQoutes(outVertex.getSchema() + "." + outVertex.getTable() + SchemaManager.OUT_VERTEX_COLUMN_END));
        sql.append(", ");
        sql.append(maybeWrapInQoutes(inVertex.getSchema() + "." + inVertex.getTable() + SchemaManager.IN_VERTEX_COLUMN_END));
        int count = 1;
        for (String key : keyValueMap.keySet()) {
            if (count <= keyValueMap.size()) {
                sql.append(", ");
            }
            count++;
            appendKeyForStream(propertyTypeMap.get(key), sql, key);
        }
        sql.append(") ");

        sql.append(" FROM stdin CSV DELIMITER '");
        sql.append(COPY_COMMAND_DELIMITER);
        sql.append("' ");
        sql.append("QUOTE ");
        sql.append(COPY_COMMAND_QUOTE);
        sql.append(";");
        if (logger.isDebugEnabled()) {
            logger.debug(sql.toString());
        }
        return sql.toString();
    }

    private void appendKeyForStream(PropertyType propertyType, StringBuilder sql, String key) {
        String[] sqlDefinitions = propertyTypeToSqlDefinition(propertyType);
        int countPerKey = 1;
        for (@SuppressWarnings("unused") String sqlDefinition : sqlDefinitions) {
            if (countPerKey > 1) {
                sql.append(maybeWrapInQoutes(key + propertyType.getPostFixes()[countPerKey - 2]));
            } else {
                sql.append(maybeWrapInQoutes(key));
            }
            if (countPerKey++ < sqlDefinitions.length) {
                sql.append(",");
            }
        }
    }

    private void appendKeyForBatchUpdate(PropertyType propertyType, StringBuilder sql, String key, boolean withV) {
        String[] sqlDefinitions = propertyTypeToSqlDefinition(propertyType);
        int countPerKey = 1;
        for (@SuppressWarnings("unused") String sqlDefinition : sqlDefinitions) {
            if (countPerKey > 1) {
                if (withV) {
                    sql.append("v.");
                }
                sql.append(maybeWrapInQoutes(key + propertyType.getPostFixes()[countPerKey - 2]));
            } else {
                sql.append(maybeWrapInQoutes(key));
            }
            if (countPerKey++ < sqlDefinitions.length) {
                sql.append(",");
            }
        }
    }


    @Override
    public String temporaryTableCopyCommandSqlVertex(SqlgGraph sqlgGraph, SchemaTable schemaTable, Set<String> keys) {
        StringBuilder sql = new StringBuilder();
        sql.append("COPY ");
        //Temp tables only
        sql.append(maybeWrapInQoutes(VERTEX_PREFIX + schemaTable.getTable()));
        sql.append(" (");
        if (keys.isEmpty()) {
            //copy command needs at least one field.
            //check if the dummy field exist, if not createVertexLabel it
            Map<String, PropertyType> columns = new HashMap<>();
            columns.put(COPY_DUMMY, PropertyType.from(0));
            sqlgGraph.getTopology().ensureVertexLabelPropertiesExist(
                    schemaTable.getSchema(),
                    schemaTable.getTable(),
                    columns
            );
            sql.append(maybeWrapInQoutes(COPY_DUMMY));
        } else {
            int count = 1;
            for (String key : keys) {
                if (count > 1 && count <= keys.size()) {
                    sql.append(", ");
                }
                count++;
                sql.append(maybeWrapInQoutes(key));
            }
        }
        sql.append(")");
        sql.append(" FROM stdin CSV DELIMITER '");
        sql.append(COPY_COMMAND_DELIMITER);
        sql.append("' ");
        sql.append("QUOTE ");
        sql.append(COPY_COMMAND_QUOTE);
        sql.append(" ESCAPE '");
        sql.append(ESCAPE);
        sql.append("';");
        if (logger.isDebugEnabled()) {
            logger.debug(sql.toString());
        }
        return sql.toString();
    }

    @Override
    public void writeStreamingVertex(Writer writer, Map<String, Object> keyValueMap) {
        try {
            int countKeys = 1;
            if (keyValueMap.isEmpty()) {
                writer.write(Integer.toString(1));
            } else {
                for (Map.Entry<String, Object> entry : keyValueMap.entrySet()) {
                    if (countKeys > 1 && countKeys <= keyValueMap.size()) {
                        writer.write(COPY_COMMAND_DELIMITER);
                    }
                    countKeys++;
                    Object value = entry.getValue();
                    PropertyType propertyType;
                    if (value == null) {
                        propertyType = PropertyType.STRING;
                    } else {
                        propertyType = PropertyType.from(value);
                    }
                    valueToStreamBytes(writer, propertyType, value);
                }
            }
            writer.write("\n");
        } catch (IOException e) {
            throw new RuntimeException(e);
        }
    }

    @Override
    public void writeStreamingEdge(Writer writer, SqlgEdge sqlgEdge, SqlgVertex outVertex, SqlgVertex inVertex, Map<String, Object> keyValueMap) {
        try {
            String encoding = "UTF-8";
            writer.write(((RecordId) outVertex.id()).getId().toString());
            writer.write(COPY_COMMAND_DELIMITER);
            writer.write(((RecordId) inVertex.id()).getId().toString());
            for (Map.Entry<String, Object> entry : keyValueMap.entrySet()) {
                writer.write(COPY_COMMAND_DELIMITER);
                Object value = entry.getValue();
                PropertyType propertyType;
                if (value == null) {
                    propertyType = PropertyType.STRING;
                } else {
                    propertyType = PropertyType.from(value);
                }
                if (JSON_ARRAY == propertyType) {
                    throw SqlgExceptions.invalidPropertyType(propertyType);
                }
                valueToStreamBytes(writer, propertyType, value);
            }
            writer.write("\n");
        } catch (Exception e) {
            throw new RuntimeException(e);
        }
    }

    private void valueToStreamBytes(Writer outputStream, PropertyType propertyType, Object value) throws UnsupportedEncodingException {
        String s = valueToStreamString(propertyType, value);
        try {
            outputStream.write(s);
        } catch (IOException e) {
            throw new RuntimeException(e);
        }
    }

//    private void valueToStreamBytes(OutputStream outputStream, PropertyType propertyType, Object value) throws UnsupportedEncodingException {
//        String encoding = "UTF-8";
//        String s = valueToStreamString(propertyType, value);
//        try (StringReader stringReader = new StringReader(s)) {
//            int data;
//            try {
//                data = stringReader.read();
//                while (data != -1) {
//                    //do something with data...
//                    outputStream.write(data);
//                    data = stringReader.read();
//                }
//            } catch (IOException e) {
//                throw new RuntimeException(e);
//            }
//        }
//    }

    private String valueToStreamString(PropertyType propertyType, Object value) {
        String result;
        if (value == null) {
            result = getBatchNull();
        } else {
            switch (propertyType) {
                case ZONEDDATETIME:
                    ZonedDateTime zonedDateTime = (ZonedDateTime) value;
                    LocalDateTime localDateTime = zonedDateTime.toLocalDateTime();
                    TimeZone timeZone = TimeZone.getTimeZone(zonedDateTime.getZone());
                    result = localDateTime.toString() + COPY_COMMAND_DELIMITER + timeZone.getID();
                    break;
                case PERIOD:
                    Period period = (Period) value;
                    result = period.getYears() + COPY_COMMAND_DELIMITER + period.getMonths() + COPY_COMMAND_DELIMITER + period.getDays();
                    break;
                case DURATION:
                    Duration duration = (Duration) value;
                    result = duration.getSeconds() + COPY_COMMAND_DELIMITER + duration.getNano();
                    break;
                case LOCALTIME:
                    LocalTime lt = (LocalTime) value;
                    result = shiftDST(lt).toString();
                    break;
                case ZONEDDATETIME_ARRAY:
                    ZonedDateTime[] zonedDateTimes = (ZonedDateTime[]) value;
                    StringBuilder sb = new StringBuilder();
                    sb.append("{");
                    int length = java.lang.reflect.Array.getLength(value);
                    for (int i = 0; i < length; i++) {
                        zonedDateTime = zonedDateTimes[i];
                        localDateTime = zonedDateTime.toLocalDateTime();
                        result = localDateTime.toString();
                        sb.append(result);
                        if (i < length - 1) {
                            sb.append(",");
                        }
                    }
                    sb.append("}");
                    sb.append(COPY_COMMAND_DELIMITER);
                    sb.append("{");
                    for (int i = 0; i < length; i++) {
                        zonedDateTime = zonedDateTimes[i];
                        timeZone = TimeZone.getTimeZone(zonedDateTime.getZone());
                        result = timeZone.getID();
                        sb.append(result);
                        if (i < length - 1) {
                            sb.append(",");
                        }
                    }
                    sb.append("}");
                    return sb.toString();
                case DURATION_ARRAY:
                    Duration[] durations = (Duration[]) value;
                    sb = new StringBuilder();
                    sb.append("{");
                    length = java.lang.reflect.Array.getLength(value);
                    for (int i = 0; i < length; i++) {
                        duration = durations[i];
                        sb.append(duration.getSeconds());
                        if (i < length - 1) {
                            sb.append(",");
                        }
                    }
                    sb.append("}");
                    sb.append(COPY_COMMAND_DELIMITER);
                    sb.append("{");
                    for (int i = 0; i < length; i++) {
                        duration = durations[i];
                        sb.append(duration.getNano());
                        if (i < length - 1) {
                            sb.append(",");
                        }
                    }
                    sb.append("}");
                    return sb.toString();
                case PERIOD_ARRAY:
                    Period[] periods = (Period[]) value;
                    sb = new StringBuilder();
                    sb.append("{");
                    length = java.lang.reflect.Array.getLength(value);
                    for (int i = 0; i < length; i++) {
                        period = periods[i];
                        sb.append(period.getYears());
                        if (i < length - 1) {
                            sb.append(",");
                        }
                    }
                    sb.append("}");
                    sb.append(COPY_COMMAND_DELIMITER);
                    sb.append("{");
                    for (int i = 0; i < length; i++) {
                        period = periods[i];
                        sb.append(period.getMonths());
                        if (i < length - 1) {
                            sb.append(",");
                        }
                    }
                    sb.append("}");
                    sb.append(COPY_COMMAND_DELIMITER);
                    sb.append("{");
                    for (int i = 0; i < length; i++) {
                        period = periods[i];
                        sb.append(period.getDays());
                        if (i < length - 1) {
                            sb.append(",");
                        }
                    }
                    sb.append("}");
                    return sb.toString();
                case LOCALTIME_ARRAY:
                    LocalTime[] localTimes = (LocalTime[]) value;
                    sb = new StringBuilder();
                    sb.append("{");
                    length = java.lang.reflect.Array.getLength(value);
                    for (int i = 0; i < length; i++) {
                        LocalTime localTime = localTimes[i];
                        result = shiftDST(localTime).toString();
                        sb.append(result);
                        if (i < length - 1) {
                            sb.append(",");
                        }
                    }
                    sb.append("}");
                    return sb.toString();
                case JSON_ARRAY:
                    throw SqlgExceptions.invalidPropertyType(propertyType);
                case BYTE_ARRAY:
                    return PGbytea.toPGString((byte[]) SqlgUtil.convertByteArrayToPrimitiveArray((Byte[]) value));
                case byte_ARRAY:
                    return PGbytea.toPGString((byte[]) value);
                default:
                    if (value.getClass().isArray()) {
                        sb = new StringBuilder();
                        sb.append("{");
                        length = java.lang.reflect.Array.getLength(value);
                        for (int i = 0; i < length; i++) {
                            String valueOfArray = java.lang.reflect.Array.get(value, i).toString();
                            sb.append(escapeSpecialCharacters(valueOfArray));
                            if (i < length - 1) {
                                sb.append(",");
                            }
                        }
                        sb.append("}");
                        return sb.toString();
//                        }
                    }
                    result = escapeSpecialCharacters(value.toString());
            }
        }
        return result;
    }

    @Override
    public void flushRemovedVertices(SqlgGraph sqlgGraph, Map<SchemaTable, List<SqlgVertex>> removeVertexCache) {

        if (!removeVertexCache.isEmpty()) {


            //split the list of vertices, postgres existVertexLabel a 2 byte limit in the in clause
            for (Map.Entry<SchemaTable, List<SqlgVertex>> schemaVertices : removeVertexCache.entrySet()) {

                SchemaTable schemaTable = schemaVertices.getKey();

                Pair<Set<SchemaTable>, Set<SchemaTable>> tableLabels = sqlgGraph.getTopology().getTableLabels(SchemaTable.of(schemaTable.getSchema(), VERTEX_PREFIX + schemaTable.getTable()));

                //This is causing dead locks under load
//                dropForeignKeys(sqlgGraph, schemaTable);

                List<SqlgVertex> vertices = schemaVertices.getValue();
                int numberOfLoops = (vertices.size() / PARAMETER_LIMIT);
                int previous = 0;
                for (int i = 1; i <= numberOfLoops + 1; i++) {

                    int subListTo = i * PARAMETER_LIMIT;
                    List<SqlgVertex> subVertices;
                    if (i <= numberOfLoops) {
                        subVertices = vertices.subList(previous, subListTo);
                    } else {
                        subVertices = vertices.subList(previous, vertices.size());
                    }

                    previous = subListTo;

                    if (!subVertices.isEmpty()) {

                        Set<SchemaTable> inLabels = tableLabels.getLeft();
                        Set<SchemaTable> outLabels = tableLabels.getRight();

                        deleteEdges(sqlgGraph, schemaTable, subVertices, inLabels, true);
                        deleteEdges(sqlgGraph, schemaTable, subVertices, outLabels, false);

                        StringBuilder sql = new StringBuilder("DELETE FROM ");
                        sql.append(sqlgGraph.getSchemaManager().getSqlDialect().maybeWrapInQoutes(schemaTable.getSchema()));
                        sql.append(".");
                        sql.append(sqlgGraph.getSchemaManager().getSqlDialect().maybeWrapInQoutes((VERTEX_PREFIX) + schemaTable.getTable()));
                        sql.append(" WHERE ");
                        sql.append(sqlgGraph.getSchemaManager().getSqlDialect().maybeWrapInQoutes("ID"));
                        sql.append(" in (");
                        int count = 1;
                        for (SqlgVertex sqlgVertex : subVertices) {
                            sql.append("?");
                            if (count++ < subVertices.size()) {
                                sql.append(",");
                            }
                        }
                        sql.append(")");
                        if (sqlgGraph.getSqlDialect().needsSemicolon()) {
                            sql.append(";");
                        }
                        if (logger.isDebugEnabled()) {
                            logger.debug(sql.toString());
                        }
                        Connection conn = sqlgGraph.tx().getConnection();
                        try (PreparedStatement preparedStatement = conn.prepareStatement(sql.toString())) {
                            count = 1;
                            for (SqlgVertex sqlgVertex : subVertices) {
                                preparedStatement.setLong(count++, ((RecordId) sqlgVertex.id()).getId());
                            }
                            preparedStatement.executeUpdate();
                        } catch (SQLException e) {
                            throw new RuntimeException(e);
                        }
                    }
                }
//                createForeignKeys(sqlgGraph, schemaTable);
            }
        }
    }

    @Override
    public void flushRemovedGlobalUniqueIndexVertices(SqlgGraph sqlgGraph, Map<SchemaTable, List<SqlgVertex>> removeVertexCache) {

        if (!removeVertexCache.isEmpty()) {

            Map<String, PropertyType> tmpColumns = new HashMap<>();
            tmpColumns.put("recordId", PropertyType.STRING);
            tmpColumns.put("property", PropertyType.STRING);

            //split the list of vertices, postgres existVertexLabel a 2 byte limit in the in clause
            for (Map.Entry<SchemaTable, List<SqlgVertex>> schemaVertices : removeVertexCache.entrySet()) {

                SchemaTable schemaTable = schemaVertices.getKey();
                Map<String, PropertyColumn> propertyColumns = sqlgGraph.getTopology().getPropertiesWithGlobalUniqueIndexFor(schemaTable.withPrefix(SchemaManager.VERTEX_PREFIX));
                for (PropertyColumn propertyColumn : propertyColumns.values()) {
                    for (GlobalUniqueIndex globalUniqueIndex : propertyColumn.getGlobalUniqueIndices()) {
                        List<SqlgVertex> vertices = schemaVertices.getValue();
                        int numberOfLoops = (vertices.size() / PARAMETER_LIMIT);
                        int previous = 0;
                        for (int i = 1; i <= numberOfLoops + 1; i++) {

                            int subListTo = i * PARAMETER_LIMIT;
                            List<SqlgVertex> subVertices;
                            if (i <= numberOfLoops) {
                                subVertices = vertices.subList(previous, subListTo);
                            } else {
                                subVertices = vertices.subList(previous, vertices.size());
                            }

                            previous = subListTo;

                            if (!subVertices.isEmpty()) {

                                SecureRandom random = new SecureRandom();
                                byte bytes[] = new byte[6];
                                random.nextBytes(bytes);
                                String tmpTableIdentified = Base64.getEncoder().encodeToString(bytes);
                                sqlgGraph.getTopology().createTempTable(SchemaManager.VERTEX_PREFIX + tmpTableIdentified, tmpColumns);
                                String copySql = ((SqlBulkDialect) sqlgGraph.getSqlDialect())
                                        .temporaryTableCopyCommandSqlVertex(
                                                sqlgGraph,
                                                SchemaTable.of("public", tmpTableIdentified), tmpColumns.keySet());
                                Writer writer = ((SqlBulkDialect) sqlgGraph.getSqlDialect()).streamSql(sqlgGraph, copySql);
                                for (SqlgVertex sqlgVertex : subVertices) {
                                    Map<String, Object> tmpMap = new HashMap<>();
                                    tmpMap.put("recordId", sqlgVertex.id().toString());
                                    tmpMap.put("property", propertyColumn.getName());
                                    ((SqlBulkDialect) sqlgGraph.getSqlDialect()).writeStreamingVertex(writer, tmpMap);
                                }
                                try {
                                    writer.close();
                                } catch (IOException e) {
                                    throw new RuntimeException(e);
                                }
                                StringBuilder sql = new StringBuilder("WITH tmp as (SELECT * FROM " + sqlgGraph.getSqlDialect().maybeWrapInQoutes(SchemaManager.VERTEX_PREFIX + tmpTableIdentified) + ")\n");
                                sql.append("DELETE FROM ");
                                sql.append(sqlgGraph.getSqlDialect().maybeWrapInQoutes(Schema.GLOBAL_UNIQUE_INDEX_SCHEMA));
                                sql.append(".");
                                sql.append(sqlgGraph.getSqlDialect().maybeWrapInQoutes(VERTEX_PREFIX + globalUniqueIndex.getName()));
                                sql.append("as gui \nUSING tmp WHERE ");
                                sql.append("tmp.\"recordId\" = gui.\"recordId\" AND tmp.property = gui.property");
                                if (sqlgGraph.getSqlDialect().needsSemicolon()) {
                                    sql.append(";");
                                }
                                if (logger.isDebugEnabled()) {
                                    logger.debug(sql.toString());
                                }
                                Connection conn = sqlgGraph.tx().getConnection();
                                try (PreparedStatement preparedStatement = conn.prepareStatement(sql.toString())) {
                                    preparedStatement.executeUpdate();
                                } catch (SQLException e) {
                                    throw new RuntimeException(e);
                                }
                            }
                        }

                    }
                }
            }
        }
    }


    private void dropForeignKeys(SqlgGraph sqlgGraph, SchemaTable schemaTable) {

        Map<String, Set<String>> edgeForeignKeys = sqlgGraph.getTopology().getAllEdgeForeignKeys();

        for (Map.Entry<String, Set<String>> edgeForeignKey : edgeForeignKeys.entrySet()) {
            String edgeTable = edgeForeignKey.getKey();
            Set<String> foreignKeys = edgeForeignKey.getValue();
            String[] schemaTableArray = edgeTable.split("\\.");

            for (String foreignKey : foreignKeys) {
                if (foreignKey.startsWith(schemaTable.toString() + "_")) {

                    Set<String> foreignKeyNames = getForeignKeyConstraintNames(sqlgGraph, schemaTableArray[0], schemaTableArray[1]);
                    for (String foreignKeyName : foreignKeyNames) {

                        StringBuilder sql = new StringBuilder();
                        sql.append("ALTER TABLE ");
                        sql.append(maybeWrapInQoutes(schemaTableArray[0]));
                        sql.append(".");
                        sql.append(maybeWrapInQoutes(schemaTableArray[1]));
                        sql.append(" DROP CONSTRAINT ");
                        sql.append(maybeWrapInQoutes(foreignKeyName));
                        if (needsSemicolon()) {
                            sql.append(";");
                        }
                        if (logger.isDebugEnabled()) {
                            logger.debug(sql.toString());
                        }
                        Connection conn = sqlgGraph.tx().getConnection();
                        try (PreparedStatement preparedStatement = conn.prepareStatement(sql.toString())) {
                            preparedStatement.executeUpdate();
                        } catch (SQLException e) {
                            throw new RuntimeException(e);
                        }

                    }
                }
            }
        }
    }

    private void createForeignKeys(SqlgGraph sqlgGraph, SchemaTable schemaTable) {
        Map<String, Set<String>> edgeForeignKeys = sqlgGraph.getTopology().getAllEdgeForeignKeys();

        for (Map.Entry<String, Set<String>> edgeForeignKey : edgeForeignKeys.entrySet()) {
            String edgeTable = edgeForeignKey.getKey();
            Set<String> foreignKeys = edgeForeignKey.getValue();
            for (String foreignKey : foreignKeys) {
                if (foreignKey.startsWith(schemaTable.toString() + "_")) {
                    String[] schemaTableArray = edgeTable.split("\\.");
                    StringBuilder sql = new StringBuilder();
                    sql.append("ALTER TABLE ");
                    sql.append(maybeWrapInQoutes(schemaTableArray[0]));
                    sql.append(".");
                    sql.append(maybeWrapInQoutes(schemaTableArray[1]));
                    sql.append(" ADD FOREIGN KEY (");
                    sql.append(maybeWrapInQoutes(foreignKey));
                    sql.append(") REFERENCES ");
                    sql.append(maybeWrapInQoutes(schemaTable.getSchema()));
                    sql.append(".");
                    sql.append(maybeWrapInQoutes(VERTEX_PREFIX + schemaTable.getTable()));
                    sql.append(" MATCH SIMPLE");
                    if (needsSemicolon()) {
                        sql.append(";");
                    }
                    if (logger.isDebugEnabled()) {
                        logger.debug(sql.toString());
                    }
                    Connection conn = sqlgGraph.tx().getConnection();
                    try (PreparedStatement preparedStatement = conn.prepareStatement(sql.toString())) {
                        preparedStatement.executeUpdate();
                    } catch (SQLException e) {
                        throw new RuntimeException(e);
                    }
                }
            }
        }
    }

    private void deleteEdges(SqlgGraph sqlgGraph, SchemaTable schemaTable, List<SqlgVertex> subVertices, Set<SchemaTable> labels, boolean inDirection) {
        for (SchemaTable inLabel : labels) {

            StringBuilder sql = new StringBuilder();
            sql.append("DELETE FROM ");
            sql.append(maybeWrapInQoutes(inLabel.getSchema()));
            sql.append(".");
            sql.append(maybeWrapInQoutes(inLabel.getTable()));
            sql.append(" WHERE ");
            sql.append(maybeWrapInQoutes(schemaTable.toString() + (inDirection ? SchemaManager.IN_VERTEX_COLUMN_END : SchemaManager.OUT_VERTEX_COLUMN_END)));
            sql.append(" IN (");
            int count = 1;
            for (Vertex vertexToDelete : subVertices) {
                sql.append("?");
                if (count++ < subVertices.size()) {
                    sql.append(",");
                }
            }
            sql.append(")");
            if (sqlgGraph.getSqlDialect().needsSemicolon()) {
                sql.append(";");
            }
            if (logger.isDebugEnabled()) {
                logger.debug(sql.toString());
            }
            Connection conn = sqlgGraph.tx().getConnection();
            try (PreparedStatement preparedStatement = conn.prepareStatement(sql.toString())) {
                count = 1;
                for (Vertex vertexToDelete : subVertices) {
                    preparedStatement.setLong(count++, ((RecordId) vertexToDelete.id()).getId());
                }
                int deleted = preparedStatement.executeUpdate();
                if (logger.isDebugEnabled()) {
                    logger.debug("Deleted " + deleted + " edges from " + inLabel.toString());
                }
            } catch (SQLException e) {
                throw new RuntimeException(e);
            }
        }
    }

    @Override
    public void flushRemovedEdges(SqlgGraph sqlgGraph, Map<SchemaTable, List<SqlgEdge>> removeEdgeCache) {

        if (!removeEdgeCache.isEmpty()) {

            //split the list of edges, postgres existVertexLabel a 2 byte limit in the in clause
            for (Map.Entry<SchemaTable, List<SqlgEdge>> schemaEdges : removeEdgeCache.entrySet()) {

                List<SqlgEdge> edges = schemaEdges.getValue();
                int numberOfLoops = (edges.size() / PARAMETER_LIMIT);
                int previous = 0;
                for (int i = 1; i <= numberOfLoops + 1; i++) {

                    List<SqlgEdge> flattenedEdges = new ArrayList<>();
                    int subListTo = i * PARAMETER_LIMIT;
                    List<SqlgEdge> subEdges;
                    if (i <= numberOfLoops) {
                        subEdges = edges.subList(previous, subListTo);
                    } else {
                        subEdges = edges.subList(previous, edges.size());
                    }
                    previous = subListTo;

                    for (SchemaTable schemaTable : removeEdgeCache.keySet()) {
                        StringBuilder sql = new StringBuilder("DELETE FROM ");
                        sql.append(sqlgGraph.getSchemaManager().getSqlDialect().maybeWrapInQoutes(schemaTable.getSchema()));
                        sql.append(".");
                        sql.append(sqlgGraph.getSchemaManager().getSqlDialect().maybeWrapInQoutes((EDGE_PREFIX) + schemaTable.getTable()));
                        sql.append(" WHERE ");
                        sql.append(sqlgGraph.getSchemaManager().getSqlDialect().maybeWrapInQoutes("ID"));
                        sql.append(" in (");
                        int count = 1;
                        for (SqlgEdge sqlgEdge : subEdges) {
                            flattenedEdges.add(sqlgEdge);
                            sql.append("?");
                            if (count++ < subEdges.size()) {
                                sql.append(",");
                            }
                        }
                        sql.append(")");
                        if (sqlgGraph.getSqlDialect().needsSemicolon()) {
                            sql.append(";");
                        }
                        if (logger.isDebugEnabled()) {
                            logger.debug(sql.toString());
                        }
                        Connection conn = sqlgGraph.tx().getConnection();
                        try (PreparedStatement preparedStatement = conn.prepareStatement(sql.toString())) {
                            count = 1;
                            for (SqlgEdge sqlgEdge : subEdges) {
                                preparedStatement.setLong(count++, ((RecordId) sqlgEdge.id()).getId());
                            }
                            preparedStatement.executeUpdate();
                        } catch (SQLException e) {
                            throw new RuntimeException(e);
                        }
                    }
                }
            }
        }
    }

    @Override
    public String getBatchNull() {
        return BATCH_NULL;
    }


    private InputStream mapVertexToInputStream(Map<String, PropertyType> propertyTypeMap, Pair<SortedSet<String>, Map<SqlgVertex, Map<String, Object>>> vertexCache) throws SQLException {
        //String str = "2,peter\n3,john";
        StringBuilder sb = new StringBuilder();
        int count = 1;
        for (SqlgVertex sqlgVertex : vertexCache.getRight().keySet()) {
            Map<String, Object> triple = vertexCache.getRight().get(sqlgVertex);
            //set the internal batch id to be used with inserting batch edges
            if (!vertexCache.getLeft().isEmpty()) {
                int countKeys = 1;
                for (String key : vertexCache.getLeft()) {
                    PropertyType propertyType = propertyTypeMap.get(key);
                    if (countKeys > 1 && countKeys <= vertexCache.getLeft().size()) {
                        sb.append(COPY_COMMAND_DELIMITER);
                    }
                    countKeys++;
                    Object value = triple.get(key);
                    switch (propertyType) {
                        case BYTE_ARRAY:
                            String valueOfArrayAsString = PGbytea.toPGString((byte[]) SqlgUtil.convertByteArrayToPrimitiveArray((Byte[]) value));
                            sb.append(valueOfArrayAsString);
                            break;
                        case byte_ARRAY:
                            valueOfArrayAsString = PGbytea.toPGString((byte[]) value);
                            sb.append(valueOfArrayAsString);
                            break;
                        default:
                            sb.append(valueToStreamString(propertyType, value));
                    }
                }
            } else {
                sb.append("0");
            }
            if (count++ < vertexCache.getRight().size()) {
                sb.append("\n");
            }
        }
        return new ByteArrayInputStream(sb.toString().getBytes());
    }

    private InputStream mapEdgeToInputStream(Map<String, PropertyType> propertyTypeMap, Pair<SortedSet<String>, Map<SqlgEdge, Triple<SqlgVertex, SqlgVertex, Map<String, Object>>>> edgeCache) throws SQLException {
        StringBuilder sb = new StringBuilder();
        int count = 1;
        for (Triple<SqlgVertex, SqlgVertex, Map<String, Object>> triple : edgeCache.getRight().values()) {
            sb.append(((RecordId) triple.getLeft().id()).getId());
            sb.append(COPY_COMMAND_DELIMITER);
            sb.append(((RecordId) triple.getMiddle().id()).getId());
            if (!edgeCache.getLeft().isEmpty()) {
                sb.append(COPY_COMMAND_DELIMITER);
            }
            int countKeys = 1;
            for (String key : edgeCache.getLeft()) {
                PropertyType propertyType = propertyTypeMap.get(key);
                Object value = triple.getRight().get(key);
//                if (value == null) {
//                    sb.append(getBatchNull());
//                }
                switch (propertyType) {
                    case BYTE_ARRAY:
                        String valueOfArrayAsString = PGbytea.toPGString((byte[]) SqlgUtil.convertByteArrayToPrimitiveArray((Byte[]) value));
                        sb.append(valueOfArrayAsString);
                        break;
                    case byte_ARRAY:
                        valueOfArrayAsString = PGbytea.toPGString((byte[]) value);
                        sb.append(valueOfArrayAsString);
                        break;
                    default:
                        sb.append(valueToStreamString(propertyType, value));
                }
                if (countKeys < edgeCache.getLeft().size()) {
                    sb.append(COPY_COMMAND_DELIMITER);
                }
                countKeys++;
            }
            if (count++ < edgeCache.getRight().size()) {
                sb.append("\n");
            }
        }
        return new ByteArrayInputStream(sb.toString().getBytes());
    }

    /**
     * this follows the PostgreSQL rules at https://www.postgresql.org/docs/current/static/sql-copy.html#AEN77663
     * "If the value contains the delimiter character, the QUOTE character, the NULL string, a carriage return,
     * or line feed character, then the whole value is prefixed and suffixed by the QUOTE character,
     * and any occurrence within the value of a QUOTE character or the ESCAPE character is preceded
     * by the escape character."
     *
     * @param s
     * @return
     */
    private String escapeSpecialCharacters(String s) {
        StringBuilder sb = new StringBuilder();
        boolean needEscape = s.length() == 0; // escape empty strings
        for (int a = 0; a < s.length(); a++) {
            char c = s.charAt(a);
            if (c == '\n' || c == '\r' || c == 0 || c == COPY_COMMAND_DELIMITER.charAt(0)) {
                needEscape = true;
            }
            if (c == ESCAPE || c == QUOTE) {
                needEscape = true;
                sb.append(ESCAPE);
            }
            sb.append(c);
        }
        if (needEscape) {
            return QUOTE + sb.toString() + QUOTE;
        }
        return s;
    }

    @Override
    public String[] propertyTypeToSqlDefinition(PropertyType propertyType) {
        switch (propertyType) {
            case BOOLEAN:
                return new String[]{"BOOLEAN"};
            case SHORT:
                return new String[]{"SMALLINT"};
            case INTEGER:
                return new String[]{"INTEGER"};
            case LONG:
                return new String[]{"BIGINT"};
            case FLOAT:
                return new String[]{"REAL"};
            case DOUBLE:
                return new String[]{"DOUBLE PRECISION"};
            case LOCALDATE:
                return new String[]{"DATE"};
            case LOCALDATETIME:
                return new String[]{"TIMESTAMP WITH TIME ZONE"};
            case ZONEDDATETIME:
                return new String[]{"TIMESTAMP WITH TIME ZONE", "TEXT"};
            case LOCALTIME:
                return new String[]{"TIME WITH TIME ZONE"};
            case PERIOD:
                return new String[]{"INTEGER", "INTEGER", "INTEGER"};
            case DURATION:
                return new String[]{"BIGINT", "INTEGER"};
            case STRING:
                return new String[]{"TEXT"};
            case JSON:
                return new String[]{"JSONB"};
            case POINT:
                return new String[]{"geometry(POINT)"};
            case LINESTRING:
                return new String[]{"geometry(LINESTRING)"};
            case POLYGON:
                return new String[]{"geometry(POLYGON)"};
            case GEOGRAPHY_POINT:
                return new String[]{"geography(POINT, 4326)"};
            case GEOGRAPHY_POLYGON:
                return new String[]{"geography(POLYGON, 4326)"};
            case byte_ARRAY:
                return new String[]{"BYTEA"};
            case boolean_ARRAY:
                return new String[]{"BOOLEAN[]"};
            case short_ARRAY:
                return new String[]{"SMALLINT[]"};
            case int_ARRAY:
                return new String[]{"INTEGER[]"};
            case long_ARRAY:
                return new String[]{"BIGINT[]"};
            case float_ARRAY:
                return new String[]{"REAL[]"};
            case double_ARRAY:
                return new String[]{"DOUBLE PRECISION[]"};
            case STRING_ARRAY:
                return new String[]{"TEXT[]"};
            case LOCALDATETIME_ARRAY:
                return new String[]{"TIMESTAMP WITH TIME ZONE[]"};
            case LOCALDATE_ARRAY:
                return new String[]{"DATE[]"};
            case LOCALTIME_ARRAY:
                return new String[]{"TIME WITH TIME ZONE[]"};
            case ZONEDDATETIME_ARRAY:
                return new String[]{"TIMESTAMP WITH TIME ZONE[]", "TEXT[]"};
            case DURATION_ARRAY:
                return new String[]{"BIGINT[]", "INTEGER[]"};
            case PERIOD_ARRAY:
                return new String[]{"INTEGER[]", "INTEGER[]", "INTEGER[]"};
            case INTEGER_ARRAY:
                return new String[]{"INTEGER[]"};
            case BOOLEAN_ARRAY:
                return new String[]{"BOOLEAN[]"};
            case BYTE_ARRAY:
                return new String[]{"BYTEA"};
            case SHORT_ARRAY:
                return new String[]{"SMALLINT[]"};
            case LONG_ARRAY:
                return new String[]{"BIGINT[]"};
            case FLOAT_ARRAY:
                return new String[]{"REAL[]"};
            case DOUBLE_ARRAY:
                return new String[]{"DOUBLE PRECISION[]"};
            case JSON_ARRAY:
                return new String[]{"JSONB[]"};
            default:
                throw new IllegalStateException("Unknown propertyType " + propertyType.name());
        }
    }

    /**
     * This is only used for upgrading from pre sqlg_schema sqlg to a sqlg_schema
     *
     * @param sqlType
     * @param typeName
     * @return
     */
    @Override
    public PropertyType sqlTypeToPropertyType(SqlgGraph sqlgGraph, String schema, String table, String column, int sqlType, String typeName, ListIterator<Triple<String, Integer, String>> metaDataIter) {
        switch (sqlType) {
            case Types.BIT:
                return PropertyType.BOOLEAN;
            case Types.SMALLINT:
                return PropertyType.SHORT;
            case Types.INTEGER:
                return PropertyType.INTEGER;
            case Types.BIGINT:
                return PropertyType.LONG;
            case Types.REAL:
                return PropertyType.FLOAT;
            case Types.DOUBLE:
                return PropertyType.DOUBLE;
            case Types.VARCHAR:
                return PropertyType.STRING;
            case Types.TIMESTAMP:
                return PropertyType.LOCALDATETIME;
            case Types.DATE:
                return PropertyType.LOCALDATE;
            case Types.TIME:
                return PropertyType.LOCALTIME;
            case Types.OTHER:
                //this is a f up as only JSON can be used for other.
                //means all the gis data types which are also OTHER are not supported
                switch (typeName) {
                    case "jsonb":
                        return PropertyType.JSON;
                    case "geometry":
                        return getPostGisGeometryType(sqlgGraph, schema, table, column);
                    case "geography":
                        return getPostGisGeographyType(sqlgGraph, schema, table, column);
                    default:
                        throw new RuntimeException("Other type not supported " + typeName);

                }
            case Types.BINARY:
                return BYTE_ARRAY;
            case Types.ARRAY:
                return sqlArrayTypeNameToPropertyType(typeName, sqlgGraph, schema, table, column, metaDataIter);
            default:
                throw new IllegalStateException("Unknown sqlType " + sqlType);
        }
    }

    @Override
    public PropertyType sqlArrayTypeNameToPropertyType(String typeName, SqlgGraph sqlgGraph, String schema, String table, String columnName, ListIterator<Triple<String, Integer, String>> metaDataIter) {
        switch (typeName) {
            case "_bool":
                return BOOLEAN_ARRAY;
            case "_int2":
                return SHORT_ARRAY;
            case "_int4":
                return PropertyType.INTEGER_ARRAY;
            case "_int8":
                return PropertyType.LONG_ARRAY;
            case "_float4":
                return PropertyType.FLOAT_ARRAY;
            case "_float8":
                return PropertyType.DOUBLE_ARRAY;
            case "_text":
                return PropertyType.STRING_ARRAY;
            case "_date":
                return PropertyType.LOCALDATE_ARRAY;
            case "_timetz":
                return PropertyType.LOCALTIME_ARRAY;
            case "_timestamptz":
                //need to check the next column to know if its a LocalDateTime or ZonedDateTime array
                Triple<String, Integer, String> metaData = metaDataIter.next();
                metaDataIter.previous();
                if (metaData.getLeft().startsWith(columnName + "~~~")) {
                    return PropertyType.ZONEDDATETIME_ARRAY;
                } else {
                    return PropertyType.LOCALDATETIME_ARRAY;
                }
            case "_jsonb":
                return PropertyType.JSON_ARRAY;
            default:
                throw new RuntimeException("Array type not supported " + typeName);
        }
    }

    @Override
    public int propertyTypeToJavaSqlType(PropertyType propertyType) {
        switch (propertyType) {
            case BOOLEAN:
                return Types.BOOLEAN;
            case SHORT:
                return Types.SMALLINT;
            case INTEGER:
                return Types.INTEGER;
            case LONG:
                return Types.BIGINT;
            case FLOAT:
                return Types.REAL;
            case DOUBLE:
                return Types.DOUBLE;
            case STRING:
                return Types.CLOB;
            case byte_ARRAY:
                return Types.ARRAY;
            case LOCALDATETIME:
                return Types.TIMESTAMP;
            case LOCALDATE:
                return Types.DATE;
            case LOCALTIME:
                return Types.TIME;
            case JSON:
                //TODO support other others like Geometry...
                return Types.OTHER;
            case boolean_ARRAY:
                return Types.ARRAY;
            case short_ARRAY:
                return Types.ARRAY;
            case int_ARRAY:
                return Types.ARRAY;
            case long_ARRAY:
                return Types.ARRAY;
            case float_ARRAY:
                return Types.ARRAY;
            case double_ARRAY:
                return Types.ARRAY;
            case STRING_ARRAY:
                return Types.ARRAY;
            default:
                throw new IllegalStateException("Unknown propertyType " + propertyType.name());
        }
    }

    @Override
    public void validateProperty(Object key, Object value) {
        if (key instanceof String && ((String) key).length() > 63) {
            validateColumnName((String) key);
        }
        if (value instanceof String) {
            return;
        }
        if (value instanceof Character) {
            return;
        }
        if (value instanceof Boolean) {
            return;
        }
        if (value instanceof Byte) {
            return;
        }
        if (value instanceof Short) {
            return;
        }
        if (value instanceof Integer) {
            return;
        }
        if (value instanceof Long) {
            return;
        }
        if (value instanceof Float) {
            return;
        }
        if (value instanceof Double) {
            return;
        }
        if (value instanceof LocalDate) {
            return;
        }
        if (value instanceof LocalDateTime) {
            return;
        }
        if (value instanceof ZonedDateTime) {
            return;
        }
        if (value instanceof LocalTime) {
            return;
        }
        if (value instanceof Period) {
            return;
        }
        if (value instanceof Duration) {
            return;
        }
        if (value instanceof JsonNode) {
            return;
        }
        if (value instanceof Point) {
            return;
        }
        if (value instanceof LineString) {
            return;
        }
        if (value instanceof Polygon) {
            return;
        }
        if (value instanceof byte[]) {
            return;
        }
        if (value instanceof boolean[]) {
            return;
        }
        if (value instanceof char[]) {
            return;
        }
        if (value instanceof short[]) {
            return;
        }
        if (value instanceof int[]) {
            return;
        }
        if (value instanceof long[]) {
            return;
        }
        if (value instanceof float[]) {
            return;
        }
        if (value instanceof double[]) {
            return;
        }
        if (value instanceof String[]) {
            return;
        }
        if (value instanceof Character[]) {
            return;
        }
        if (value instanceof Boolean[]) {
            return;
        }
        if (value instanceof Byte[]) {
            return;
        }
        if (value instanceof Short[]) {
            return;
        }
        if (value instanceof Integer[]) {
            return;
        }
        if (value instanceof Long[]) {
            return;
        }
        if (value instanceof Float[]) {
            return;
        }
        if (value instanceof Double[]) {
            return;
        }
        if (value instanceof LocalDateTime[]) {
            return;
        }
        if (value instanceof LocalDate[]) {
            return;
        }
        if (value instanceof LocalTime[]) {
            return;
        }
        if (value instanceof ZonedDateTime[]) {
            return;
        }
        if (value instanceof Duration[]) {
            return;
        }
        if (value instanceof Period[]) {
            return;
        }
        if (value instanceof JsonNode[]) {
            return;
        }
        throw Property.Exceptions.dataTypeOfPropertyValueNotSupported(value);
    }

    @Override
    public boolean needForeignKeyIndex() {
        return true;
    }

    private Set<String> getForeignKeyConstraintNames(SqlgGraph sqlgGraph, String foreignKeySchema, String foreignKeyTable) {
        Set<String> result = new HashSet<>();
        Connection conn = sqlgGraph.tx().getConnection();
        DatabaseMetaData metadata;
        try {
            metadata = conn.getMetaData();
            String childCatalog = null;
            String childSchemaPattern = foreignKeySchema;
            String childTableNamePattern = foreignKeyTable;
            ResultSet resultSet = metadata.getImportedKeys(childCatalog, childSchemaPattern, childTableNamePattern);
            while (resultSet.next()) {
                result.add(resultSet.getString("FK_NAME"));
            }
        } catch (SQLException e) {
            throw new RuntimeException(e);
        }
        return result;
    }

    public boolean supportsClientInfo() {
        return true;
    }

    public void validateSchemaName(String schema) {
        if (schema.length() > getMinimumSchemaNameLength()) {
            throw SqlgExceptions.invalidSchemaName("Postgresql schema names can only be 63 characters. " + schema + " exceeds that");
        }
    }

    public void validateTableName(String table) {
        if (table.length() > getMinimumTableNameLength()) {
            throw SqlgExceptions.invalidTableName("Postgresql table names can only be 63 characters. " + table + " exceeds that");
        }
    }

    @Override
    public void validateColumnName(String column) {
        super.validateColumnName(column);
        if (column.length() > getMinimumColumnNameLength()) {
            throw SqlgExceptions.invalidColumnName("Postgresql column names can only be 63 characters. " + column + " exceeds that");
        }
    }

    public int getMinimumSchemaNameLength() {
        return 63;
    }

    public int getMinimumTableNameLength() {
        return 63;
    }

    public int getMinimumColumnNameLength() {
        return 63;
    }

    @Override
    public boolean supportsILike() {
        return Boolean.TRUE;
    }

    @Override
    public boolean needsTimeZone() {
        return Boolean.TRUE;
    }


    @Override
    public void setJson(PreparedStatement preparedStatement, int parameterStartIndex, JsonNode json) {
        PGobject jsonObject = new PGobject();
        jsonObject.setType("jsonb");
        try {
            jsonObject.setValue(json.toString());
            preparedStatement.setObject(parameterStartIndex, jsonObject);
        } catch (SQLException e) {
            throw new RuntimeException(e);
        }
    }

    @Override
    public void setPoint(PreparedStatement preparedStatement, int parameterStartIndex, Object point) {
        Preconditions.checkArgument(point instanceof Point, "point must be an instance of " + Point.class.getName());
        try {
            preparedStatement.setObject(parameterStartIndex, new PGgeometry((Point) point));
        } catch (SQLException e) {
            throw new RuntimeException(e);
        }
    }

    @Override
    public void setLineString(PreparedStatement preparedStatement, int parameterStartIndex, Object lineString) {
        Preconditions.checkArgument(lineString instanceof LineString, "lineString must be an instance of " + LineString.class.getName());
        try {
            preparedStatement.setObject(parameterStartIndex, new PGgeometry((LineString) lineString));
        } catch (SQLException e) {
            throw new RuntimeException(e);
        }
    }

    @Override
    public void setPolygon(PreparedStatement preparedStatement, int parameterStartIndex, Object polygon) {
        Preconditions.checkArgument(polygon instanceof Polygon, "polygon must be an instance of " + Polygon.class.getName());
        try {
            preparedStatement.setObject(parameterStartIndex, new PGgeometry((Polygon) polygon));
        } catch (SQLException e) {
            throw new RuntimeException(e);
        }
    }

    @Override
    public void setGeographyPoint(PreparedStatement preparedStatement, int parameterStartIndex, Object point) {
        Preconditions.checkArgument(point instanceof GeographyPoint, "point must be an instance of " + GeographyPoint.class.getName());
        try {
            preparedStatement.setObject(parameterStartIndex, new PGgeometry((GeographyPoint) point));
        } catch (SQLException e) {
            throw new RuntimeException(e);
        }
    }

    @Override
    public void handleOther(Map<String, Object> properties, String columnName, Object o, PropertyType propertyType) {
        switch (propertyType) {
            case POINT:
                properties.put(columnName, ((PGgeometry) o).getGeometry());
                break;
            case LINESTRING:
                properties.put(columnName, ((PGgeometry) o).getGeometry());
                break;
            case GEOGRAPHY_POINT:
                try {
                    Geometry geometry = PGgeometry.geomFromString(((PGobject) o).getValue());
                    properties.put(columnName, new GeographyPoint((Point) geometry));
                } catch (SQLException e) {
                    throw new RuntimeException(e);
                }
                break;
            case GEOGRAPHY_POLYGON:
                try {
                    Geometry geometry = PGgeometry.geomFromString(((PGobject) o).getValue());
                    properties.put(columnName, new GeographyPolygon((Polygon) geometry));
                } catch (SQLException e) {
                    throw new RuntimeException(e);
                }
                break;
            case POLYGON:
                properties.put(columnName, ((PGgeometry) o).getGeometry());
                break;
            case JSON:
                ObjectMapper objectMapper = new ObjectMapper();
                try {
                    JsonNode jsonNode = objectMapper.readTree(((PGobject) o).getValue());
                    properties.put(columnName, jsonNode);
                } catch (IOException e) {
                    throw new RuntimeException(e);
                }
                break;
            case BYTE_ARRAY:
                java.sql.Array array = (java.sql.Array) o;
                String arrayAsString = array.toString();
                //remove the wrapping curly brackets
                arrayAsString = arrayAsString.substring(1);
                arrayAsString = arrayAsString.substring(0, arrayAsString.length() - 1);
                String[] byteAsString = arrayAsString.split(",");
//                PGbytea.toBytes();
                Byte[] result = new Byte[byteAsString.length];
                int count = 0;
                for (String s : byteAsString) {
                    Integer byteAsInteger = Integer.parseUnsignedInt(s.replace("\"", ""));
                    result[count++] = new Byte("");
                }
                properties.put(columnName, result);
                break;
            default:
                throw new IllegalStateException("sqlgDialect.handleOther does not handle " + propertyType.name());
        }
//        if (o instanceof PGgeometry) {
//            properties.put(columnName, ((PGgeometry) o).getGeometry());
//        } else if ((o instanceof PGobject) && ((PGobject) o).getType().equals("geography")) {
//            try {
//                Geometry geometry = PGgeometry.geomFromString(((PGobject) o).getValue());
//                if (geometry instanceof Point) {
//                    properties.put(columnName, new GeographyPoint((Point) geometry));
//                } else if (geometry instanceof Polygon) {
//                    properties.put(columnName, new GeographyPolygon((Polygon) geometry));
//                } else {
//                    throw new IllegalStateException("Gis type " + geometry.getClass().getName() + " is not supported.");
//                }
//            } catch (SQLException e) {
//                throw new RuntimeException(e);
//            }
//        } else {
//            //Assume json for now
//            if (o instanceof java.sql.Array) {
//                java.sql.Array array = (java.sql.Array) o;
//                String arrayAsString = array.toString();
//                //remove the wrapping curly brackets
//                arrayAsString = arrayAsString.substring(1);
//                arrayAsString = arrayAsString.substring(0, arrayAsString.length() - 1);
//                arrayAsString = StringEscapeUtils.unescapeJava(arrayAsString);
//                //remove the wrapping qoutes
//                arrayAsString = arrayAsString.substring(1);
//                arrayAsString = arrayAsString.substring(0, arrayAsString.length() - 1);
//                String[] jsons = arrayAsString.split("\",\"");
//                JsonNode[] jsonNodes = new JsonNode[jsons.length];
//                ObjectMapper objectMapper = new ObjectMapper();
//                int count = 0;
//                for (String json : jsons) {
//                    try {
//                        JsonNode jsonNode = objectMapper.readTree(json);
//                        jsonNodes[count++] = jsonNode;
//                    } catch (IOException e) {
//                        throw new RuntimeException(e);
//                    }
//                }
//                properties.put(columnName, jsonNodes);
//            } else {
//                ObjectMapper objectMapper = new ObjectMapper();
//                try {
//                    JsonNode jsonNode = objectMapper.readTree(((PGobject) o).getValue());
//                    properties.put(columnName, jsonNode);
//                } catch (IOException e) {
//                    throw new RuntimeException(e);
//                }
//            }
//        }
    }

    @Override
    public boolean supportsJson() {
        return true;
    }

    @Override
    public Writer streamSql(SqlgGraph sqlgGraph, String sql) {
        Connection conn = sqlgGraph.tx().getConnection();
        PGConnection pgConnection;
        try {
            pgConnection = conn.unwrap(PGConnection.class);
            OutputStream out = new PGCopyOutputStream(pgConnection, sql);
            return new OutputStreamWriter(out, "UTF-8");
        } catch (SQLException | UnsupportedEncodingException e) {
            throw new RuntimeException(e);
        }
    }

    @Override
    public InputStream inputStreamSql(SqlgGraph sqlgGraph, String sql) {
        Connection conn = sqlgGraph.tx().getConnection();
        PGConnection pgConnection;
        try {
            pgConnection = conn.unwrap(PGConnection.class);
            return new PGCopyInputStream(pgConnection, sql);
        } catch (SQLException e) {
            throw new RuntimeException(e);
        }
    }

    private <L, R> void copyInBulkTempEdges(SqlgGraph sqlgGraph, SchemaTable schemaTable, Collection<Pair<L, R>> uids, PropertyType inPropertyType, PropertyType outPropertyType) {
        try {
            StringBuilder sql = new StringBuilder();
            sql.append("COPY ");
            sql.append(maybeWrapInQoutes(schemaTable.getTable()));
            sql.append(" (");
            int count = 1;
            for (String key : Arrays.asList("out", "in")) {
                if (count > 1 && count <= 2) {
                    sql.append(", ");
                }
                count++;
                sql.append(maybeWrapInQoutes(key));
            }
            sql.append(")");
            sql.append(" FROM stdin DELIMITER '");
            sql.append(COPY_COMMAND_DELIMITER);
            sql.append("';");
            if (logger.isDebugEnabled()) {
                logger.debug(sql.toString());
            }
            Writer writer = streamSql(sqlgGraph, sql.toString());
            for (Pair<L, R> uid : uids) {
                valueToStreamBytes(writer, inPropertyType, uid.getLeft());
                writer.write(COPY_COMMAND_DELIMITER);
                valueToStreamBytes(writer, outPropertyType, uid.getRight());
                writer.write("\n");
            }
            writer.close();
        } catch (Exception e) {
            throw new RuntimeException(e);
        }
    }

    @Override
    public <L, R> void bulkAddEdges(SqlgGraph sqlgGraph, SchemaTable out, SchemaTable in, String edgeLabel, Pair<String, String> idFields, Collection<Pair<L, R>> uids) {
        if (!sqlgGraph.tx().isInStreamingBatchMode() && !sqlgGraph.tx().isInStreamingWithLockBatchMode()) {
            throw SqlgExceptions.invalidMode("Transaction must be in " + BatchManager.BatchModeType.STREAMING + " or " + BatchManager.BatchModeType.STREAMING_WITH_LOCK + " mode for bulkAddEdges");
        }
        if (!uids.isEmpty()) {
            //createVertexLabel temp table and copy the uids into it
            Map<String, PropertyType> columns = new HashMap<>();
            Map<String, PropertyType> outProperties = sqlgGraph.getTopology().getTableFor(out.withPrefix(VERTEX_PREFIX));
            Map<String, PropertyType> inProperties = sqlgGraph.getTopology().getTableFor(in.withPrefix(VERTEX_PREFIX));
            PropertyType outPropertyType;
            if (idFields.getLeft().equals(SchemaManager.ID)) {
                outPropertyType = PropertyType.INTEGER;
            } else {
                outPropertyType = outProperties.get(idFields.getLeft());
            }
            PropertyType inPropertyType;
            if (idFields.getRight().equals(SchemaManager.ID)) {
                inPropertyType = PropertyType.INTEGER;
            } else {
                inPropertyType = inProperties.get(idFields.getRight());
            }
            columns.put("out", outPropertyType);
            columns.put("in", inPropertyType);
            SecureRandom random = new SecureRandom();
            byte bytes[] = new byte[6];
            random.nextBytes(bytes);
            String tmpTableIdentified = Base64.getEncoder().encodeToString(bytes);
            tmpTableIdentified = SchemaManager.BULK_TEMP_EDGE + tmpTableIdentified;
            sqlgGraph.getTopology().createTempTable(tmpTableIdentified, columns);
            this.copyInBulkTempEdges(sqlgGraph, SchemaTable.of(out.getSchema(), tmpTableIdentified), uids, outPropertyType, inPropertyType);
            //executeRegularQuery copy from select. select the edge ids to copy into the new table by joining on the temp table

            Optional<VertexLabel> outVertexLabelOptional = sqlgGraph.getTopology().getVertexLabel(out.getSchema(), out.getTable());
            Optional<VertexLabel> inVertexLabelOptional = sqlgGraph.getTopology().getVertexLabel(in.getSchema(), in.getTable());
            Preconditions.checkState(outVertexLabelOptional.isPresent(), "Out VertexLabel must be present. Not found for %s", out.toString());
            Preconditions.checkState(inVertexLabelOptional.isPresent(), "In VertexLabel must be present. Not found for %s", in.toString());

            //noinspection OptionalGetWithoutIsPresent
            sqlgGraph.getTopology().ensureEdgeLabelExist(edgeLabel, outVertexLabelOptional.get(), inVertexLabelOptional.get(), Collections.emptyMap());

            StringBuilder sql = new StringBuilder("INSERT INTO \n");
            sql.append(this.maybeWrapInQoutes(out.getSchema()));
            sql.append(".");
            sql.append(this.maybeWrapInQoutes(EDGE_PREFIX + edgeLabel));
            sql.append(" (");
            sql.append(this.maybeWrapInQoutes(out.getSchema() + "." + out.getTable() + SchemaManager.OUT_VERTEX_COLUMN_END));
            sql.append(",");
            sql.append(this.maybeWrapInQoutes(in.getSchema() + "." + in.getTable() + SchemaManager.IN_VERTEX_COLUMN_END));
            sql.append(") \n");
            sql.append("select _out.\"ID\" as \"");
            sql.append(out.getSchema() + "." + out.getTable() + SchemaManager.OUT_VERTEX_COLUMN_END);
            sql.append("\", _in.\"ID\" as \"");
            sql.append(in.getSchema() + "." + in.getTable() + SchemaManager.IN_VERTEX_COLUMN_END);
            sql.append("\" FROM ");
            sql.append(this.maybeWrapInQoutes(in.getSchema()));
            sql.append(".");
            sql.append(this.maybeWrapInQoutes(VERTEX_PREFIX + in.getTable()));
            sql.append(" _in join ");
            sql.append(this.maybeWrapInQoutes(tmpTableIdentified) + " ab on ab.in = _in." + this.maybeWrapInQoutes(idFields.getRight()) + " join ");
            sql.append(this.maybeWrapInQoutes(out.getSchema()));
            sql.append(".");
            sql.append(this.maybeWrapInQoutes(VERTEX_PREFIX + out.getTable()));
            sql.append(" _out on ab.out = _out." + this.maybeWrapInQoutes(idFields.getLeft()));
            if (logger.isDebugEnabled()) {
                logger.debug(sql.toString());
            }
            Connection conn = sqlgGraph.tx().getConnection();
            try (PreparedStatement preparedStatement = conn.prepareStatement(sql.toString())) {
                preparedStatement.executeUpdate();
            } catch (SQLException e) {
                throw new RuntimeException(e);
            }
        }
    }

    @Override
    public void lockTable(SqlgGraph sqlgGraph, SchemaTable schemaTable, String prefix) {
        Preconditions.checkArgument(prefix.equals(VERTEX_PREFIX) || prefix.equals(EDGE_PREFIX), "prefix must be " + VERTEX_PREFIX + " or " + EDGE_PREFIX);
        StringBuilder sql = new StringBuilder();
        sql.append("LOCK TABLE ");
        sql.append(sqlgGraph.getSchemaManager().getSqlDialect().maybeWrapInQoutes(schemaTable.getSchema()));
        sql.append(".");
        sql.append(sqlgGraph.getSchemaManager().getSqlDialect().maybeWrapInQoutes(prefix + schemaTable.getTable()));
        sql.append(" IN SHARE MODE");
        if (this.needsSemicolon()) {
            sql.append(";");
        }
        if (logger.isDebugEnabled()) {
            logger.debug(sql.toString());
        }
        Connection conn = sqlgGraph.tx().getConnection();
        try (PreparedStatement preparedStatement = conn.prepareStatement(sql.toString())) {
            preparedStatement.executeUpdate();
        } catch (SQLException e) {
            throw new RuntimeException(e);
        }
    }

    @Override
    public void alterSequenceCacheSize(SqlgGraph sqlgGraph, SchemaTable schemaTable, String sequence, int batchSize) {
        StringBuilder sql = new StringBuilder();
        sql.append("ALTER SEQUENCE ");
        sql.append(sequence);
        sql.append(" CACHE ");
        sql.append(String.valueOf(batchSize));
        if (this.needsSemicolon()) {
            sql.append(";");
        }
        if (logger.isDebugEnabled()) {
            logger.debug(sql.toString());
        }
        Connection conn = sqlgGraph.tx().getConnection();
        try (PreparedStatement preparedStatement = conn.prepareStatement(sql.toString())) {
            preparedStatement.executeUpdate();
        } catch (SQLException e) {
            throw new RuntimeException(e);
        }
    }

    @Override
    public long nextSequenceVal(SqlgGraph sqlgGraph, SchemaTable schemaTable, String prefix) {
        Preconditions.checkArgument(prefix.equals(VERTEX_PREFIX) || prefix.equals(EDGE_PREFIX), "prefix must be " + VERTEX_PREFIX + " or " + EDGE_PREFIX);
        long result;
        Connection conn = sqlgGraph.tx().getConnection();
        StringBuilder sql = new StringBuilder();
        sql.append("SELECT NEXTVAL('\"" + schemaTable.getSchema() + "\".\"" + prefix + schemaTable.getTable() + "_ID_seq\"');");
        if (logger.isDebugEnabled()) {
            logger.debug(sql.toString());
        }
        try (PreparedStatement preparedStatement = conn.prepareStatement(sql.toString())) {
            ResultSet resultSet = preparedStatement.executeQuery();
            resultSet.next();
            result = resultSet.getLong(1);
            resultSet.close();
        } catch (SQLException e) {
            throw new RuntimeException(e);
        }
        return result;
    }

    @Override
    public long currSequenceVal(SqlgGraph sqlgGraph, SchemaTable schemaTable, String prefix) {
        Preconditions.checkArgument(prefix.equals(VERTEX_PREFIX) || prefix.equals(EDGE_PREFIX), "prefix must be " + VERTEX_PREFIX + " or " + EDGE_PREFIX);
        long result;
        Connection conn = sqlgGraph.tx().getConnection();
        StringBuilder sql = new StringBuilder();
        sql.append("SELECT CURRVAL('\"" + schemaTable.getSchema() + "\".\"" + prefix + schemaTable.getTable() + "_ID_seq\"');");
        if (logger.isDebugEnabled()) {
            logger.debug(sql.toString());
        }
        try (PreparedStatement preparedStatement = conn.prepareStatement(sql.toString())) {
            ResultSet resultSet = preparedStatement.executeQuery();
            resultSet.next();
            result = resultSet.getLong(1);
            resultSet.close();
        } catch (SQLException e) {
            throw new RuntimeException(e);
        }
        return result;
    }

    @Override
    public String sequenceName(SqlgGraph sqlgGraph, SchemaTable outSchemaTable, String prefix) {
        Preconditions.checkArgument(prefix.equals(VERTEX_PREFIX) || prefix.equals(EDGE_PREFIX), "prefix must be " + VERTEX_PREFIX + " or " + EDGE_PREFIX);
//        select pg_get_serial_sequence('public."V_Person"', 'ID')
        String result;
        StringBuilder sql = new StringBuilder();
        sql.append("SELECT pg_get_serial_sequence('\"");
        sql.append(outSchemaTable.getSchema());
        sql.append("\".\"");
        sql.append(prefix).append(outSchemaTable.getTable()).append("\"', 'ID')");
        if (logger.isDebugEnabled()) {
            logger.debug(sql.toString());
        }
        Connection conn = sqlgGraph.tx().getConnection();
        try (PreparedStatement preparedStatement = conn.prepareStatement(sql.toString())) {
            ResultSet resultSet = preparedStatement.executeQuery();
            resultSet.next();
            result = resultSet.getString(1);
            resultSet.close();
        } catch (SQLException e) {
            throw new RuntimeException(e);
        }
        return result;
    }

    @Override
    public boolean supportsBulkWithinOut() {
        return true;
    }

    @Override
    public boolean isPostgresql() {
        return true;
    }

    //This is not being called but leaving it here for prosperity.
//    @Override
//    public void registerGisDataTypes(Connection connection) {
//        try {
//            ((Jdbc4Connection) ((com.mchange.v2.c3p0.impl.NewProxyConnection) connection).unwrap(Jdbc4Connection.class)).addDataType("geometry", "org.postgis.PGgeometry");
//        } catch (SQLException e) {
//            throw new RuntimeException(e);
//        }
//    }

    @Override
    public <T> T getGis(SqlgGraph sqlgGraph) {
        Gis gis = Gis.GIS;
        gis.setSqlgGraph(sqlgGraph);
        return (T) gis;
    }

    @Override
    public String afterCreateTemporaryTableStatement() {
        return "ON COMMIT DROP";
    }

    @Override
    public List<String> columnsToIgnore() {
        return Arrays.asList(COPY_DUMMY);
    }

    @Override
    public List<String> sqlgTopologyCreationScripts() {
        List<String> result = new ArrayList<>();

        result.add("CREATE TABLE IF NOT EXISTS \"sqlg_schema\".\"V_schema\" (\"ID\" SERIAL PRIMARY KEY, \"createdOn\" TIMESTAMP WITH TIME ZONE, \"name\" TEXT);");
        result.add("CREATE TABLE IF NOT EXISTS \"sqlg_schema\".\"V_vertex\" (\"ID\" SERIAL PRIMARY KEY, \"createdOn\" TIMESTAMP WITH TIME ZONE, \"name\" TEXT, \"schemaVertex\" TEXT);");
        result.add("CREATE TABLE IF NOT EXISTS \"sqlg_schema\".\"V_edge\" (\"ID\" SERIAL PRIMARY KEY, \"createdOn\" TIMESTAMP WITH TIME ZONE, \"name\" TEXT);");
        result.add("CREATE TABLE IF NOT EXISTS \"sqlg_schema\".\"V_property\" (\"ID\" SERIAL PRIMARY KEY, \"createdOn\" TIMESTAMP WITH TIME ZONE, \"name\" TEXT, \"type\" TEXT);");
        result.add("CREATE TABLE IF NOT EXISTS \"sqlg_schema\".\"V_index\" (\"ID\" SERIAL PRIMARY KEY, \"createdOn\" TIMESTAMP WITH TIME ZONE, \"name\" TEXT, \"index_type\" TEXT);");
        result.add("CREATE TABLE IF NOT EXISTS \"sqlg_schema\".\"V_globalUniqueIndex\" (" +
                "\"ID\" SERIAL PRIMARY KEY, " +
                "\"createdOn\" TIMESTAMP WITH TIME ZONE, " +
                "\"name\" TEXT, " +
                "CONSTRAINT propertyUniqueConstraint UNIQUE(name));");
        result.add("CREATE TABLE IF NOT EXISTS \"sqlg_schema\".\"E_schema_vertex\"(\"ID\" SERIAL PRIMARY KEY, \"sqlg_schema.vertex__I\" BIGINT, \"sqlg_schema.schema__O\" BIGINT, FOREIGN KEY (\"sqlg_schema.vertex__I\") REFERENCES \"sqlg_schema\".\"V_vertex\" (\"ID\"), FOREIGN KEY (\"sqlg_schema.schema__O\") REFERENCES \"sqlg_schema\".\"V_schema\" (\"ID\"));");
        result.add("CREATE INDEX IF NOT EXISTS \"E_schema_vertex_vertex__I_idx\" ON \"sqlg_schema\".\"E_schema_vertex\" (\"sqlg_schema.vertex__I\");");
        result.add("CREATE INDEX IF NOT EXISTS \"E_schema_vertex_schema__O_idx\" ON \"sqlg_schema\".\"E_schema_vertex\" (\"sqlg_schema.schema__O\");");

        result.add("CREATE TABLE IF NOT EXISTS \"sqlg_schema\".\"E_in_edges\"(\"ID\" SERIAL PRIMARY KEY, \"sqlg_schema.edge__I\" BIGINT, \"sqlg_schema.vertex__O\" BIGINT, FOREIGN KEY (\"sqlg_schema.edge__I\") REFERENCES \"sqlg_schema\".\"V_edge\" (\"ID\"), FOREIGN KEY (\"sqlg_schema.vertex__O\") REFERENCES \"sqlg_schema\".\"V_vertex\" (\"ID\"));");
        result.add("CREATE INDEX IF NOT EXISTS \"E_in_edges_edge__I_ix\" ON \"sqlg_schema\".\"E_in_edges\" (\"sqlg_schema.edge__I\");");
        result.add("CREATE INDEX IF NOT EXISTS \"E_in_edges_vertex__O_idx\" ON \"sqlg_schema\".\"E_in_edges\" (\"sqlg_schema.vertex__O\");");

        result.add("CREATE TABLE IF NOT EXISTS \"sqlg_schema\".\"E_out_edges\"(\"ID\" SERIAL PRIMARY KEY, \"sqlg_schema.edge__I\" BIGINT, \"sqlg_schema.vertex__O\" BIGINT, FOREIGN KEY (\"sqlg_schema.edge__I\") REFERENCES \"sqlg_schema\".\"V_edge\" (\"ID\"), FOREIGN KEY (\"sqlg_schema.vertex__O\") REFERENCES \"sqlg_schema\".\"V_vertex\" (\"ID\"));");
        result.add("CREATE INDEX IF NOT EXISTS \"E_out_edges_edge__I_idx\" ON \"sqlg_schema\".\"E_out_edges\" (\"sqlg_schema.edge__I\");");
        result.add("CREATE INDEX IF NOT EXISTS \"E_out_edges_vertex__O_idx\" ON \"sqlg_schema\".\"E_out_edges\" (\"sqlg_schema.vertex__O\");");

        result.add("CREATE TABLE IF NOT EXISTS \"sqlg_schema\".\"E_vertex_property\"(\"ID\" SERIAL PRIMARY KEY, \"sqlg_schema.property__I\" BIGINT, \"sqlg_schema.vertex__O\" BIGINT, FOREIGN KEY (\"sqlg_schema.property__I\") REFERENCES \"sqlg_schema\".\"V_property\" (\"ID\"), FOREIGN KEY (\"sqlg_schema.vertex__O\") REFERENCES \"sqlg_schema\".\"V_vertex\" (\"ID\"));");
        result.add("CREATE INDEX IF NOT EXISTS \"E_vertex_property_property__I_idx\" ON \"sqlg_schema\".\"E_vertex_property\" (\"sqlg_schema.property__I\");");
        result.add("CREATE INDEX IF NOT EXISTS \"E_vertex_property_vertex__O_idx\" ON \"sqlg_schema\".\"E_vertex_property\" (\"sqlg_schema.vertex__O\");");

        result.add("CREATE TABLE IF NOT EXISTS \"sqlg_schema\".\"E_edge_property\"(\"ID\" SERIAL PRIMARY KEY, \"sqlg_schema.property__I\" BIGINT, \"sqlg_schema.edge__O\" BIGINT, FOREIGN KEY (\"sqlg_schema.property__I\") REFERENCES \"sqlg_schema\".\"V_property\" (\"ID\"), FOREIGN KEY (\"sqlg_schema.edge__O\") REFERENCES \"sqlg_schema\".\"V_edge\" (\"ID\"));");
        result.add("CREATE INDEX IF NOT EXISTS \"E_edge_property_property__I_idx\" ON \"sqlg_schema\".\"E_edge_property\" (\"sqlg_schema.property__I\");");
        result.add("CREATE INDEX IF NOT EXISTS \"E_edge_property_edge__O_idx\" ON \"sqlg_schema\".\"E_edge_property\" (\"sqlg_schema.edge__O\");");

        result.add("CREATE TABLE IF NOT EXISTS \"sqlg_schema\".\"E_vertex_index\"(\"ID\" SERIAL PRIMARY KEY, \"sqlg_schema.index__I\" BIGINT, \"sqlg_schema.vertex__O\" BIGINT, FOREIGN KEY (\"sqlg_schema.index__I\") REFERENCES \"sqlg_schema\".\"V_index\" (\"ID\"), FOREIGN KEY (\"sqlg_schema.vertex__O\") REFERENCES \"sqlg_schema\".\"V_vertex\" (\"ID\"));");
        result.add("CREATE INDEX IF NOT EXISTS \"E_vertex_index_index__I_idx\" ON \"sqlg_schema\".\"E_vertex_index\" (\"sqlg_schema.index__I\");");
        result.add("CREATE INDEX IF NOT EXISTS \"E_vertex_index_vertex__O_idx\" ON \"sqlg_schema\".\"E_vertex_index\" (\"sqlg_schema.vertex__O\");");

        result.add("CREATE TABLE IF NOT EXISTS \"sqlg_schema\".\"E_edge_index\"(\"ID\" SERIAL PRIMARY KEY, \"sqlg_schema.index__I\" BIGINT, \"sqlg_schema.edge__O\" BIGINT, FOREIGN KEY (\"sqlg_schema.index__I\") REFERENCES \"sqlg_schema\".\"V_index\" (\"ID\"), FOREIGN KEY (\"sqlg_schema.edge__O\") REFERENCES \"sqlg_schema\".\"V_edge\" (\"ID\"));");
        result.add("CREATE INDEX IF NOT EXISTS \"E_edge_index_index__I_idx\" ON \"sqlg_schema\".\"E_edge_index\" (\"sqlg_schema.index__I\");");
        result.add("CREATE INDEX IF NOT EXISTS \"E_edge_index_vertex__O_idx\" ON \"sqlg_schema\".\"E_edge_index\" (\"sqlg_schema.edge__O\");");

        result.add("CREATE TABLE IF NOT EXISTS \"sqlg_schema\".\"E_index_property\"(\"ID\" SERIAL PRIMARY KEY, \"sqlg_schema.property__I\" BIGINT, \"sqlg_schema.index__O\" BIGINT, FOREIGN KEY (\"sqlg_schema.property__I\") REFERENCES \"sqlg_schema\".\"V_property\" (\"ID\"), FOREIGN KEY (\"sqlg_schema.index__O\") REFERENCES \"sqlg_schema\".\"V_index\" (\"ID\"));");
        result.add("CREATE INDEX IF NOT EXISTS \"E_index_property_property__I_idx\" ON \"sqlg_schema\".\"E_index_property\" (\"sqlg_schema.property__I\");");
        result.add("CREATE INDEX IF NOT EXISTS \"E_index_property_index__O_idx\" ON \"sqlg_schema\".\"E_index_property\" (\"sqlg_schema.index__O\");");

        result.add("CREATE TABLE IF NOT EXISTS \"sqlg_schema\".\"E_globalUniqueIndex_property\"(\"ID\" SERIAL PRIMARY KEY, \"sqlg_schema.property__I\" BIGINT, \"sqlg_schema.globalUniqueIndex__O\" BIGINT, FOREIGN KEY (\"sqlg_schema.property__I\") REFERENCES \"sqlg_schema\".\"V_property\" (\"ID\"), FOREIGN KEY (\"sqlg_schema.globalUniqueIndex__O\") REFERENCES \"sqlg_schema\".\"V_globalUniqueIndex\" (\"ID\"));");

        result.add("CREATE TABLE IF NOT EXISTS \"sqlg_schema\".\"V_log\"(\"ID\" SERIAL PRIMARY KEY, \"timestamp\" TIMESTAMP, \"pid\" INTEGER, \"log\" JSONB);");

        return result;
    }

    @Override
    public String sqlgAddPropertyIndexTypeColumn() {
        return "ALTER TABLE \"sqlg_schema\".\"V_property\" ADD COLUMN \"index_type\" TEXT DEFAULT 'NONE';";
    }

    private Array createArrayOf(Connection conn, PropertyType propertyType, Object[] data) {
        try {
            switch (propertyType) {
                case LOCALTIME_ARRAY:
                    // shit DST for local time
                    if (data != null) {
                        int a = 0;
                        for (Object o : data) {
                            data[a++] = shiftDST(((Time) o).toLocalTime());
                        }
                    }
                    // fall through
                case STRING_ARRAY:
                case long_ARRAY:
                case LONG_ARRAY:
                case int_ARRAY:
                case INTEGER_ARRAY:
                case short_ARRAY:
                case SHORT_ARRAY:
                case float_ARRAY:
                case FLOAT_ARRAY:
                case double_ARRAY:
                case DOUBLE_ARRAY:
                case boolean_ARRAY:
                case BOOLEAN_ARRAY:
                case LOCALDATETIME_ARRAY:
                case LOCALDATE_ARRAY:
                case ZONEDDATETIME_ARRAY:
                case JSON_ARRAY:
                    return conn.createArrayOf(getArrayDriverType(propertyType), data);
                default:
                    throw new IllegalStateException("Unhandled array type " + propertyType.name());
            }
        } catch (SQLException e) {
            throw new RuntimeException(e);
        }
    }

    @Override
    public Object convertArray(PropertyType propertyType, java.sql.Array array) throws SQLException {
        switch (propertyType) {
            case BOOLEAN_ARRAY:
                return array.getArray();
            case boolean_ARRAY:
                return SqlgUtil.convertObjectArrayToBooleanPrimitiveArray((Object[]) array.getArray());
            case SHORT_ARRAY:
                return SqlgUtil.convertObjectOfIntegersArrayToShortArray((Object[]) array.getArray());
            case short_ARRAY:
                return SqlgUtil.convertObjectOfIntegersArrayToShortPrimitiveArray((Object[]) array.getArray());
            case INTEGER_ARRAY:
                return array.getArray();
            case int_ARRAY:
                return SqlgUtil.convertObjectOfIntegersArrayToIntegerPrimitiveArray((Object[]) array.getArray());
            case LONG_ARRAY:
                return array.getArray();
            case long_ARRAY:
                return SqlgUtil.convertObjectOfLongsArrayToLongPrimitiveArray((Object[]) array.getArray());
            case DOUBLE_ARRAY:
                return array.getArray();
            case double_ARRAY:
                return SqlgUtil.convertObjectOfDoublesArrayToDoublePrimitiveArray((Object[]) array.getArray());
            case FLOAT_ARRAY:
                return array.getArray();
            case float_ARRAY:
                return SqlgUtil.convertObjectOfFloatsArrayToFloatPrimitiveArray((Object[]) array.getArray());
            case STRING_ARRAY:
                return array.getArray();
            case LOCALDATETIME_ARRAY:
                Timestamp[] timestamps = (Timestamp[]) array.getArray();
                return SqlgUtil.copyToLocalDateTime(timestamps, new LocalDateTime[timestamps.length]);
            case LOCALDATE_ARRAY:
                Date[] dates = (Date[]) array.getArray();
                return SqlgUtil.copyToLocalDate(dates, new LocalDate[dates.length]);
            case LOCALTIME_ARRAY:
                Time[] times = (Time[]) array.getArray();
                return SqlgUtil.copyToLocalTime(times, new LocalTime[times.length]);
            case JSON_ARRAY:
                String arrayAsString = array.toString();
                //remove the wrapping curly brackets
                arrayAsString = arrayAsString.substring(1);
                arrayAsString = arrayAsString.substring(0, arrayAsString.length() - 1);
                arrayAsString = StringEscapeUtils.unescapeJava(arrayAsString);
                //remove the wrapping qoutes
                arrayAsString = arrayAsString.substring(1);
                arrayAsString = arrayAsString.substring(0, arrayAsString.length() - 1);
                String[] jsons = arrayAsString.split("\",\"");
                JsonNode[] jsonNodes = new JsonNode[jsons.length];
                ObjectMapper objectMapper = new ObjectMapper();
                int count = 0;
                for (String json : jsons) {
                    try {
                        JsonNode jsonNode = objectMapper.readTree(json);
                        jsonNodes[count++] = jsonNode;
                    } catch (IOException e) {
                        throw new RuntimeException(e);
                    }
                }
                return jsonNodes;
            default:
                throw new IllegalStateException("Unhandled property type " + propertyType.name());
        }
    }

    @Override
    public void setArray(PreparedStatement statement, int index, PropertyType type,
                         Object[] values) throws SQLException {
        statement.setArray(index, createArrayOf(statement.getConnection(), type, values));
    }

    @Override
    public void prepareDB(Connection conn) {
        //get the database name
        String dbName;
        try (Statement st = conn.createStatement();
             ResultSet rs = st.executeQuery("SELECT current_database();")) {

            if (!rs.next()) {
                throw new IllegalStateException("Could not obtain the name of the current database.");
            }

            dbName = rs.getString(1);
        } catch (SQLException e) {
            throw new IllegalStateException("Failed to find the name of the current database.", e);
        }

        try (Statement st = conn.createStatement()) {
            //prepared statement for "ALTER DATABASE ?" doesn't seem to work, but the below should be enough to prevent
            //disasters with funny database names containing quotes...
            dbName = dbName.replace("\"", "\"\"");
            //configure the DB to use the standard conforming strings otherwise the escape sequences cause errors
            st.executeUpdate("ALTER DATABASE \"" + dbName + "\" SET standard_conforming_strings TO ON;");
        } catch (SQLException e) {
            // ignore concurrency error, probably only works if PostgreSQL uses english
            // but the error code is always 0, and the SQLState is "internal error" which is not really helpful
            if (!e.getMessage().toLowerCase().contains("tuple concurrently updated")) {
                throw new IllegalStateException("Failed to modify the database configuration.", e);
            }
        }
    }

    private PropertyType getPostGisGeometryType(SqlgGraph sqlgGraph, String schema, String table, String column) {
        Connection connection = sqlgGraph.tx().getConnection();
        try (PreparedStatement statement = connection.prepareStatement("SELECT type FROM geometry_columns WHERE f_table_schema = ? and f_table_name = ? and f_geometry_column = ?")) {
            statement.setString(1, schema);
            statement.setString(2, table);
            statement.setString(3, column);
            ResultSet resultSet = statement.executeQuery();
            if (resultSet.next()) {
                String type = resultSet.getString(1);
                return PropertyType.valueOf(type);
            } else {
                throw new IllegalStateException("PostGis property type for column " + column + " not found");
            }
        } catch (SQLException e) {
            throw new RuntimeException(e);
        }
    }

    private PropertyType getPostGisGeographyType(SqlgGraph sqlgGraph, String schema, String table, String column) {
        Connection connection = sqlgGraph.tx().getConnection();
        try (PreparedStatement statement = connection.prepareStatement("SELECT type FROM geography_columns WHERE f_table_schema = ? and f_table_name = ? and f_geography_column = ?")) {
            statement.setString(1, schema);
            statement.setString(2, table);
            statement.setString(3, column);
            ResultSet resultSet = statement.executeQuery();
            if (resultSet.next()) {
                String type = resultSet.getString(1);
                switch (type) {
                    case "Point":
                        return PropertyType.GEOGRAPHY_POINT;
                    case "Polygon":
                        return PropertyType.GEOGRAPHY_POLYGON;
                    default:
                        throw new IllegalStateException("Unhandled geography type " + type);
                }
            } else {
                throw new IllegalStateException("PostGis property type for column " + column + " not found");
            }
        } catch (SQLException e) {
            throw new RuntimeException(e);
        }
    }

    @Override
    public void lock(SqlgGraph sqlgGraph) {
        StringBuilder sql = new StringBuilder();
        sql.append("LOCK TABLE \"");
        sql.append(SQLG_SCHEMA);
        sql.append("\".\"");
        sql.append(VERTEX_PREFIX);
        sql.append(SQLG_SCHEMA_LOG);
        sql.append("\" IN EXCLUSIVE MODE");
        if (this.needsSemicolon()) {
            sql.append(";");
        }
        if (logger.isDebugEnabled()) {
            logger.info(sql.toString());
        }
        Connection conn = sqlgGraph.tx().getConnection();
        try (PreparedStatement preparedStatement = conn.prepareStatement(sql.toString())) {
            preparedStatement.executeUpdate();
        } catch (SQLException e) {
            throw new RuntimeException(e);
        }
    }

    @Override
    public void registerListener(SqlgGraph sqlgGraph) {
        this.executorService = Executors.newSingleThreadExecutor(r -> new Thread(r, "Sqlg notification merge " + sqlgGraph.toString()));
        this.scheduledExecutorService = Executors.newSingleThreadScheduledExecutor(
                r -> new Thread(r, "Sqlg notification listener " + sqlgGraph.toString()));
        try {
            this.listeningSemaphore = new Semaphore(1);
            listener = new TopologyChangeListener(sqlgGraph, this.listeningSemaphore);
            this.future = scheduledExecutorService.schedule(listener, 500, MILLISECONDS);
            //block here to only return once the listener is listening.
            this.listeningSemaphore.acquire();
            this.listeningSemaphore.tryAcquire(5, TimeUnit.MINUTES);
        } catch (Exception e) {
            throw new RuntimeException(e);
        }
    }

    @Override
    public void unregisterListener() {
        if (listener != null) {
            listener.stop();
            listener = null;
        }
        this.future.cancel(true);
        this.scheduledExecutorService.shutdownNow();
        this.executorService.shutdownNow();
    }

    @Override
    public int notifyChange(SqlgGraph sqlgGraph, LocalDateTime timestamp, JsonNode jsonNode) {
        Connection connection = sqlgGraph.tx().getConnection();
        try {

            PGConnection pgConnection = connection.unwrap(PGConnection.class);
            int pid=pgConnection.getBackendPID();
            if (sqlgGraph.tx().isInBatchMode()) {
                BatchManager.BatchModeType batchModeType = sqlgGraph.tx().getBatchModeType();
                sqlgGraph.tx().flush();
                sqlgGraph.tx().batchMode(BatchManager.BatchModeType.NONE);
                sqlgGraph.addVertex(
                        T.label,
                        SQLG_SCHEMA + "." + SQLG_SCHEMA_LOG,
                        "timestamp", timestamp,
                        "pid", pid,
                        "log", jsonNode
                );
                sqlgGraph.tx().batchMode(batchModeType);
            } else {
                sqlgGraph.addVertex(
                        T.label,
                        SQLG_SCHEMA + "." + SQLG_SCHEMA_LOG,
                        "timestamp", timestamp,
                        "pid", pid,
                        "log", jsonNode
                );
            }
            try (Statement statement = connection.createStatement()) {
                statement.execute("NOTIFY " + SQLG_NOTIFICATION_CHANNEL + ", '" + timestamp.format(DateTimeFormatter.ISO_LOCAL_DATE_TIME) + "'");
            }
            return pid;
        } catch (SQLException e) {
            throw new RuntimeException(e);
        }
    }

    /**
     * Listens to topology changes notifications from the database and loads the changes into our own version of the schema
     */
    private class TopologyChangeListener implements Runnable {

        private SqlgGraph sqlgGraph;
        private Semaphore semaphore;
        /**
         * should we keep running?
         */
        private AtomicBoolean run = new AtomicBoolean(true);

        TopologyChangeListener(SqlgGraph sqlgGraph, Semaphore semaphore) throws SQLException {
            this.sqlgGraph = sqlgGraph;
            this.semaphore = semaphore;
        }

        void stop() {
            run.set(false);
        }

        @Override
        public void run() {
            try {
                Connection connection = this.sqlgGraph.tx().getConnection();
                while (run.get()) {
                    PGConnection pgConnection = connection.unwrap(org.postgresql.PGConnection.class);
                    Statement stmt = connection.createStatement();
                    stmt.execute("LISTEN " + SQLG_NOTIFICATION_CHANNEL);
                    stmt.close();
                    connection.commit();
                    this.semaphore.release();
                    // issue a dummy query to contact the backend
                    // and receive any pending notifications.
                    stmt = connection.createStatement();
                    ResultSet rs = stmt.executeQuery("SELECT 1");
                    rs.close();
                    stmt.close();
                    //Does not work while in a transaction.
                    connection.rollback();
                    PGNotification notifications[] = pgConnection.getNotifications();
                    if (notifications != null) {
                        for (int i = 0; i < notifications.length; i++) {
                            int pid = notifications[i].getPID();
                            String notify = notifications[i].getParameter();
                            LocalDateTime timestamp = LocalDateTime.parse(notify, DateTimeFormatter.ISO_LOCAL_DATE_TIME);
                            PostgresDialect.this.executorService.submit(() -> {
                                try {
                                    Topology topology = this.sqlgGraph.getTopology();
                                    //It is possible for the topology to be null when a notification is received just
                                    // after the connection pool is setup but before the topology is created.
                                    if (topology != null) {
                                        topology.fromNotifyJson(pid, timestamp);
                                    }
                                } catch (Exception e) {
                                    // we may get InterruptedException when we shut down
                                    if (run.get()) {
                                        logger.error("Error in Postgresql notification", e);
                                    }
                                } finally {
                                    this.sqlgGraph.tx().rollback();
                                }
                            });
                        }
                    }
                    Thread.sleep(500);
                }
                this.sqlgGraph.tx().rollback();
            } catch (SQLException e) {
                logger.error(String.format("change listener on graph %s error", this.sqlgGraph.toString()), e);
                this.sqlgGraph.tx().rollback();
                throw new RuntimeException(e);
            } catch (InterruptedException e) {
                if (run.get()) {
                    logger.warn(String.format("change listener on graph %s interrupted.", this.sqlgGraph.toString()));
                }
                this.sqlgGraph.tx().rollback();
                //swallow
            }
        }
    }

    /**
     * Postgres gets confused by DST, it sets the timezone badly and then reads the wrong value out, so we convert the value to "winter time"
     *
     * @param lt the current time
     * @return the time in "winter time" if there is DST in effect today
     */
    @SuppressWarnings("deprecation")
    private static Time shiftDST(LocalTime lt) {
        Time t = Time.valueOf(lt);
        int offset = Calendar.getInstance().get(Calendar.DST_OFFSET) / 1000;
        // I know this are deprecated methods, but it's so much clearer than alternatives
        int m = t.getSeconds();
        t.setSeconds(m + offset);
        return t;
    }

    @Override
    public boolean requiredPreparedStatementDeallocate() {
        return true;
    }

    @Override
    public String getFullTextQueryText(FullText fullText, String column) {
        String toQuery = fullText.isPlain() ? "plainto_tsquery" : "to_tsquery";
        // either we provided the query expression...
        String leftHand = fullText.getQuery();
        // or we use the column
        if (leftHand == null) {
            leftHand = column;
        }
        return "to_tsvector('" + fullText.getConfiguration() + "', " + leftHand + ") @@ " + toQuery + "('" + fullText.getConfiguration() + "',?)";
    }

    @Override
    public Map<String, Set<IndexRef>> extractIndices(Connection conn, String catalog, String schema) throws SQLException {
        // copied and simplified from the postgres JDBC driver class (PgDatabaseMetaData)
        String sql = "SELECT NULL AS TABLE_CAT, n.nspname AS TABLE_SCHEM, "
                + "  ct.relname AS TABLE_NAME, NOT i.indisunique AS NON_UNIQUE, "
                + "  NULL AS INDEX_QUALIFIER, ci.relname AS INDEX_NAME, "
                + "  CASE i.indisclustered "
                + "    WHEN true THEN " + java.sql.DatabaseMetaData.tableIndexClustered
                + "    ELSE CASE am.amname "
                + "      WHEN 'hash' THEN " + java.sql.DatabaseMetaData.tableIndexHashed
                + "      ELSE " + java.sql.DatabaseMetaData.tableIndexOther
                + "    END "
                + "  END AS TYPE, "
                + "  (i.keys).n AS ORDINAL_POSITION, "
                + "  trim(both '\"' from pg_catalog.pg_get_indexdef(ci.oid, (i.keys).n, false)) AS COLUMN_NAME "
                + "FROM pg_catalog.pg_class ct "
                + "  JOIN pg_catalog.pg_namespace n ON (ct.relnamespace = n.oid) "
                + "  JOIN (SELECT i.indexrelid, i.indrelid, i.indoption, "
                + "          i.indisunique, i.indisclustered, i.indpred, "
                + "          i.indexprs, "
                + "          information_schema._pg_expandarray(i.indkey) AS keys "
                + "        FROM pg_catalog.pg_index i) i "
                + "    ON (ct.oid = i.indrelid) "
                + "  JOIN pg_catalog.pg_class ci ON (ci.oid = i.indexrelid) "
                + "  JOIN pg_catalog.pg_am am ON (ci.relam = am.oid) "
                + "WHERE true ";

        if (schema != null && !"".equals(schema)) {
            sql += " AND n.nspname = " + maybeWrapInQoutes(schema);
        } else {
            // exclude schemas we know we're not interested in
            sql += " AND n.nspname <> 'pg_catalog' AND n.nspname <> 'pg_toast'  AND n.nspname <> '" + SQLG_SCHEMA + "'";
        }
        sql += " ORDER BY NON_UNIQUE, TYPE, INDEX_NAME, ORDINAL_POSITION ";
        try (Statement s = conn.createStatement()) {
            try (ResultSet indexRs = s.executeQuery(sql)) {
                Map<String, Set<IndexRef>> ret = new HashMap<>();

                String lastKey = null;
                String lastIndexName = null;
                IndexType lastIndexType = null;
                List<String> lastColumns = new LinkedList<>();
                while (indexRs.next()) {
                    String cat = indexRs.getString("TABLE_CAT");
                    String sch = indexRs.getString("TABLE_SCHEM");
                    String tbl = indexRs.getString("TABLE_NAME");
                    String key = cat + "." + sch + "." + tbl;
                    String indexName = indexRs.getString("INDEX_NAME");
                    boolean nonUnique = indexRs.getBoolean("NON_UNIQUE");

                    if (lastIndexName == null) {
                        lastIndexName = indexName;
                        lastIndexType = nonUnique ? IndexType.NON_UNIQUE : IndexType.UNIQUE;
                        lastKey = key;
                    } else if (!lastIndexName.equals(indexName)) {
                        if (!lastIndexName.endsWith("_pkey") && !lastIndexName.endsWith("_idx")) {
                            if (!Schema.GLOBAL_UNIQUE_INDEX_SCHEMA.equals(schema)) {
                                //System.out.println(lastColumns);
                                //TopologyManager.addGlobalUniqueIndex(sqlgGraph,lastIndexName,lastColumns);
                                //} else {
                                MultiMap.put(ret, lastKey, new IndexRef(lastIndexName, lastIndexType, lastColumns));
                            }
                        }
                        lastColumns.clear();
                        lastIndexName = indexName;
                        lastIndexType = nonUnique ? IndexType.NON_UNIQUE : IndexType.UNIQUE;
                    }

                    lastColumns.add(indexRs.getString("COLUMN_NAME"));
                    lastKey = key;
                }
                if (lastIndexName != null && !lastIndexName.endsWith("_pkey") && !lastIndexName.endsWith("_idx")) {
                    if (!Schema.GLOBAL_UNIQUE_INDEX_SCHEMA.equals(schema)) {
                        //System.out.println(lastColumns);
                        //TopologyManager.addGlobalUniqueIndex(sqlgGraph,lastIndexName,lastColumns);
                        //} else {
                        MultiMap.put(ret, lastKey, new IndexRef(lastIndexName, lastIndexType, lastColumns));
                    }
                }

                return ret;
            }
        }

    }

    @Override
    public boolean isSystemIndex(String indexName) {
        return indexName.endsWith("_pkey") || indexName.endsWith("_idx");
    }
}
=======
package org.umlg.sqlg.sql.dialect;

import com.fasterxml.jackson.databind.JsonNode;
import com.fasterxml.jackson.databind.ObjectMapper;
import com.google.common.base.Preconditions;
import com.google.common.collect.ImmutableSet;
import org.apache.commons.lang3.StringEscapeUtils;
import org.apache.commons.lang3.StringUtils;
import org.apache.commons.lang3.tuple.Pair;
import org.apache.commons.lang3.tuple.Triple;
import org.apache.tinkerpop.gremlin.structure.Property;
import org.apache.tinkerpop.gremlin.structure.T;
import org.apache.tinkerpop.gremlin.structure.Vertex;
import org.apache.tinkerpop.gremlin.util.tools.MultiMap;
import org.postgis.*;
import org.postgresql.PGConnection;
import org.postgresql.PGNotification;
import org.postgresql.copy.CopyManager;
import org.postgresql.copy.PGCopyInputStream;
import org.postgresql.copy.PGCopyOutputStream;
import org.postgresql.util.PGbytea;
import org.postgresql.util.PGobject;
import org.slf4j.Logger;
import org.slf4j.LoggerFactory;
import org.umlg.sqlg.gis.GeographyPoint;
import org.umlg.sqlg.gis.GeographyPolygon;
import org.umlg.sqlg.gis.Gis;
import org.umlg.sqlg.predicate.FullText;
import org.umlg.sqlg.structure.*;
import org.umlg.sqlg.util.SqlgUtil;

import java.io.*;
import java.security.SecureRandom;
import java.sql.*;
import java.sql.Date;
import java.time.*;
import java.time.format.DateTimeFormatter;
import java.util.*;
import java.util.concurrent.*;
import java.util.concurrent.atomic.AtomicBoolean;

import static java.util.concurrent.TimeUnit.MILLISECONDS;
import static org.umlg.sqlg.structure.PropertyType.*;
import static org.umlg.sqlg.structure.SchemaManager.EDGE_PREFIX;
import static org.umlg.sqlg.structure.SchemaManager.VERTEX_PREFIX;
import static org.umlg.sqlg.structure.Topology.*;

/**
 * Date: 2014/07/16
 * Time: 1:42 PM
 */
@SuppressWarnings("unused")
public class PostgresDialect extends BaseSqlDialect {

    private static final String BATCH_NULL = "";
    private static final String COPY_COMMAND_DELIMITER = "\t";
    //this strange character is apparently an illegal json char so its good as a quote
    private static final String COPY_COMMAND_QUOTE = "e'\\x01'";
    private static final char QUOTE = 0x01;
    private static final char ESCAPE = '\\';
    private static final int PARAMETER_LIMIT = 32767;
    private static final String COPY_DUMMY = "_copy_dummy";
    private Logger logger = LoggerFactory.getLogger(PostgresDialect.class.getName());
    private PropertyType postGisType;

    private ScheduledFuture<?> future;
    private Semaphore listeningSemaphore;
    private ExecutorService executorService;
    private ScheduledExecutorService scheduledExecutorService;
    private TopologyChangeListener listener;

    public PostgresDialect() {
        super();
    }

    @Override
    public boolean supporstDistribution() {
        return true;
    }

    @Override
    public String dialectName() {
        return "Postgresql";
    }

    @Override
    public String createSchemaStatement() {
        // if ever schema is created outside of sqlg while the graph is already instantiated
        return "CREATE SCHEMA IF NOT EXISTS ";
    }

    @Override
    public boolean supportsBatchMode() {
        return true;
    }

    @Override
    public Set<String> getDefaultSchemas() {
        return ImmutableSet.copyOf(Arrays.asList("pg_catalog", "public", "information_schema", "tiger", "tiger_data", "topology"));
    }

    @Override
    public Set<String> getSpacialRefTable() {
        return ImmutableSet.copyOf(Collections.singletonList("spatial_ref_sys"));
    }

    @Override
    public List<String> getGisSchemas() {
        return Arrays.asList("tiger", "tiger_data", "topology");
    }

    @Override
    public String getForeignKeyTypeDefinition() {
        return "BIGINT";
    }

    @Override
    public String getColumnEscapeKey() {
        return "\"";
    }

    @Override
    public String getPrimaryKeyType() {
        return "BIGINT NOT NULL PRIMARY KEY";
    }

    @Override
    public String getAutoIncrementPrimaryKeyConstruct() {
        return "BIGSERIAL PRIMARY KEY";
    }

    public void assertTableName(String tableName) {
        if (!StringUtils.isEmpty(tableName) && tableName.length() > 63) {
            throw new IllegalStateException(String.format("Postgres table names must be 63 characters or less! Given table name is %s", tableName));
        }
    }

    @Override
    public String getArrayDriverType(PropertyType propertyType) {
        switch (propertyType) {
            case BYTE_ARRAY:
                return "bytea";
            case byte_ARRAY:
                return "bytea";
            case boolean_ARRAY:
                return "bool";
            case BOOLEAN_ARRAY:
                return "bool";
            case SHORT_ARRAY:
                return "smallint";
            case short_ARRAY:
                return "smallint";
            case INTEGER_ARRAY:
                return "integer";
            case int_ARRAY:
                return "integer";
            case LONG_ARRAY:
                return "bigint";
            case long_ARRAY:
                return "bigint";
            case FLOAT_ARRAY:
                return "float";
            case float_ARRAY:
                return "float";
            case DOUBLE_ARRAY:
                return "float";
            case double_ARRAY:
                return "float";
            case STRING_ARRAY:
                return "varchar";
            case LOCALDATETIME_ARRAY:
                return "timestamptz";
            case LOCALDATE_ARRAY:
                return "date";
            case LOCALTIME_ARRAY:
                return "timetz";
            case ZONEDDATETIME_ARRAY:
                return "timestamptz";
            case JSON_ARRAY:
                return "jsonb";
            default:
                throw new IllegalStateException("propertyType " + propertyType.name() + " unknown!");
        }
    }

    @Override
    public String existIndexQuery(SchemaTable schemaTable, String prefix, String indexName) {
        StringBuilder sb = new StringBuilder("SELECT 1 FROM pg_class c JOIN pg_namespace n ON n.oid = c.relnamespace");
        sb.append(" WHERE  c.relname = '");
        sb.append(indexName);
        sb.append("' AND n.nspname = '");
        sb.append(schemaTable.getSchema());
        sb.append("'");
        return sb.toString();
    }

    /**
     * flushes the cache via the copy command.
     *
     * @param vertexCache A rather complex object.
     *                    The map's key is the vertex being cached.
     *                    The Triple holds,
     *                    1) The in labels
     *                    2) The out labels
     *                    3) The properties as a map of key values
     */
    @Override
    public Map<SchemaTable, Pair<Long, Long>> flushVertexCache(SqlgGraph sqlgGraph, Map<SchemaTable, Pair<SortedSet<String>, Map<SqlgVertex, Map<String, Object>>>> vertexCache) {

        Connection con = sqlgGraph.tx().getConnection();
        Map<SchemaTable, Pair<Long, Long>> verticesRanges = new LinkedHashMap<>();
        for (SchemaTable schemaTable : vertexCache.keySet()) {
            Pair<SortedSet<String>, Map<SqlgVertex, Map<String, Object>>> vertices = vertexCache.get(schemaTable);
            Map<String, PropertyType> propertyTypeMap = sqlgGraph.getTopology().getTableFor(schemaTable.withPrefix(VERTEX_PREFIX));
            String sql = internalConstructCompleteCopyCommandSqlVertex(sqlgGraph, false, schemaTable.getSchema(), schemaTable.getTable(), vertices.getLeft());
            int numberInserted = 0;
            try (Writer writer = streamSql(sqlgGraph, sql)) {
                for (Map<String, Object> keyValueMap : vertices.getRight().values()) {
                    //The map must contain all the keys, so make a copy with it all.
                    LinkedHashMap<String, Object> values = new LinkedHashMap<>();
                    for (String key : vertices.getLeft()) {
                        values.put(key, keyValueMap.get(key));
                    }
                    writeStreamingVertex(writer, values);
                    numberInserted++;
                }
            } catch (IOException e) {
                throw new RuntimeException(e);
            }
            if (numberInserted > 0) {
                long endHigh;
                try (PreparedStatement preparedStatement = con.prepareStatement("SELECT CURRVAL('\"" + schemaTable.getSchema() + "\".\"" + VERTEX_PREFIX + schemaTable.getTable() + "_ID_seq\"');")) {
                    ResultSet resultSet = preparedStatement.executeQuery();
                    resultSet.next();
                    endHigh = resultSet.getLong(1);
                    resultSet.close();
                } catch (SQLException e) {
                    throw new RuntimeException(e);
                }
                //set the id on the vertex
                long id = endHigh - numberInserted + 1;
                for (SqlgVertex sqlgVertex : vertices.getRight().keySet()) {
                    sqlgVertex.setInternalPrimaryKey(RecordId.from(schemaTable, id++));
                }
                verticesRanges.put(schemaTable, Pair.of(endHigh - numberInserted + 1, endHigh));
            }

        }
        return verticesRanges;
    }

    @Override
    public void flushEdgeGlobalUniqueIndexes(SqlgGraph sqlgGraph, Map<MetaEdge, Pair<SortedSet<String>, Map<SqlgEdge, Triple<SqlgVertex, SqlgVertex, Map<String, Object>>>>> edgeCache) {
        for (MetaEdge metaEdge : edgeCache.keySet()) {

            Pair<SortedSet<String>, Map<SqlgEdge, Triple<SqlgVertex, SqlgVertex, Map<String, Object>>>> triples = edgeCache.get(metaEdge);
            Map<SqlgEdge, Triple<SqlgVertex, SqlgVertex, Map<String, Object>>> edgeMap = triples.getRight();
            Map<String, PropertyColumn> propertyColumnMap = sqlgGraph.getTopology().getPropertiesFor(metaEdge.getSchemaTable().withPrefix(EDGE_PREFIX));


            for (Map.Entry<String, PropertyColumn> propertyColumnEntry : propertyColumnMap.entrySet()) {
                PropertyColumn propertyColumn = propertyColumnEntry.getValue();
                for (GlobalUniqueIndex globalUniqueIndex : propertyColumn.getGlobalUniqueIndices()) {
                    String sql = constructCompleteCopyCommandSqlVertex(
                            sqlgGraph,
                            Schema.GLOBAL_UNIQUE_INDEX_SCHEMA,
                            globalUniqueIndex.getName(),
                            new HashSet<>(Arrays.asList(GlobalUniqueIndex.GLOBAL_UNIQUE_INDEX_VALUE, GlobalUniqueIndex.GLOBAL_UNIQUE_INDEX_RECORD_ID, GlobalUniqueIndex.GLOBAL_UNIQUE_INDEX_PROPERTY_NAME))
                    );
                    try (Writer writer = streamSql(sqlgGraph, sql)) {
                        for (Map.Entry<SqlgEdge, Triple<SqlgVertex, SqlgVertex, Map<String, Object>>> sqlgEdgeTripleEntry : edgeMap.entrySet()) {
                            SqlgEdge sqlgEdge = sqlgEdgeTripleEntry.getKey();
                            Triple<SqlgVertex, SqlgVertex, Map<String, Object>> triple = sqlgEdgeTripleEntry.getValue();
                            Map<String, Object> keyValueMap = triple.getRight();
                            Object value = keyValueMap.get(propertyColumn.getName());
                            Map<String, Object> globalUniqueIndexValues = new HashMap<>();
                            if (value != null) {
                                globalUniqueIndexValues.put(GlobalUniqueIndex.GLOBAL_UNIQUE_INDEX_VALUE, value);
                                globalUniqueIndexValues.put(GlobalUniqueIndex.GLOBAL_UNIQUE_INDEX_RECORD_ID, sqlgEdge.id().toString());
                                globalUniqueIndexValues.put(GlobalUniqueIndex.GLOBAL_UNIQUE_INDEX_PROPERTY_NAME, propertyColumn.getName());
                                writeStreamingVertex(writer, globalUniqueIndexValues);
                            }
                        }
                    } catch (IOException e) {
                        throw new RuntimeException(e);
                    }
                }
            }
        }
    }

    @Override
    public void flushVertexGlobalUniqueIndexes(SqlgGraph sqlgGraph, Map<SchemaTable, Pair<SortedSet<String>, Map<SqlgVertex, Map<String, Object>>>> vertexCache) {
        for (SchemaTable schemaTable : vertexCache.keySet()) {
            Pair<SortedSet<String>, Map<SqlgVertex, Map<String, Object>>> vertices = vertexCache.get(schemaTable);
            Map<String, PropertyType> propertyTypeMap = sqlgGraph.getTopology().getTableFor(schemaTable.withPrefix(VERTEX_PREFIX));

            Map<String, PropertyColumn> propertyColumnMap = sqlgGraph.getTopology().getPropertiesFor(schemaTable.withPrefix(VERTEX_PREFIX));
            for (Map.Entry<String, PropertyColumn> propertyColumnEntry : propertyColumnMap.entrySet()) {
                PropertyColumn propertyColumn = propertyColumnEntry.getValue();
                for (GlobalUniqueIndex globalUniqueIndex : propertyColumn.getGlobalUniqueIndices()) {

                    String sql = constructCompleteCopyCommandSqlVertex(
                            sqlgGraph,
                            Schema.GLOBAL_UNIQUE_INDEX_SCHEMA,
                            globalUniqueIndex.getName(),
                            new HashSet<>(Arrays.asList(GlobalUniqueIndex.GLOBAL_UNIQUE_INDEX_VALUE, GlobalUniqueIndex.GLOBAL_UNIQUE_INDEX_RECORD_ID, GlobalUniqueIndex.GLOBAL_UNIQUE_INDEX_PROPERTY_NAME))
                    );
                    try (Writer writer = streamSql(sqlgGraph, sql)) {
                        Map<SqlgVertex, Map<String, Object>> a = vertices.getRight();
                        for (Map.Entry<SqlgVertex, Map<String, Object>> sqlgVertexMapEntry : a.entrySet()) {
                            SqlgVertex sqlgVertex = sqlgVertexMapEntry.getKey();
                            Map<String, Object> keyValueMap = sqlgVertexMapEntry.getValue();
                            Object value = keyValueMap.get(propertyColumn.getName());
                            Map<String, Object> globalUniqueIndexValues = new HashMap<>();
                            if (value != null) {
                                globalUniqueIndexValues.put(GlobalUniqueIndex.GLOBAL_UNIQUE_INDEX_VALUE, value);
                                globalUniqueIndexValues.put(GlobalUniqueIndex.GLOBAL_UNIQUE_INDEX_RECORD_ID, sqlgVertex.id().toString());
                                globalUniqueIndexValues.put(GlobalUniqueIndex.GLOBAL_UNIQUE_INDEX_PROPERTY_NAME, propertyColumn.getName());
                                writeStreamingVertex(writer, globalUniqueIndexValues);
                            } else {
                                globalUniqueIndexValues.put(GlobalUniqueIndex.GLOBAL_UNIQUE_INDEX_VALUE, value);
                                globalUniqueIndexValues.put(GlobalUniqueIndex.GLOBAL_UNIQUE_INDEX_RECORD_ID, sqlgVertex.id().toString());
                                globalUniqueIndexValues.put(GlobalUniqueIndex.GLOBAL_UNIQUE_INDEX_PROPERTY_NAME, propertyColumn.getName());
                                writeStreamingVertex(writer, globalUniqueIndexValues);
                            }
                        }
                    } catch (IOException e) {
                        throw new RuntimeException(e);
                    }
                }
            }
        }
    }

    @Override
    public void flushEdgeCache(SqlgGraph sqlgGraph, Map<MetaEdge, Pair<SortedSet<String>, Map<SqlgEdge, Triple<SqlgVertex, SqlgVertex, Map<String, Object>>>>> edgeCache) {
        Connection con = sqlgGraph.tx().getConnection();
        try {
            PGConnection pgConnection = con.unwrap(PGConnection.class);
            CopyManager copyManager = pgConnection.getCopyAPI();
            for (MetaEdge metaEdge : edgeCache.keySet()) {
                Pair<SortedSet<String>, Map<SqlgEdge, Triple<SqlgVertex, SqlgVertex, Map<String, Object>>>> triples = edgeCache.get(metaEdge);
                Map<String, PropertyType> propertyTypeMap = sqlgGraph.getTopology().getTableFor(metaEdge.getSchemaTable().withPrefix(EDGE_PREFIX));

                StringBuilder sql = new StringBuilder();
                sql.append("COPY ");
                sql.append(maybeWrapInQoutes(metaEdge.getSchemaTable().getSchema()));
                sql.append(".");
                sql.append(maybeWrapInQoutes(EDGE_PREFIX + metaEdge.getSchemaTable().getTable()));
                sql.append(" (");
                for (Triple<SqlgVertex, SqlgVertex, Map<String, Object>> triple : triples.getRight().values()) {
                    int count = 1;
                    sql.append(maybeWrapInQoutes(triple.getLeft().getSchema() + "." + triple.getLeft().getTable() + SchemaManager.OUT_VERTEX_COLUMN_END));
                    sql.append(", ");
                    sql.append(maybeWrapInQoutes(triple.getMiddle().getSchema() + "." + triple.getMiddle().getTable() + SchemaManager.IN_VERTEX_COLUMN_END));
                    for (String key : triples.getLeft()) {
                        if (count <= triples.getLeft().size()) {
                            sql.append(", ");
                        }
                        count++;
                        appendKeyForStream(propertyTypeMap.get(key), sql, key);
                    }
                    break;
                }
                sql.append(") ");

                sql.append(" FROM stdin CSV DELIMITER '");
                sql.append(COPY_COMMAND_DELIMITER);
                sql.append("' ");
                sql.append("QUOTE ");
                sql.append(COPY_COMMAND_QUOTE);
                sql.append(" ESCAPE '");
                sql.append(ESCAPE);
                sql.append("';");
                if (logger.isDebugEnabled()) {
                    logger.debug(sql.toString());
                }
                long numberInserted = 0;
                try (Writer writer = streamSql(sqlgGraph, sql.toString())) {
                    for (Map.Entry<SqlgEdge, Triple<SqlgVertex, SqlgVertex, Map<String, Object>>> sqlgEdgeTripleEntry : triples.getRight().entrySet()) {
                        SqlgEdge sqlgEdge = sqlgEdgeTripleEntry.getKey();
                        Triple<SqlgVertex, SqlgVertex, Map<String, Object>> outInVertexKeyValueMap = sqlgEdgeTripleEntry.getValue();
                        LinkedHashMap<String, Object> values = new LinkedHashMap<>();
                        for (String key : triples.getLeft()) {
                            values.put(key, outInVertexKeyValueMap.getRight().get(key));
                        }
                        writeStreamingEdge(writer, sqlgEdge, outInVertexKeyValueMap.getLeft(), outInVertexKeyValueMap.getMiddle(), values);
                        numberInserted++;
                    }
                }
                long endHigh;
                try (PreparedStatement preparedStatement = con.prepareStatement(
                        "SELECT CURRVAL('\"" + metaEdge.getSchemaTable().getSchema() + "\".\"" +
                                EDGE_PREFIX + metaEdge.getSchemaTable().getTable() + "_ID_seq\"');")) {

                    ResultSet resultSet = preparedStatement.executeQuery();
                    resultSet.next();
                    endHigh = resultSet.getLong(1);
                    resultSet.close();
                }
                //set the id on the vertex
                long id = endHigh - numberInserted + 1;
                for (SqlgEdge sqlgEdge : triples.getRight().keySet()) {
                    sqlgEdge.setInternalPrimaryKey(RecordId.from(metaEdge.getSchemaTable(), id++));
                }
            }
        } catch (Exception e) {
            throw new RuntimeException(e);
        }
    }

    @Override
    public void flushVertexPropertyCache(SqlgGraph sqlgGraph, Map<SchemaTable, Pair<SortedSet<String>, Map<SqlgVertex, Map<String, Object>>>> schemaVertexPropertyCache) {
        flushElementPropertyCache(sqlgGraph, true, schemaVertexPropertyCache);
    }

    @Override
    public void flushVertexGlobalUniqueIndexPropertyCache(SqlgGraph sqlgGraph, Map<SchemaTable, Pair<SortedSet<String>, Map<SqlgVertex, Map<String, Object>>>> schemaVertexPropertyCache) {
        flushElementGlobalUniqueIndexPropertyCache(sqlgGraph, true, schemaVertexPropertyCache);
    }

    @Override
    public void flushEdgePropertyCache(SqlgGraph sqlgGraph, Map<SchemaTable, Pair<SortedSet<String>, Map<SqlgEdge, Map<String, Object>>>> edgePropertyCache) {
        flushElementPropertyCache(sqlgGraph, false, edgePropertyCache);
    }

    @Override
    public void flushEdgeGlobalUniqueIndexPropertyCache(SqlgGraph sqlgGraph, Map<SchemaTable, Pair<SortedSet<String>, Map<SqlgEdge, Map<String, Object>>>> edgePropertyCache) {
        flushElementGlobalUniqueIndexPropertyCache(sqlgGraph, false, edgePropertyCache);
    }

    private <T extends SqlgElement> void flushElementGlobalUniqueIndexPropertyCache(SqlgGraph sqlgGraph, boolean forVertices, Map<SchemaTable, Pair<SortedSet<String>, Map<T, Map<String, Object>>>> schemaVertexPropertyCache) {

        Connection conn = sqlgGraph.tx().getConnection();
        for (SchemaTable schemaTable : schemaVertexPropertyCache.keySet()) {

            Pair<SortedSet<String>, Map<T, Map<String, Object>>> vertexPropertyCache = schemaVertexPropertyCache.get(schemaTable);
            Map<String, PropertyColumn> globalUniqueIndexPropertyMap = sqlgGraph.getTopology().getPropertiesWithGlobalUniqueIndexFor(schemaTable.withPrefix(VERTEX_PREFIX));

            for (Map.Entry<String, PropertyColumn> propertyColumnEntry : globalUniqueIndexPropertyMap.entrySet()) {
                PropertyColumn propertyColumn = propertyColumnEntry.getValue();
                for (GlobalUniqueIndex globalUniqueIndex : propertyColumn.getGlobalUniqueIndices()) {
                    SortedSet<String> keys = new TreeSet<>();
                    keys.add("value");
                    StringBuilder sql = new StringBuilder();
                    sql.append("UPDATE ");
                    sql.append(maybeWrapInQoutes(Schema.GLOBAL_UNIQUE_INDEX_SCHEMA));
                    sql.append(".");
                    sql.append(maybeWrapInQoutes((forVertices ? VERTEX_PREFIX : EDGE_PREFIX) + globalUniqueIndex.getName()));
                    sql.append(" a \nSET\n\t(");
                    appendKeyForBatchUpdate(PropertyType.STRING, sql, "recordId", false);
                    sql.append(", ");
                    appendKeyForBatchUpdate(PropertyType.STRING, sql, "property", false);
                    sql.append(", ");
                    appendKeyForBatchUpdate(propertyColumn.getPropertyType(), sql, "value", false);
                    sql.append(") = \n\t(");
                    sql.append("v.");
                    appendKeyForBatchUpdate(PropertyType.STRING, sql, "recordId", true);
                    sql.append(", v.");
                    appendKeyForBatchUpdate(PropertyType.STRING, sql, "property", true);
                    sql.append(", ");
                    int count = 1;
                    for (String key : keys) {
                        sql.append("v.");
                        PropertyType propertyType = propertyColumn.getPropertyType();
                        appendKeyForBatchUpdate(propertyType, sql, key, true);
                        sqlCastArray(sql, propertyType);
                        if (count++ < keys.size()) {
                            sql.append(", ");
                        }
                    }
                    sql.append(")\nFROM (\nVALUES\n\t");
                    count = 1;
                    boolean foundSomething = false;
                    for (SqlgElement sqlgElement : vertexPropertyCache.getRight().keySet()) {
                        Map<String, Object> properties = vertexPropertyCache.getRight().get(sqlgElement);
                        if (!foundSomething && properties.containsKey(propertyColumn.getName())) {
                            foundSomething = true;
                        }
                        sql.append("($token$");
                        sql.append(sqlgElement.id().toString());
                        sql.append("$token$, $token$");
                        sql.append(propertyColumn.getName());
                        sql.append("$token$, ");
                        int countProperties = 1;
                        Object value = properties.get(propertyColumn.getName());
                        if (value == null) {
                            if (sqlgElement.property(propertyColumn.getName()).isPresent()) {
                                value = sqlgElement.value(propertyColumn.getName());
                            } else {
                                value = null;
                            }
                        }
                        PropertyType propertyType = propertyColumn.getPropertyType();
                        appendSqlValue(sql, value, propertyType);
                        sql.append(")");
                        if (count++ < vertexPropertyCache.getRight().size()) {
                            sql.append(",\n\t");
                        }
                    }

                    if (!foundSomething) {
                        continue;
                    }

                    sql.append("\n) AS v(\"recordId\", property, ");
                    count = 1;
                    for (String key : keys) {
                        PropertyType propertyType = propertyColumn.getPropertyType();
                        appendKeyForBatchUpdate(propertyType, sql, key, false);
                        if (count++ < keys.size()) {
                            sql.append(", ");
                        }
                    }
                    sql.append(")");
                    sql.append("\nWHERE a.\"recordId\" = v.\"recordId\" and a.property = v.property");
                    if (logger.isDebugEnabled()) {
                        logger.debug(sql.toString());
                    }
                    try (Statement statement = conn.createStatement()) {
                        statement.execute(sql.toString());
                    } catch (SQLException e) {
                        throw new RuntimeException(e);
                    }
                }
            }
        }

    }

    private void appendSqlValue(StringBuilder sql, Object value, PropertyType propertyType) {
        switch (propertyType) {
            case BOOLEAN:
                if (value != null) {
                    sql.append(value);
                } else {
                    sql.append("null");
                }
                break;
            case BYTE:
                if (value != null) {
                    sql.append(value);
                } else {
                    sql.append("null");
                }
                break;
            case SHORT:
                if (value != null) {
                    sql.append(value);
                } else {
                    sql.append("null");
                }
                break;
            case INTEGER:
                if (value != null) {
                    sql.append(value);
                } else {
                    sql.append("null");
                }
                break;
            case LONG:
                if (value != null) {
                    sql.append(value);
                } else {
                    sql.append("null");
                }
                break;
            case FLOAT:
                if (value != null) {
                    sql.append(value);
                } else {
                    sql.append("null");
                }
                break;
            case DOUBLE:
                if (value != null) {
                    sql.append(value);
                } else {
                    sql.append("null");
                }
                break;
            case STRING:
                if (value != null) {
                    sql.append("'");
                    sql.append(value.toString().replace("'", "''"));
                    sql.append("'");
                } else {
                    sql.append("null");
                }
                break;
            case LOCALDATETIME:
                if (value != null) {
                    sql.append("'");
                    sql.append(value.toString());
                    sql.append("'::TIMESTAMP");
                } else {
                    sql.append("null");
                }
                break;
            case LOCALDATE:
                if (value != null) {
                    sql.append("'");
                    sql.append(value.toString());
                    sql.append("'::DATE");
                } else {
                    sql.append("null");
                }
                break;
            case LOCALTIME:
                if (value != null) {
                    sql.append("'");
                    sql.append(shiftDST((LocalTime) value).toString());
                    sql.append("'::TIME");
                } else {
                    sql.append("null");
                }
                break;
            case ZONEDDATETIME:
                if (value != null) {
                    ZonedDateTime zonedDateTime = (ZonedDateTime) value;
                    LocalDateTime localDateTime = zonedDateTime.toLocalDateTime();
                    TimeZone timeZone = TimeZone.getTimeZone(zonedDateTime.getZone());
                    sql.append("'");
                    sql.append(localDateTime.toString());
                    sql.append("'::TIMESTAMP");
                    sql.append(",'");
                    sql.append(timeZone.getID());
                    sql.append("'");
                } else {
                    sql.append("null,null");
                }
                break;
            case DURATION:
                if (value != null) {
                    Duration duration = (Duration) value;
                    sql.append("'");
                    sql.append(duration.getSeconds());
                    sql.append("'::BIGINT");
                    sql.append(",'");
                    sql.append(duration.getNano());
                    sql.append("'::INTEGER");
                } else {
                    sql.append("null,null");
                }
                break;
            case PERIOD:
                if (value != null) {
                    Period period = (Period) value;
                    sql.append("'");
                    sql.append(period.getYears());
                    sql.append("'::INTEGER");
                    sql.append(",'");
                    sql.append(period.getMonths());
                    sql.append("'::INTEGER");
                    sql.append(",'");
                    sql.append(period.getDays());
                    sql.append("'::INTEGER");
                } else {
                    sql.append("null,null,null");
                }
                break;
            case JSON:
                if (value != null) {
                    sql.append("'");
                    sql.append(value.toString().replace("'", "''"));
                    sql.append("'::JSONB");
                } else {
                    sql.append("null");
                }
                break;
            case boolean_ARRAY:
                if (value != null) {
                    sql.append("'{");
                    boolean[] booleanArray = (boolean[]) value;
                    int countBooleanArray = 1;
                    for (Boolean b : booleanArray) {
                        sql.append(b);
                        if (countBooleanArray++ < booleanArray.length) {
                            sql.append(",");
                        }
                    }
                    sql.append("}'");
                } else {
                    sql.append("null");
                }
                break;
            case BOOLEAN_ARRAY:
                if (value != null) {
                    sql.append("'{");
                    Boolean[] BooleanArray = (Boolean[]) value;
                    int countBOOLEANArray = 1;
                    for (Boolean b : BooleanArray) {
                        sql.append(b);
                        if (countBOOLEANArray++ < BooleanArray.length) {
                            sql.append(",");
                        }
                    }
                    sql.append("}'");
                } else {
                    sql.append("null");
                }
                break;
            case byte_ARRAY:
                if (value != null) {
                    sql.append("'");
                    sql.append(PGbytea.toPGString((byte[]) value).replace("'", "''"));
                    sql.append("'");
                } else {
                    sql.append("null");
                }
                break;
            case BYTE_ARRAY:
                if (value != null) {
                    sql.append("'");
                    sql.append(PGbytea.toPGString((byte[]) SqlgUtil.convertByteArrayToPrimitiveArray((Byte[]) value)).replace("'", "''"));
                    sql.append("'");
                } else {
                    sql.append("null");
                }
                break;
            case short_ARRAY:
                if (value != null) {
                    sql.append("'{");
                    short[] sortArray = (short[]) value;
                    int countShortArray = 1;
                    for (Short s : sortArray) {
                        sql.append(s);
                        if (countShortArray++ < sortArray.length) {
                            sql.append(",");
                        }
                    }
                    sql.append("}'");
                } else {
                    sql.append("null");
                }
                break;
            case SHORT_ARRAY:
                if (value != null) {
                    sql.append("'{");
                    Short[] shortObjectArray = (Short[]) value;
                    for (int i = 0; i < shortObjectArray.length; i++) {
                        Short s = shortObjectArray[i];
                        sql.append(s);
                        if (i < shortObjectArray.length - 1) {
                            sql.append(",");
                        }
                    }
                    sql.append("}'");
                } else {
                    sql.append("null");
                }
                break;
            case int_ARRAY:
                if (value != null) {
                    sql.append("'{");
                    int[] intArray = (int[]) value;
                    int countIntArray = 1;
                    for (Integer i : intArray) {
                        sql.append(i);
                        if (countIntArray++ < intArray.length) {
                            sql.append(",");
                        }
                    }
                    sql.append("}'");
                } else {
                    sql.append("null");
                }
                break;
            case INTEGER_ARRAY:
                if (value != null) {
                    sql.append("'{");
                    Integer[] integerArray = (Integer[]) value;
                    int countIntegerArray = 1;
                    for (Integer i : integerArray) {
                        sql.append(i);
                        if (countIntegerArray++ < integerArray.length) {
                            sql.append(",");
                        }
                    }
                    sql.append("}'");
                } else {
                    sql.append("null");
                }
                break;
            case LONG_ARRAY:
                if (value != null) {
                    sql.append("'{");
                    Long[] longArray = (Long[]) value;
                    int countLongArray = 1;
                    for (Long l : longArray) {
                        sql.append(l);
                        if (countLongArray++ < longArray.length) {
                            sql.append(",");
                        }
                    }
                    sql.append("}'");
                } else {
                    sql.append("null");
                }
                break;
            case long_ARRAY:
                if (value != null) {
                    sql.append("'{");
                    long[] longPrimitiveArray = (long[]) value;
                    int countLongPrimitiveArray = 1;
                    for (Long l : longPrimitiveArray) {
                        sql.append(l);
                        if (countLongPrimitiveArray++ < longPrimitiveArray.length) {
                            sql.append(",");
                        }
                    }
                    sql.append("}'");
                } else {
                    sql.append("null");
                }
                break;
            case FLOAT_ARRAY:
                if (value != null) {
                    sql.append("'{");
                    Float[] floatArray = (Float[]) value;
                    int countFloatArray = 1;
                    for (Float f : floatArray) {
                        sql.append(f);
                        if (countFloatArray++ < floatArray.length) {
                            sql.append(",");
                        }
                    }
                    sql.append("}'");
                } else {
                    sql.append("null");
                }
                break;
            case float_ARRAY:
                if (value != null) {
                    sql.append("'{");
                    float[] floatPrimitiveArray = (float[]) value;
                    int countFloatPrimitiveArray = 1;
                    for (Float f : floatPrimitiveArray) {
                        sql.append(f);
                        if (countFloatPrimitiveArray++ < floatPrimitiveArray.length) {
                            sql.append(",");
                        }
                    }
                    sql.append("}'");
                } else {
                    sql.append("null");
                }
                break;
            case DOUBLE_ARRAY:
                if (value != null) {
                    sql.append("'{");
                    Double[] doubleArray = (Double[]) value;
                    int countDoubleArray = 1;
                    for (Double d : doubleArray) {
                        sql.append(d);
                        if (countDoubleArray++ < doubleArray.length) {
                            sql.append(",");
                        }
                    }
                    sql.append("}'");
                } else {
                    sql.append("null");
                }
                break;
            case double_ARRAY:
                if (value != null) {
                    sql.append("'{");
                    double[] doublePrimitiveArray = (double[]) value;
                    int countDoublePrimitiveArray = 1;
                    for (Double d : doublePrimitiveArray) {
                        sql.append(d);
                        if (countDoublePrimitiveArray++ < doublePrimitiveArray.length) {
                            sql.append(",");
                        }
                    }
                    sql.append("}'");
                } else {
                    sql.append("null");
                }
                break;
            case STRING_ARRAY:
                if (value != null) {
                    sql.append("'{");
                    String[] stringArray = (String[]) value;
                    int countStringArray = 1;
                    for (String s : stringArray) {
                        sql.append("\"");
                        sql.append(s);
                        sql.append("\"");
                        if (countStringArray++ < stringArray.length) {
                            sql.append(",");
                        }
                    }
                    sql.append("}'");
                } else {
                    sql.append("null");
                }
                break;
            case LOCALDATETIME_ARRAY:
                if (value != null) {
                    sql.append("ARRAY[");
                    LocalDateTime[] localDateTimeArray = (LocalDateTime[]) value;
                    int countStringArray = 1;
                    for (LocalDateTime s : localDateTimeArray) {
                        sql.append("'");
                        sql.append(s.toString());
                        sql.append("'::TIMESTAMP");
                        if (countStringArray++ < localDateTimeArray.length) {
                            sql.append(",");
                        }
                    }
                    sql.append("]");
                } else {
                    sql.append("null");
                }
                break;
            case LOCALDATE_ARRAY:
                if (value != null) {
                    sql.append("ARRAY[");
                    LocalDate[] localDateArray = (LocalDate[]) value;
                    int countStringArray = 1;
                    for (LocalDate s : localDateArray) {
                        sql.append("'");
                        sql.append(s.toString());
                        sql.append("'::DATE");
                        if (countStringArray++ < localDateArray.length) {
                            sql.append(",");
                        }
                    }
                    sql.append("]");
                } else {
                    sql.append("null");
                }
                break;
            case LOCALTIME_ARRAY:
                if (value != null) {
                    sql.append("ARRAY[");
                    LocalTime[] localTimeArray = (LocalTime[]) value;
                    int countStringArray = 1;
                    for (LocalTime s : localTimeArray) {
                        sql.append("'");
                        sql.append(shiftDST(s).toLocalTime().toString());
                        sql.append("'::TIME");
                        if (countStringArray++ < localTimeArray.length) {
                            sql.append(",");
                        }
                    }
                    sql.append("]");
                } else {
                    sql.append("null");
                }
                break;
            case ZONEDDATETIME_ARRAY:
                if (value != null) {
                    sql.append("ARRAY[");
                    ZonedDateTime[] localZonedDateTimeArray = (ZonedDateTime[]) value;
                    int countStringArray = 1;
                    for (ZonedDateTime zonedDateTime : localZonedDateTimeArray) {
                        LocalDateTime localDateTime = zonedDateTime.toLocalDateTime();
                        TimeZone timeZone = TimeZone.getTimeZone(zonedDateTime.getZone());
                        sql.append("'");
                        sql.append(localDateTime.toString());
                        sql.append("'::TIMESTAMP");
                        if (countStringArray++ < localZonedDateTimeArray.length) {
                            sql.append(",");
                        }
                    }
                    sql.append("],");
                    sql.append("ARRAY[");
                    countStringArray = 1;
                    for (ZonedDateTime zonedDateTime : localZonedDateTimeArray) {
                        LocalDateTime localDateTime = zonedDateTime.toLocalDateTime();
                        TimeZone timeZone = TimeZone.getTimeZone(zonedDateTime.getZone());
                        sql.append("'");
                        sql.append(timeZone.getID());
                        sql.append("'");
                        if (countStringArray++ < localZonedDateTimeArray.length) {
                            sql.append(",");
                        }
                    }
                    sql.append("]");
                } else {
                    sql.append("null,null");
                }
                break;
            case DURATION_ARRAY:
                if (value != null) {
                    sql.append("ARRAY[");
                    Duration[] durationArray = (Duration[]) value;
                    int countStringArray = 1;
                    for (Duration duration : durationArray) {
                        sql.append("'");
                        sql.append(duration.getSeconds());
                        sql.append("'::BIGINT");
                        if (countStringArray++ < durationArray.length) {
                            sql.append(",");
                        }
                    }
                    sql.append("],");
                    sql.append("ARRAY[");
                    countStringArray = 1;
                    for (Duration duration : durationArray) {
                        sql.append("'");
                        sql.append(duration.getNano());
                        sql.append("'::INTEGER");
                        if (countStringArray++ < durationArray.length) {
                            sql.append(",");
                        }
                    }
                    sql.append("]");
                } else {
                    sql.append("null,null");
                }
                break;
            case PERIOD_ARRAY:
                if (value != null) {
                    sql.append("ARRAY[");
                    Period[] periodArray = (Period[]) value;
                    int countStringArray = 1;
                    for (Period period : periodArray) {
                        sql.append("'");
                        sql.append(period.getYears());
                        sql.append("'::INTEGER");
                        if (countStringArray++ < periodArray.length) {
                            sql.append(",");
                        }
                    }
                    sql.append("],");
                    sql.append("ARRAY[");
                    countStringArray = 1;
                    for (Period period : periodArray) {
                        sql.append("'");
                        sql.append(period.getMonths());
                        sql.append("'::INTEGER");
                        if (countStringArray++ < periodArray.length) {
                            sql.append(",");
                        }
                    }
                    sql.append("],");
                    sql.append("ARRAY[");
                    countStringArray = 1;
                    for (Period period : periodArray) {
                        sql.append("'");
                        sql.append(period.getDays());
                        sql.append("'::INTEGER");
                        if (countStringArray++ < periodArray.length) {
                            sql.append(",");
                        }
                    }
                    sql.append("]");
                } else {
                    sql.append("null,null,null");
                }
                break;
            case POINT:
                throw new IllegalStateException("JSON Arrays are not supported.");
            case LINESTRING:
                throw new IllegalStateException("JSON Arrays are not supported.");
            case POLYGON:
                throw new IllegalStateException("JSON Arrays are not supported.");
            case GEOGRAPHY_POINT:
                throw new IllegalStateException("JSON Arrays are not supported.");
            case GEOGRAPHY_POLYGON:
                throw new IllegalStateException("JSON Arrays are not supported.");
            case JSON_ARRAY:
                throw new IllegalStateException("JSON Arrays are not supported.");
            default:
                throw new IllegalStateException("Unknown propertyType " + propertyType.name());
        }
    }

    private void sqlCastArray(StringBuilder sql, PropertyType propertyType) {
        switch (propertyType) {
            case boolean_ARRAY:
                sql.append("::boolean[]");
                break;
            case byte_ARRAY:
                sql.append("::bytea");
                break;
            case short_ARRAY:
                sql.append("::smallint[]");
                break;
            case int_ARRAY:
                sql.append("::int[]");
                break;
            case long_ARRAY:
                sql.append("::bigint[]");
                break;
            case float_ARRAY:
                sql.append("::real[]");
                break;
            case double_ARRAY:
                sql.append("::double precision[]");
                break;
            case STRING_ARRAY:
                sql.append("::text[]");
                break;
            case BOOLEAN_ARRAY:
                sql.append("::boolean[]");
                break;
            case BYTE_ARRAY:
                sql.append("::bytea");
                break;
            case SHORT_ARRAY:
                sql.append("::smallint[]");
                break;
            case INTEGER_ARRAY:
                sql.append("::int[]");
                break;
            case LONG_ARRAY:
                sql.append("::bigint[]");
                break;
            case FLOAT_ARRAY:
                sql.append("::real[]");
                break;
            case DOUBLE_ARRAY:
                sql.append("::double precision[]");
                break;
            default:
                // noop
                break;
        }
    }

    private <T extends SqlgElement> void flushElementPropertyCache(SqlgGraph sqlgGraph, boolean forVertices, Map<SchemaTable, Pair<SortedSet<String>, Map<T, Map<String, Object>>>> schemaVertexPropertyCache) {

        Connection conn = sqlgGraph.tx().getConnection();
        for (SchemaTable schemaTable : schemaVertexPropertyCache.keySet()) {

            Pair<SortedSet<String>, Map<T, Map<String, Object>>> vertexKeysPropertyCache = schemaVertexPropertyCache.get(schemaTable);
            SortedSet<String> keys = vertexKeysPropertyCache.getLeft();
            Map<? extends SqlgElement, Map<String, Object>> vertexPropertyCache = vertexKeysPropertyCache.getRight();

            StringBuilder sql = new StringBuilder();
            sql.append("UPDATE ");
            sql.append(maybeWrapInQoutes(schemaTable.getSchema()));
            sql.append(".");
            sql.append(maybeWrapInQoutes((forVertices ? VERTEX_PREFIX : EDGE_PREFIX) + schemaTable.getTable()));
            sql.append(" a \nSET\n\t(");
            int count = 1;
            //this map is for optimizations reason to not look up the property via all tables within the loop
            Map<String, PropertyType> keyPropertyTypeMap = new HashMap<>();
            for (String key : keys) {
                PropertyType propertyType = sqlgGraph.getTopology().getTableFor(schemaTable.withPrefix(forVertices ? VERTEX_PREFIX : EDGE_PREFIX)).get(key);
                keyPropertyTypeMap.put(key, propertyType);
                appendKeyForBatchUpdate(propertyType, sql, key, false);
                if (count++ < keys.size()) {
                    sql.append(", ");
                }
            }
            sql.append(") = \n\t(");
            count = 1;
            for (String key : keys) {
                sql.append("v.");
                PropertyType propertyType = keyPropertyTypeMap.get(key);
                appendKeyForBatchUpdate(propertyType, sql, key, true);
                sqlCastArray(sql, propertyType);
                if (count++ < keys.size()) {
                    sql.append(", ");
                }
            }
            sql.append(")\nFROM (\nVALUES\n\t");
            count = 1;
            for (SqlgElement sqlgElement : vertexPropertyCache.keySet()) {
                Map<String, Object> properties = vertexPropertyCache.get(sqlgElement);
                sql.append("(");
                sql.append(((RecordId) sqlgElement.id()).getId());
                sql.append(", ");
                int countProperties = 1;
                for (String key : keys) {
                    Object value = properties.get(key);
                    if (value == null) {
                        if (sqlgElement.property(key).isPresent()) {
                            value = sqlgElement.value(key);
                        } else {
                            value = null;
                        }
                    }
                    PropertyType propertyType = keyPropertyTypeMap.get(key);
                    appendSqlValue(sql, value, propertyType);
                    if (countProperties++ < keys.size()) {
                        sql.append(", ");
                    }
                }
                sql.append(")");
                if (count++ < vertexPropertyCache.size()) {
                    sql.append(",\n\t");
                }
            }

            sql.append("\n) AS v(id, ");
            count = 1;
            for (String key : keys) {
                PropertyType propertyType = keyPropertyTypeMap.get(key);
                appendKeyForBatchUpdate(propertyType, sql, key, false);
                if (count++ < keys.size()) {
                    sql.append(", ");
                }
            }
            sql.append(")");
            sql.append("\nWHERE a.\"ID\" = v.id");
            if (logger.isDebugEnabled()) {
                logger.debug(sql.toString());
            }
            try (Statement statement = conn.createStatement()) {
                statement.execute(sql.toString());
            } catch (SQLException e) {
                throw new RuntimeException(e);
            }
        }

    }

    @Override
    public String constructCompleteCopyCommandTemporarySqlVertex(SqlgGraph sqlgGraph, SqlgVertex vertex, Map<String, Object> keyValueMap) {
        return internalConstructCompleteCopyCommandSqlVertex(sqlgGraph, true, vertex, keyValueMap);
    }

    @Override
    public String constructCompleteCopyCommandSqlVertex(SqlgGraph sqlgGraph, SqlgVertex vertex, Map<String, Object> keyValueMap) {
        return internalConstructCompleteCopyCommandSqlVertex(sqlgGraph, false, vertex, keyValueMap);
    }

    @Override
    public String constructCompleteCopyCommandSqlVertex(SqlgGraph sqlgGraph, String schema, String table, Set<String> keys) {
        return internalConstructCompleteCopyCommandSqlVertex(sqlgGraph, false, schema, table, keys);
    }

    private String internalConstructCompleteCopyCommandSqlVertex(SqlgGraph sqlgGraph, boolean isTemp, SqlgVertex vertex, Map<String, Object> keyValueMap) {
        return internalConstructCompleteCopyCommandSqlVertex(sqlgGraph, isTemp, vertex.getSchema(), vertex.getTable(), keyValueMap.keySet());
    }

    private String internalConstructCompleteCopyCommandSqlVertex(SqlgGraph sqlgGraph, boolean isTemp, String schema, String table, Set<String> keys) {
        Map<String, PropertyType> propertyTypeMap = sqlgGraph.getTopology().getTableFor(SchemaTable.of((!isTemp ? schema : ""), VERTEX_PREFIX + table));
        StringBuilder sql = new StringBuilder();
        sql.append("COPY ");
        if (!isTemp) {
            sql.append(maybeWrapInQoutes(schema));
            sql.append(".");
        }
        sql.append(maybeWrapInQoutes(VERTEX_PREFIX + table));
        sql.append(" (");
        if (keys.isEmpty()) {
            //copy command needs at least one field.
            //check if the dummy field exist, if not createVertexLabel it
            Map<String, PropertyType> columns = new HashMap<>();
            columns.put(COPY_DUMMY, PropertyType.from(0));
            sqlgGraph.getTopology().ensureVertexLabelPropertiesExist(
                    schema,
                    table,
                    columns
            );
            sql.append(maybeWrapInQoutes(COPY_DUMMY));
        } else {
            int count = 1;
            for (String key : keys) {
                if (count > 1 && count <= keys.size()) {
                    sql.append(", ");
                }
                count++;
                appendKeyForStream(propertyTypeMap.get(key), sql, key);
            }
        }
        sql.append(")");
        sql.append(" FROM stdin CSV DELIMITER '");
        sql.append(COPY_COMMAND_DELIMITER);
        sql.append("' ");
        sql.append("QUOTE ");
        sql.append(COPY_COMMAND_QUOTE);
        sql.append(" ESCAPE '");
        sql.append(ESCAPE);
        sql.append("'");
        sql.append(" NULL'");
        sql.append(BATCH_NULL);
        sql.append("';");
        if (logger.isDebugEnabled()) {
            logger.debug(sql.toString());
        }
        return sql.toString();
    }

    @Override
    public String constructCompleteCopyCommandSqlEdge(SqlgGraph sqlgGraph, SqlgEdge sqlgEdge, SqlgVertex outVertex, SqlgVertex inVertex, Map<String, Object> keyValueMap) {
        Map<String, PropertyType> propertyTypeMap = sqlgGraph.getTopology().getTableFor(SchemaTable.of(sqlgEdge.getSchema(), EDGE_PREFIX + sqlgEdge.getTable()));
        StringBuilder sql = new StringBuilder();
        sql.append("COPY ");
        sql.append(maybeWrapInQoutes(sqlgEdge.getSchema()));
        sql.append(".");
        sql.append(maybeWrapInQoutes(EDGE_PREFIX + sqlgEdge.getTable()));
        sql.append(" (");
        sql.append(maybeWrapInQoutes(outVertex.getSchema() + "." + outVertex.getTable() + SchemaManager.OUT_VERTEX_COLUMN_END));
        sql.append(", ");
        sql.append(maybeWrapInQoutes(inVertex.getSchema() + "." + inVertex.getTable() + SchemaManager.IN_VERTEX_COLUMN_END));
        int count = 1;
        for (String key : keyValueMap.keySet()) {
            if (count <= keyValueMap.size()) {
                sql.append(", ");
            }
            count++;
            appendKeyForStream(propertyTypeMap.get(key), sql, key);
        }
        sql.append(") ");

        sql.append(" FROM stdin CSV DELIMITER '");
        sql.append(COPY_COMMAND_DELIMITER);
        sql.append("' ");
        sql.append("QUOTE ");
        sql.append(COPY_COMMAND_QUOTE);
        sql.append(";");
        if (logger.isDebugEnabled()) {
            logger.debug(sql.toString());
        }
        return sql.toString();
    }

    private void appendKeyForStream(PropertyType propertyType, StringBuilder sql, String key) {
        String[] sqlDefinitions = propertyTypeToSqlDefinition(propertyType);
        int countPerKey = 1;
        for (@SuppressWarnings("unused") String sqlDefinition : sqlDefinitions) {
            if (countPerKey > 1) {
                sql.append(maybeWrapInQoutes(key + propertyType.getPostFixes()[countPerKey - 2]));
            } else {
                sql.append(maybeWrapInQoutes(key));
            }
            if (countPerKey++ < sqlDefinitions.length) {
                sql.append(",");
            }
        }
    }

    private void appendKeyForBatchUpdate(PropertyType propertyType, StringBuilder sql, String key, boolean withV) {
        String[] sqlDefinitions = propertyTypeToSqlDefinition(propertyType);
        int countPerKey = 1;
        for (@SuppressWarnings("unused") String sqlDefinition : sqlDefinitions) {
            if (countPerKey > 1) {
                if (withV) {
                    sql.append("v.");
                }
                sql.append(maybeWrapInQoutes(key + propertyType.getPostFixes()[countPerKey - 2]));
            } else {
                sql.append(maybeWrapInQoutes(key));
            }
            if (countPerKey++ < sqlDefinitions.length) {
                sql.append(",");
            }
        }
    }


    @Override
    public String temporaryTableCopyCommandSqlVertex(SqlgGraph sqlgGraph, SchemaTable schemaTable, Set<String> keys) {
        StringBuilder sql = new StringBuilder();
        sql.append("COPY ");
        //Temp tables only
        sql.append(maybeWrapInQoutes(VERTEX_PREFIX + schemaTable.getTable()));
        sql.append(" (");
        if (keys.isEmpty()) {
            //copy command needs at least one field.
            //check if the dummy field exist, if not createVertexLabel it
            Map<String, PropertyType> columns = new HashMap<>();
            columns.put(COPY_DUMMY, PropertyType.from(0));
            sqlgGraph.getTopology().ensureVertexLabelPropertiesExist(
                    schemaTable.getSchema(),
                    schemaTable.getTable(),
                    columns
            );
            sql.append(maybeWrapInQoutes(COPY_DUMMY));
        } else {
            int count = 1;
            for (String key : keys) {
                if (count > 1 && count <= keys.size()) {
                    sql.append(", ");
                }
                count++;
                sql.append(maybeWrapInQoutes(key));
            }
        }
        sql.append(")");
        sql.append(" FROM stdin CSV DELIMITER '");
        sql.append(COPY_COMMAND_DELIMITER);
        sql.append("' ");
        sql.append("QUOTE ");
        sql.append(COPY_COMMAND_QUOTE);
        sql.append(" ESCAPE '");
        sql.append(ESCAPE);
        sql.append("';");
        if (logger.isDebugEnabled()) {
            logger.debug(sql.toString());
        }
        return sql.toString();
    }

    @Override
    public void writeStreamingVertex(Writer writer, Map<String, Object> keyValueMap) {
        try {
            int countKeys = 1;
            if (keyValueMap.isEmpty()) {
                writer.write(Integer.toString(1));
            } else {
                for (Map.Entry<String, Object> entry : keyValueMap.entrySet()) {
                    if (countKeys > 1 && countKeys <= keyValueMap.size()) {
                        writer.write(COPY_COMMAND_DELIMITER);
                    }
                    countKeys++;
                    Object value = entry.getValue();
                    PropertyType propertyType;
                    if (value == null) {
                        propertyType = PropertyType.STRING;
                    } else {
                        propertyType = PropertyType.from(value);
                    }
                    valueToStreamBytes(writer, propertyType, value);
                }
            }
            writer.write("\n");
        } catch (IOException e) {
            throw new RuntimeException(e);
        }
    }

    @Override
    public void writeStreamingEdge(Writer writer, SqlgEdge sqlgEdge, SqlgVertex outVertex, SqlgVertex inVertex, Map<String, Object> keyValueMap) {
        try {
            String encoding = "UTF-8";
            writer.write(((RecordId) outVertex.id()).getId().toString());
            writer.write(COPY_COMMAND_DELIMITER);
            writer.write(((RecordId) inVertex.id()).getId().toString());
            for (Map.Entry<String, Object> entry : keyValueMap.entrySet()) {
                writer.write(COPY_COMMAND_DELIMITER);
                Object value = entry.getValue();
                PropertyType propertyType;
                if (value == null) {
                    propertyType = PropertyType.STRING;
                } else {
                    propertyType = PropertyType.from(value);
                }
                if (JSON_ARRAY == propertyType) {
                    throw SqlgExceptions.invalidPropertyType(propertyType);
                }
                valueToStreamBytes(writer, propertyType, value);
            }
            writer.write("\n");
        } catch (Exception e) {
            throw new RuntimeException(e);
        }
    }

    private void valueToStreamBytes(Writer outputStream, PropertyType propertyType, Object value) throws UnsupportedEncodingException {
        String s = valueToStreamString(propertyType, value);
        try {
            outputStream.write(s);
        } catch (IOException e) {
            throw new RuntimeException(e);
        }
    }

//    private void valueToStreamBytes(OutputStream outputStream, PropertyType propertyType, Object value) throws UnsupportedEncodingException {
//        String encoding = "UTF-8";
//        String s = valueToStreamString(propertyType, value);
//        try (StringReader stringReader = new StringReader(s)) {
//            int data;
//            try {
//                data = stringReader.read();
//                while (data != -1) {
//                    //do something with data...
//                    outputStream.write(data);
//                    data = stringReader.read();
//                }
//            } catch (IOException e) {
//                throw new RuntimeException(e);
//            }
//        }
//    }

    private String valueToStreamString(PropertyType propertyType, Object value) {
        String result;
        if (value == null) {
            result = getBatchNull();
        } else {
            switch (propertyType) {
                case ZONEDDATETIME:
                    ZonedDateTime zonedDateTime = (ZonedDateTime) value;
                    LocalDateTime localDateTime = zonedDateTime.toLocalDateTime();
                    TimeZone timeZone = TimeZone.getTimeZone(zonedDateTime.getZone());
                    result = localDateTime.toString() + COPY_COMMAND_DELIMITER + timeZone.getID();
                    break;
                case PERIOD:
                    Period period = (Period) value;
                    result = period.getYears() + COPY_COMMAND_DELIMITER + period.getMonths() + COPY_COMMAND_DELIMITER + period.getDays();
                    break;
                case DURATION:
                    Duration duration = (Duration) value;
                    result = duration.getSeconds() + COPY_COMMAND_DELIMITER + duration.getNano();
                    break;
                case LOCALTIME:
                    LocalTime lt = (LocalTime) value;
                    result = shiftDST(lt).toString();
                    break;
                case ZONEDDATETIME_ARRAY:
                    ZonedDateTime[] zonedDateTimes = (ZonedDateTime[]) value;
                    StringBuilder sb = new StringBuilder();
                    sb.append("{");
                    int length = java.lang.reflect.Array.getLength(value);
                    for (int i = 0; i < length; i++) {
                        zonedDateTime = zonedDateTimes[i];
                        localDateTime = zonedDateTime.toLocalDateTime();
                        result = localDateTime.toString();
                        sb.append(result);
                        if (i < length - 1) {
                            sb.append(",");
                        }
                    }
                    sb.append("}");
                    sb.append(COPY_COMMAND_DELIMITER);
                    sb.append("{");
                    for (int i = 0; i < length; i++) {
                        zonedDateTime = zonedDateTimes[i];
                        timeZone = TimeZone.getTimeZone(zonedDateTime.getZone());
                        result = timeZone.getID();
                        sb.append(result);
                        if (i < length - 1) {
                            sb.append(",");
                        }
                    }
                    sb.append("}");
                    return sb.toString();
                case DURATION_ARRAY:
                    Duration[] durations = (Duration[]) value;
                    sb = new StringBuilder();
                    sb.append("{");
                    length = java.lang.reflect.Array.getLength(value);
                    for (int i = 0; i < length; i++) {
                        duration = durations[i];
                        sb.append(duration.getSeconds());
                        if (i < length - 1) {
                            sb.append(",");
                        }
                    }
                    sb.append("}");
                    sb.append(COPY_COMMAND_DELIMITER);
                    sb.append("{");
                    for (int i = 0; i < length; i++) {
                        duration = durations[i];
                        sb.append(duration.getNano());
                        if (i < length - 1) {
                            sb.append(",");
                        }
                    }
                    sb.append("}");
                    return sb.toString();
                case PERIOD_ARRAY:
                    Period[] periods = (Period[]) value;
                    sb = new StringBuilder();
                    sb.append("{");
                    length = java.lang.reflect.Array.getLength(value);
                    for (int i = 0; i < length; i++) {
                        period = periods[i];
                        sb.append(period.getYears());
                        if (i < length - 1) {
                            sb.append(",");
                        }
                    }
                    sb.append("}");
                    sb.append(COPY_COMMAND_DELIMITER);
                    sb.append("{");
                    for (int i = 0; i < length; i++) {
                        period = periods[i];
                        sb.append(period.getMonths());
                        if (i < length - 1) {
                            sb.append(",");
                        }
                    }
                    sb.append("}");
                    sb.append(COPY_COMMAND_DELIMITER);
                    sb.append("{");
                    for (int i = 0; i < length; i++) {
                        period = periods[i];
                        sb.append(period.getDays());
                        if (i < length - 1) {
                            sb.append(",");
                        }
                    }
                    sb.append("}");
                    return sb.toString();
                case LOCALTIME_ARRAY:
                    LocalTime[] localTimes = (LocalTime[]) value;
                    sb = new StringBuilder();
                    sb.append("{");
                    length = java.lang.reflect.Array.getLength(value);
                    for (int i = 0; i < length; i++) {
                        LocalTime localTime = localTimes[i];
                        result = shiftDST(localTime).toString();
                        sb.append(result);
                        if (i < length - 1) {
                            sb.append(",");
                        }
                    }
                    sb.append("}");
                    return sb.toString();
                case JSON_ARRAY:
                    throw SqlgExceptions.invalidPropertyType(propertyType);
                case BYTE_ARRAY:
                    return PGbytea.toPGString((byte[]) SqlgUtil.convertByteArrayToPrimitiveArray((Byte[]) value));
                case byte_ARRAY:
                    return PGbytea.toPGString((byte[]) value);
                default:
                    if (value.getClass().isArray()) {
                        sb = new StringBuilder();
                        sb.append("{");
                        length = java.lang.reflect.Array.getLength(value);
                        for (int i = 0; i < length; i++) {
                            String valueOfArray = java.lang.reflect.Array.get(value, i).toString();
                            sb.append(escapeSpecialCharacters(valueOfArray));
                            if (i < length - 1) {
                                sb.append(",");
                            }
                        }
                        sb.append("}");
                        return sb.toString();
//                        }
                    }
                    result = escapeSpecialCharacters(value.toString());
            }
        }
        return result;
    }

    @Override
    public void flushRemovedVertices(SqlgGraph sqlgGraph, Map<SchemaTable, List<SqlgVertex>> removeVertexCache) {

        if (!removeVertexCache.isEmpty()) {


            //split the list of vertices, postgres existVertexLabel a 2 byte limit in the in clause
            for (Map.Entry<SchemaTable, List<SqlgVertex>> schemaVertices : removeVertexCache.entrySet()) {

                SchemaTable schemaTable = schemaVertices.getKey();

                Pair<Set<SchemaTable>, Set<SchemaTable>> tableLabels = sqlgGraph.getTopology().getTableLabels(SchemaTable.of(schemaTable.getSchema(), VERTEX_PREFIX + schemaTable.getTable()));

                //This is causing dead locks under load
//                dropForeignKeys(sqlgGraph, schemaTable);

                List<SqlgVertex> vertices = schemaVertices.getValue();
                int numberOfLoops = (vertices.size() / PARAMETER_LIMIT);
                int previous = 0;
                for (int i = 1; i <= numberOfLoops + 1; i++) {

                    int subListTo = i * PARAMETER_LIMIT;
                    List<SqlgVertex> subVertices;
                    if (i <= numberOfLoops) {
                        subVertices = vertices.subList(previous, subListTo);
                    } else {
                        subVertices = vertices.subList(previous, vertices.size());
                    }

                    previous = subListTo;

                    if (!subVertices.isEmpty()) {

                        Set<SchemaTable> inLabels = tableLabels.getLeft();
                        Set<SchemaTable> outLabels = tableLabels.getRight();

                        deleteEdges(sqlgGraph, schemaTable, subVertices, inLabels, true);
                        deleteEdges(sqlgGraph, schemaTable, subVertices, outLabels, false);

                        StringBuilder sql = new StringBuilder("DELETE FROM ");
                        sql.append(sqlgGraph.getSchemaManager().getSqlDialect().maybeWrapInQoutes(schemaTable.getSchema()));
                        sql.append(".");
                        sql.append(sqlgGraph.getSchemaManager().getSqlDialect().maybeWrapInQoutes((VERTEX_PREFIX) + schemaTable.getTable()));
                        sql.append(" WHERE ");
                        sql.append(sqlgGraph.getSchemaManager().getSqlDialect().maybeWrapInQoutes("ID"));
                        sql.append(" in (");
                        int count = 1;
                        for (SqlgVertex sqlgVertex : subVertices) {
                            sql.append("?");
                            if (count++ < subVertices.size()) {
                                sql.append(",");
                            }
                        }
                        sql.append(")");
                        if (sqlgGraph.getSqlDialect().needsSemicolon()) {
                            sql.append(";");
                        }
                        if (logger.isDebugEnabled()) {
                            logger.debug(sql.toString());
                        }
                        Connection conn = sqlgGraph.tx().getConnection();
                        try (PreparedStatement preparedStatement = conn.prepareStatement(sql.toString())) {
                            count = 1;
                            for (SqlgVertex sqlgVertex : subVertices) {
                                preparedStatement.setLong(count++, ((RecordId) sqlgVertex.id()).getId());
                            }
                            preparedStatement.executeUpdate();
                        } catch (SQLException e) {
                            throw new RuntimeException(e);
                        }
                    }
                }
//                createForeignKeys(sqlgGraph, schemaTable);
            }
        }
    }

    @Override
    public void flushRemovedGlobalUniqueIndexVertices(SqlgGraph sqlgGraph, Map<SchemaTable, List<SqlgVertex>> removeVertexCache) {

        if (!removeVertexCache.isEmpty()) {

            Map<String, PropertyType> tmpColumns = new HashMap<>();
            tmpColumns.put("recordId", PropertyType.STRING);
            tmpColumns.put("property", PropertyType.STRING);

            //split the list of vertices, postgres existVertexLabel a 2 byte limit in the in clause
            for (Map.Entry<SchemaTable, List<SqlgVertex>> schemaVertices : removeVertexCache.entrySet()) {

                SchemaTable schemaTable = schemaVertices.getKey();
                Map<String, PropertyColumn> propertyColumns = sqlgGraph.getTopology().getPropertiesWithGlobalUniqueIndexFor(schemaTable.withPrefix(SchemaManager.VERTEX_PREFIX));
                for (PropertyColumn propertyColumn : propertyColumns.values()) {
                    for (GlobalUniqueIndex globalUniqueIndex : propertyColumn.getGlobalUniqueIndices()) {
                        List<SqlgVertex> vertices = schemaVertices.getValue();
                        int numberOfLoops = (vertices.size() / PARAMETER_LIMIT);
                        int previous = 0;
                        for (int i = 1; i <= numberOfLoops + 1; i++) {

                            int subListTo = i * PARAMETER_LIMIT;
                            List<SqlgVertex> subVertices;
                            if (i <= numberOfLoops) {
                                subVertices = vertices.subList(previous, subListTo);
                            } else {
                                subVertices = vertices.subList(previous, vertices.size());
                            }

                            previous = subListTo;

                            if (!subVertices.isEmpty()) {

                                SecureRandom random = new SecureRandom();
                                byte bytes[] = new byte[6];
                                random.nextBytes(bytes);
                                String tmpTableIdentified = Base64.getEncoder().encodeToString(bytes);
                                sqlgGraph.getTopology().createTempTable(SchemaManager.VERTEX_PREFIX + tmpTableIdentified, tmpColumns);
                                String copySql = ((SqlBulkDialect) sqlgGraph.getSqlDialect())
                                        .temporaryTableCopyCommandSqlVertex(
                                                sqlgGraph,
                                                SchemaTable.of("public", tmpTableIdentified), tmpColumns.keySet());
                                Writer writer = ((SqlBulkDialect) sqlgGraph.getSqlDialect()).streamSql(sqlgGraph, copySql);
                                for (SqlgVertex sqlgVertex : subVertices) {
                                    Map<String, Object> tmpMap = new HashMap<>();
                                    tmpMap.put("recordId", sqlgVertex.id().toString());
                                    tmpMap.put("property", propertyColumn.getName());
                                    ((SqlBulkDialect) sqlgGraph.getSqlDialect()).writeStreamingVertex(writer, tmpMap);
                                }
                                try {
                                    writer.close();
                                } catch (IOException e) {
                                    throw new RuntimeException(e);
                                }
                                StringBuilder sql = new StringBuilder("WITH tmp as (SELECT * FROM " + sqlgGraph.getSqlDialect().maybeWrapInQoutes(SchemaManager.VERTEX_PREFIX + tmpTableIdentified) + ")\n");
                                sql.append("DELETE FROM ");
                                sql.append(sqlgGraph.getSqlDialect().maybeWrapInQoutes(Schema.GLOBAL_UNIQUE_INDEX_SCHEMA));
                                sql.append(".");
                                sql.append(sqlgGraph.getSqlDialect().maybeWrapInQoutes(VERTEX_PREFIX + globalUniqueIndex.getName()));
                                sql.append("as gui \nUSING tmp WHERE ");
                                sql.append("tmp.\"recordId\" = gui.\"recordId\" AND tmp.property = gui.property");
                                if (sqlgGraph.getSqlDialect().needsSemicolon()) {
                                    sql.append(";");
                                }
                                if (logger.isDebugEnabled()) {
                                    logger.debug(sql.toString());
                                }
                                Connection conn = sqlgGraph.tx().getConnection();
                                try (PreparedStatement preparedStatement = conn.prepareStatement(sql.toString())) {
                                    preparedStatement.executeUpdate();
                                } catch (SQLException e) {
                                    throw new RuntimeException(e);
                                }
                            }
                        }

                    }
                }
            }
        }
    }


    private void dropForeignKeys(SqlgGraph sqlgGraph, SchemaTable schemaTable) {

        Map<String, Set<String>> edgeForeignKeys = sqlgGraph.getTopology().getAllEdgeForeignKeys();

        for (Map.Entry<String, Set<String>> edgeForeignKey : edgeForeignKeys.entrySet()) {
            String edgeTable = edgeForeignKey.getKey();
            Set<String> foreignKeys = edgeForeignKey.getValue();
            String[] schemaTableArray = edgeTable.split("\\.");

            for (String foreignKey : foreignKeys) {
                if (foreignKey.startsWith(schemaTable.toString() + "_")) {

                    Set<String> foreignKeyNames = getForeignKeyConstraintNames(sqlgGraph, schemaTableArray[0], schemaTableArray[1]);
                    for (String foreignKeyName : foreignKeyNames) {

                        StringBuilder sql = new StringBuilder();
                        sql.append("ALTER TABLE ");
                        sql.append(maybeWrapInQoutes(schemaTableArray[0]));
                        sql.append(".");
                        sql.append(maybeWrapInQoutes(schemaTableArray[1]));
                        sql.append(" DROP CONSTRAINT ");
                        sql.append(maybeWrapInQoutes(foreignKeyName));
                        if (needsSemicolon()) {
                            sql.append(";");
                        }
                        if (logger.isDebugEnabled()) {
                            logger.debug(sql.toString());
                        }
                        Connection conn = sqlgGraph.tx().getConnection();
                        try (PreparedStatement preparedStatement = conn.prepareStatement(sql.toString())) {
                            preparedStatement.executeUpdate();
                        } catch (SQLException e) {
                            throw new RuntimeException(e);
                        }

                    }
                }
            }
        }
    }

    private void createForeignKeys(SqlgGraph sqlgGraph, SchemaTable schemaTable) {
        Map<String, Set<String>> edgeForeignKeys = sqlgGraph.getTopology().getAllEdgeForeignKeys();

        for (Map.Entry<String, Set<String>> edgeForeignKey : edgeForeignKeys.entrySet()) {
            String edgeTable = edgeForeignKey.getKey();
            Set<String> foreignKeys = edgeForeignKey.getValue();
            for (String foreignKey : foreignKeys) {
                if (foreignKey.startsWith(schemaTable.toString() + "_")) {
                    String[] schemaTableArray = edgeTable.split("\\.");
                    StringBuilder sql = new StringBuilder();
                    sql.append("ALTER TABLE ");
                    sql.append(maybeWrapInQoutes(schemaTableArray[0]));
                    sql.append(".");
                    sql.append(maybeWrapInQoutes(schemaTableArray[1]));
                    sql.append(" ADD FOREIGN KEY (");
                    sql.append(maybeWrapInQoutes(foreignKey));
                    sql.append(") REFERENCES ");
                    sql.append(maybeWrapInQoutes(schemaTable.getSchema()));
                    sql.append(".");
                    sql.append(maybeWrapInQoutes(VERTEX_PREFIX + schemaTable.getTable()));
                    sql.append(" MATCH SIMPLE");
                    if (needsSemicolon()) {
                        sql.append(";");
                    }
                    if (logger.isDebugEnabled()) {
                        logger.debug(sql.toString());
                    }
                    Connection conn = sqlgGraph.tx().getConnection();
                    try (PreparedStatement preparedStatement = conn.prepareStatement(sql.toString())) {
                        preparedStatement.executeUpdate();
                    } catch (SQLException e) {
                        throw new RuntimeException(e);
                    }
                }
            }
        }
    }

    private void deleteEdges(SqlgGraph sqlgGraph, SchemaTable schemaTable, List<SqlgVertex> subVertices, Set<SchemaTable> labels, boolean inDirection) {
        for (SchemaTable inLabel : labels) {

            StringBuilder sql = new StringBuilder();
            sql.append("DELETE FROM ");
            sql.append(maybeWrapInQoutes(inLabel.getSchema()));
            sql.append(".");
            sql.append(maybeWrapInQoutes(inLabel.getTable()));
            sql.append(" WHERE ");
            sql.append(maybeWrapInQoutes(schemaTable.toString() + (inDirection ? SchemaManager.IN_VERTEX_COLUMN_END : SchemaManager.OUT_VERTEX_COLUMN_END)));
            sql.append(" IN (");
            int count = 1;
            for (Vertex vertexToDelete : subVertices) {
                sql.append("?");
                if (count++ < subVertices.size()) {
                    sql.append(",");
                }
            }
            sql.append(")");
            if (sqlgGraph.getSqlDialect().needsSemicolon()) {
                sql.append(";");
            }
            if (logger.isDebugEnabled()) {
                logger.debug(sql.toString());
            }
            Connection conn = sqlgGraph.tx().getConnection();
            try (PreparedStatement preparedStatement = conn.prepareStatement(sql.toString())) {
                count = 1;
                for (Vertex vertexToDelete : subVertices) {
                    preparedStatement.setLong(count++, ((RecordId) vertexToDelete.id()).getId());
                }
                int deleted = preparedStatement.executeUpdate();
                if (logger.isDebugEnabled()) {
                    logger.debug("Deleted " + deleted + " edges from " + inLabel.toString());
                }
            } catch (SQLException e) {
                throw new RuntimeException(e);
            }
        }
    }

    @Override
    public void flushRemovedEdges(SqlgGraph sqlgGraph, Map<SchemaTable, List<SqlgEdge>> removeEdgeCache) {

        if (!removeEdgeCache.isEmpty()) {

            //split the list of edges, postgres existVertexLabel a 2 byte limit in the in clause
            for (Map.Entry<SchemaTable, List<SqlgEdge>> schemaEdges : removeEdgeCache.entrySet()) {

                List<SqlgEdge> edges = schemaEdges.getValue();
                int numberOfLoops = (edges.size() / PARAMETER_LIMIT);
                int previous = 0;
                for (int i = 1; i <= numberOfLoops + 1; i++) {

                    List<SqlgEdge> flattenedEdges = new ArrayList<>();
                    int subListTo = i * PARAMETER_LIMIT;
                    List<SqlgEdge> subEdges;
                    if (i <= numberOfLoops) {
                        subEdges = edges.subList(previous, subListTo);
                    } else {
                        subEdges = edges.subList(previous, edges.size());
                    }
                    previous = subListTo;

                    for (SchemaTable schemaTable : removeEdgeCache.keySet()) {
                        StringBuilder sql = new StringBuilder("DELETE FROM ");
                        sql.append(sqlgGraph.getSchemaManager().getSqlDialect().maybeWrapInQoutes(schemaTable.getSchema()));
                        sql.append(".");
                        sql.append(sqlgGraph.getSchemaManager().getSqlDialect().maybeWrapInQoutes((EDGE_PREFIX) + schemaTable.getTable()));
                        sql.append(" WHERE ");
                        sql.append(sqlgGraph.getSchemaManager().getSqlDialect().maybeWrapInQoutes("ID"));
                        sql.append(" in (");
                        int count = 1;
                        for (SqlgEdge sqlgEdge : subEdges) {
                            flattenedEdges.add(sqlgEdge);
                            sql.append("?");
                            if (count++ < subEdges.size()) {
                                sql.append(",");
                            }
                        }
                        sql.append(")");
                        if (sqlgGraph.getSqlDialect().needsSemicolon()) {
                            sql.append(";");
                        }
                        if (logger.isDebugEnabled()) {
                            logger.debug(sql.toString());
                        }
                        Connection conn = sqlgGraph.tx().getConnection();
                        try (PreparedStatement preparedStatement = conn.prepareStatement(sql.toString())) {
                            count = 1;
                            for (SqlgEdge sqlgEdge : subEdges) {
                                preparedStatement.setLong(count++, ((RecordId) sqlgEdge.id()).getId());
                            }
                            preparedStatement.executeUpdate();
                        } catch (SQLException e) {
                            throw new RuntimeException(e);
                        }
                    }
                }
            }
        }
    }

    @Override
    public String getBatchNull() {
        return BATCH_NULL;
    }


    private InputStream mapVertexToInputStream(Map<String, PropertyType> propertyTypeMap, Pair<SortedSet<String>, Map<SqlgVertex, Map<String, Object>>> vertexCache) throws SQLException {
        //String str = "2,peter\n3,john";
        StringBuilder sb = new StringBuilder();
        int count = 1;
        for (SqlgVertex sqlgVertex : vertexCache.getRight().keySet()) {
            Map<String, Object> triple = vertexCache.getRight().get(sqlgVertex);
            //set the internal batch id to be used with inserting batch edges
            if (!vertexCache.getLeft().isEmpty()) {
                int countKeys = 1;
                for (String key : vertexCache.getLeft()) {
                    PropertyType propertyType = propertyTypeMap.get(key);
                    if (countKeys > 1 && countKeys <= vertexCache.getLeft().size()) {
                        sb.append(COPY_COMMAND_DELIMITER);
                    }
                    countKeys++;
                    Object value = triple.get(key);
                    switch (propertyType) {
                        case BYTE_ARRAY:
                            String valueOfArrayAsString = PGbytea.toPGString((byte[]) SqlgUtil.convertByteArrayToPrimitiveArray((Byte[]) value));
                            sb.append(valueOfArrayAsString);
                            break;
                        case byte_ARRAY:
                            valueOfArrayAsString = PGbytea.toPGString((byte[]) value);
                            sb.append(valueOfArrayAsString);
                            break;
                        default:
                            sb.append(valueToStreamString(propertyType, value));
                    }
                }
            } else {
                sb.append("0");
            }
            if (count++ < vertexCache.getRight().size()) {
                sb.append("\n");
            }
        }
        return new ByteArrayInputStream(sb.toString().getBytes());
    }

    private InputStream mapEdgeToInputStream(Map<String, PropertyType> propertyTypeMap, Pair<SortedSet<String>, Map<SqlgEdge, Triple<SqlgVertex, SqlgVertex, Map<String, Object>>>> edgeCache) throws SQLException {
        StringBuilder sb = new StringBuilder();
        int count = 1;
        for (Triple<SqlgVertex, SqlgVertex, Map<String, Object>> triple : edgeCache.getRight().values()) {
            sb.append(((RecordId) triple.getLeft().id()).getId());
            sb.append(COPY_COMMAND_DELIMITER);
            sb.append(((RecordId) triple.getMiddle().id()).getId());
            if (!edgeCache.getLeft().isEmpty()) {
                sb.append(COPY_COMMAND_DELIMITER);
            }
            int countKeys = 1;
            for (String key : edgeCache.getLeft()) {
                PropertyType propertyType = propertyTypeMap.get(key);
                Object value = triple.getRight().get(key);
//                if (value == null) {
//                    sb.append(getBatchNull());
//                }
                switch (propertyType) {
                    case BYTE_ARRAY:
                        String valueOfArrayAsString = PGbytea.toPGString((byte[]) SqlgUtil.convertByteArrayToPrimitiveArray((Byte[]) value));
                        sb.append(valueOfArrayAsString);
                        break;
                    case byte_ARRAY:
                        valueOfArrayAsString = PGbytea.toPGString((byte[]) value);
                        sb.append(valueOfArrayAsString);
                        break;
                    default:
                        sb.append(valueToStreamString(propertyType, value));
                }
                if (countKeys < edgeCache.getLeft().size()) {
                    sb.append(COPY_COMMAND_DELIMITER);
                }
                countKeys++;
            }
            if (count++ < edgeCache.getRight().size()) {
                sb.append("\n");
            }
        }
        return new ByteArrayInputStream(sb.toString().getBytes());
    }

    /**
     * this follows the PostgreSQL rules at https://www.postgresql.org/docs/current/static/sql-copy.html#AEN77663
     * "If the value contains the delimiter character, the QUOTE character, the NULL string, a carriage return,
     * or line feed character, then the whole value is prefixed and suffixed by the QUOTE character,
     * and any occurrence within the value of a QUOTE character or the ESCAPE character is preceded
     * by the escape character."
     *
     * @param s
     * @return
     */
    private String escapeSpecialCharacters(String s) {
        StringBuilder sb = new StringBuilder();
        boolean needEscape = s.length() == 0; // escape empty strings
        for (int a = 0; a < s.length(); a++) {
            char c = s.charAt(a);
            if (c == '\n' || c == '\r' || c == 0 || c == COPY_COMMAND_DELIMITER.charAt(0)) {
                needEscape = true;
            }
            if (c == ESCAPE || c == QUOTE) {
                needEscape = true;
                sb.append(ESCAPE);
            }
            sb.append(c);
        }
        if (needEscape) {
            return QUOTE + sb.toString() + QUOTE;
        }
        return s;
    }

    @Override
    public String[] propertyTypeToSqlDefinition(PropertyType propertyType) {
        switch (propertyType) {
            case BOOLEAN:
                return new String[]{"BOOLEAN"};
            case SHORT:
                return new String[]{"SMALLINT"};
            case INTEGER:
                return new String[]{"INTEGER"};
            case LONG:
                return new String[]{"BIGINT"};
            case FLOAT:
                return new String[]{"REAL"};
            case DOUBLE:
                return new String[]{"DOUBLE PRECISION"};
            case LOCALDATE:
                return new String[]{"DATE"};
            case LOCALDATETIME:
                return new String[]{"TIMESTAMP WITH TIME ZONE"};
            case ZONEDDATETIME:
                return new String[]{"TIMESTAMP WITH TIME ZONE", "TEXT"};
            case LOCALTIME:
                return new String[]{"TIME WITH TIME ZONE"};
            case PERIOD:
                return new String[]{"INTEGER", "INTEGER", "INTEGER"};
            case DURATION:
                return new String[]{"BIGINT", "INTEGER"};
            case STRING:
                return new String[]{"TEXT"};
            case JSON:
                return new String[]{"JSONB"};
            case POINT:
                return new String[]{"geometry(POINT)"};
            case LINESTRING:
                return new String[]{"geometry(LINESTRING)"};
            case POLYGON:
                return new String[]{"geometry(POLYGON)"};
            case GEOGRAPHY_POINT:
                return new String[]{"geography(POINT, 4326)"};
            case GEOGRAPHY_POLYGON:
                return new String[]{"geography(POLYGON, 4326)"};
            case byte_ARRAY:
                return new String[]{"BYTEA"};
            case boolean_ARRAY:
                return new String[]{"BOOLEAN[]"};
            case short_ARRAY:
                return new String[]{"SMALLINT[]"};
            case int_ARRAY:
                return new String[]{"INTEGER[]"};
            case long_ARRAY:
                return new String[]{"BIGINT[]"};
            case float_ARRAY:
                return new String[]{"REAL[]"};
            case double_ARRAY:
                return new String[]{"DOUBLE PRECISION[]"};
            case STRING_ARRAY:
                return new String[]{"TEXT[]"};
            case LOCALDATETIME_ARRAY:
                return new String[]{"TIMESTAMP WITH TIME ZONE[]"};
            case LOCALDATE_ARRAY:
                return new String[]{"DATE[]"};
            case LOCALTIME_ARRAY:
                return new String[]{"TIME WITH TIME ZONE[]"};
            case ZONEDDATETIME_ARRAY:
                return new String[]{"TIMESTAMP WITH TIME ZONE[]", "TEXT[]"};
            case DURATION_ARRAY:
                return new String[]{"BIGINT[]", "INTEGER[]"};
            case PERIOD_ARRAY:
                return new String[]{"INTEGER[]", "INTEGER[]", "INTEGER[]"};
            case INTEGER_ARRAY:
                return new String[]{"INTEGER[]"};
            case BOOLEAN_ARRAY:
                return new String[]{"BOOLEAN[]"};
            case BYTE_ARRAY:
                return new String[]{"BYTEA"};
            case SHORT_ARRAY:
                return new String[]{"SMALLINT[]"};
            case LONG_ARRAY:
                return new String[]{"BIGINT[]"};
            case FLOAT_ARRAY:
                return new String[]{"REAL[]"};
            case DOUBLE_ARRAY:
                return new String[]{"DOUBLE PRECISION[]"};
            case JSON_ARRAY:
                return new String[]{"JSONB[]"};
            default:
                throw new IllegalStateException("Unknown propertyType " + propertyType.name());
        }
    }

    /**
     * This is only used for upgrading from pre sqlg_schema sqlg to a sqlg_schema
     *
     * @param sqlType
     * @param typeName
     * @return
     */
    @Override
    public PropertyType sqlTypeToPropertyType(SqlgGraph sqlgGraph, String schema, String table, String column, int sqlType, String typeName, ListIterator<Triple<String, Integer, String>> metaDataIter) {
        switch (sqlType) {
            case Types.BIT:
                return PropertyType.BOOLEAN;
            case Types.SMALLINT:
                return PropertyType.SHORT;
            case Types.INTEGER:
                return PropertyType.INTEGER;
            case Types.BIGINT:
                return PropertyType.LONG;
            case Types.REAL:
                return PropertyType.FLOAT;
            case Types.DOUBLE:
                return PropertyType.DOUBLE;
            case Types.VARCHAR:
                return PropertyType.STRING;
            case Types.TIMESTAMP:
                return PropertyType.LOCALDATETIME;
            case Types.DATE:
                return PropertyType.LOCALDATE;
            case Types.TIME:
                return PropertyType.LOCALTIME;
            case Types.OTHER:
                //this is a f up as only JSON can be used for other.
                //means all the gis data types which are also OTHER are not supported
                switch (typeName) {
                    case "jsonb":
                        return PropertyType.JSON;
                    case "geometry":
                        return getPostGisGeometryType(sqlgGraph, schema, table, column);
                    case "geography":
                        return getPostGisGeographyType(sqlgGraph, schema, table, column);
                    default:
                        throw new RuntimeException("Other type not supported " + typeName);

                }
            case Types.BINARY:
                return BYTE_ARRAY;
            case Types.ARRAY:
                return sqlArrayTypeNameToPropertyType(typeName, sqlgGraph, schema, table, column, metaDataIter);
            default:
                throw new IllegalStateException("Unknown sqlType " + sqlType);
        }
    }

    @Override
    public PropertyType sqlArrayTypeNameToPropertyType(String typeName, SqlgGraph sqlgGraph, String schema, String table, String columnName, ListIterator<Triple<String, Integer, String>> metaDataIter) {
        switch (typeName) {
            case "_bool":
                return BOOLEAN_ARRAY;
            case "_int2":
                return SHORT_ARRAY;
            case "_int4":
                return PropertyType.INTEGER_ARRAY;
            case "_int8":
                return PropertyType.LONG_ARRAY;
            case "_float4":
                return PropertyType.FLOAT_ARRAY;
            case "_float8":
                return PropertyType.DOUBLE_ARRAY;
            case "_text":
                return PropertyType.STRING_ARRAY;
            case "_date":
                return PropertyType.LOCALDATE_ARRAY;
            case "_timetz":
                return PropertyType.LOCALTIME_ARRAY;
            case "_timestamptz":
                //need to check the next column to know if its a LocalDateTime or ZonedDateTime array
                Triple<String, Integer, String> metaData = metaDataIter.next();
                metaDataIter.previous();
                if (metaData.getLeft().startsWith(columnName + "~~~")) {
                    return PropertyType.ZONEDDATETIME_ARRAY;
                } else {
                    return PropertyType.LOCALDATETIME_ARRAY;
                }
            case "_jsonb":
                return PropertyType.JSON_ARRAY;
            default:
                throw new RuntimeException("Array type not supported " + typeName);
        }
    }

    @Override
    public int propertyTypeToJavaSqlType(PropertyType propertyType) {
        switch (propertyType) {
            case BOOLEAN:
                return Types.BOOLEAN;
            case SHORT:
                return Types.SMALLINT;
            case INTEGER:
                return Types.INTEGER;
            case LONG:
                return Types.BIGINT;
            case FLOAT:
                return Types.REAL;
            case DOUBLE:
                return Types.DOUBLE;
            case STRING:
                return Types.CLOB;
            case byte_ARRAY:
                return Types.ARRAY;
            case LOCALDATETIME:
                return Types.TIMESTAMP;
            case LOCALDATE:
                return Types.DATE;
            case LOCALTIME:
                return Types.TIME;
            case JSON:
                //TODO support other others like Geometry...
                return Types.OTHER;
            case boolean_ARRAY:
                return Types.ARRAY;
            case short_ARRAY:
                return Types.ARRAY;
            case int_ARRAY:
                return Types.ARRAY;
            case long_ARRAY:
                return Types.ARRAY;
            case float_ARRAY:
                return Types.ARRAY;
            case double_ARRAY:
                return Types.ARRAY;
            case STRING_ARRAY:
                return Types.ARRAY;
            default:
                throw new IllegalStateException("Unknown propertyType " + propertyType.name());
        }
    }

    @Override
    public void validateProperty(Object key, Object value) {
        if (key instanceof String && ((String) key).length() > 63) {
            validateColumnName((String) key);
        }
        if (value instanceof String) {
            return;
        }
        if (value instanceof Character) {
            return;
        }
        if (value instanceof Boolean) {
            return;
        }
        if (value instanceof Byte) {
            return;
        }
        if (value instanceof Short) {
            return;
        }
        if (value instanceof Integer) {
            return;
        }
        if (value instanceof Long) {
            return;
        }
        if (value instanceof Float) {
            return;
        }
        if (value instanceof Double) {
            return;
        }
        if (value instanceof LocalDate) {
            return;
        }
        if (value instanceof LocalDateTime) {
            return;
        }
        if (value instanceof ZonedDateTime) {
            return;
        }
        if (value instanceof LocalTime) {
            return;
        }
        if (value instanceof Period) {
            return;
        }
        if (value instanceof Duration) {
            return;
        }
        if (value instanceof JsonNode) {
            return;
        }
        if (value instanceof Point) {
            return;
        }
        if (value instanceof LineString) {
            return;
        }
        if (value instanceof Polygon) {
            return;
        }
        if (value instanceof byte[]) {
            return;
        }
        if (value instanceof boolean[]) {
            return;
        }
        if (value instanceof char[]) {
            return;
        }
        if (value instanceof short[]) {
            return;
        }
        if (value instanceof int[]) {
            return;
        }
        if (value instanceof long[]) {
            return;
        }
        if (value instanceof float[]) {
            return;
        }
        if (value instanceof double[]) {
            return;
        }
        if (value instanceof String[]) {
            return;
        }
        if (value instanceof Character[]) {
            return;
        }
        if (value instanceof Boolean[]) {
            return;
        }
        if (value instanceof Byte[]) {
            return;
        }
        if (value instanceof Short[]) {
            return;
        }
        if (value instanceof Integer[]) {
            return;
        }
        if (value instanceof Long[]) {
            return;
        }
        if (value instanceof Float[]) {
            return;
        }
        if (value instanceof Double[]) {
            return;
        }
        if (value instanceof LocalDateTime[]) {
            return;
        }
        if (value instanceof LocalDate[]) {
            return;
        }
        if (value instanceof LocalTime[]) {
            return;
        }
        if (value instanceof ZonedDateTime[]) {
            return;
        }
        if (value instanceof Duration[]) {
            return;
        }
        if (value instanceof Period[]) {
            return;
        }
        if (value instanceof JsonNode[]) {
            return;
        }
        throw Property.Exceptions.dataTypeOfPropertyValueNotSupported(value);
    }

    @Override
    public boolean needForeignKeyIndex() {
        return true;
    }

    private Set<String> getForeignKeyConstraintNames(SqlgGraph sqlgGraph, String foreignKeySchema, String foreignKeyTable) {
        Set<String> result = new HashSet<>();
        Connection conn = sqlgGraph.tx().getConnection();
        DatabaseMetaData metadata;
        try {
            metadata = conn.getMetaData();
            String childCatalog = null;
            String childSchemaPattern = foreignKeySchema;
            String childTableNamePattern = foreignKeyTable;
            ResultSet resultSet = metadata.getImportedKeys(childCatalog, childSchemaPattern, childTableNamePattern);
            while (resultSet.next()) {
                result.add(resultSet.getString("FK_NAME"));
            }
        } catch (SQLException e) {
            throw new RuntimeException(e);
        }
        return result;
    }

    public boolean supportsClientInfo() {
        return true;
    }

    public void validateSchemaName(String schema) {
        if (schema.length() > getMinimumSchemaNameLength()) {
            throw SqlgExceptions.invalidSchemaName("Postgresql schema names can only be 63 characters. " + schema + " exceeds that");
        }
    }

    public void validateTableName(String table) {
        if (table.length() > getMinimumTableNameLength()) {
            throw SqlgExceptions.invalidTableName("Postgresql table names can only be 63 characters. " + table + " exceeds that");
        }
    }

    @Override
    public void validateColumnName(String column) {
        super.validateColumnName(column);
        if (column.length() > getMinimumColumnNameLength()) {
            throw SqlgExceptions.invalidColumnName("Postgresql column names can only be 63 characters. " + column + " exceeds that");
        }
    }

    public int getMinimumSchemaNameLength() {
        return 63;
    }

    public int getMinimumTableNameLength() {
        return 63;
    }

    public int getMinimumColumnNameLength() {
        return 63;
    }

    @Override
    public boolean supportsILike() {
        return Boolean.TRUE;
    }

    @Override
    public boolean needsTimeZone() {
        return Boolean.TRUE;
    }


    @Override
    public void setJson(PreparedStatement preparedStatement, int parameterStartIndex, JsonNode json) {
        PGobject jsonObject = new PGobject();
        jsonObject.setType("jsonb");
        try {
            jsonObject.setValue(json.toString());
            preparedStatement.setObject(parameterStartIndex, jsonObject);
        } catch (SQLException e) {
            throw new RuntimeException(e);
        }
    }

    @Override
    public void setPoint(PreparedStatement preparedStatement, int parameterStartIndex, Object point) {
        Preconditions.checkArgument(point instanceof Point, "point must be an instance of " + Point.class.getName());
        try {
            preparedStatement.setObject(parameterStartIndex, new PGgeometry((Point) point));
        } catch (SQLException e) {
            throw new RuntimeException(e);
        }
    }

    @Override
    public void setLineString(PreparedStatement preparedStatement, int parameterStartIndex, Object lineString) {
        Preconditions.checkArgument(lineString instanceof LineString, "lineString must be an instance of " + LineString.class.getName());
        try {
            preparedStatement.setObject(parameterStartIndex, new PGgeometry((LineString) lineString));
        } catch (SQLException e) {
            throw new RuntimeException(e);
        }
    }

    @Override
    public void setPolygon(PreparedStatement preparedStatement, int parameterStartIndex, Object polygon) {
        Preconditions.checkArgument(polygon instanceof Polygon, "polygon must be an instance of " + Polygon.class.getName());
        try {
            preparedStatement.setObject(parameterStartIndex, new PGgeometry((Polygon) polygon));
        } catch (SQLException e) {
            throw new RuntimeException(e);
        }
    }

    @Override
    public void setGeographyPoint(PreparedStatement preparedStatement, int parameterStartIndex, Object point) {
        Preconditions.checkArgument(point instanceof GeographyPoint, "point must be an instance of " + GeographyPoint.class.getName());
        try {
            preparedStatement.setObject(parameterStartIndex, new PGgeometry((GeographyPoint) point));
        } catch (SQLException e) {
            throw new RuntimeException(e);
        }
    }

    @Override
    public void handleOther(Map<String, Object> properties, String columnName, Object o, PropertyType propertyType) {
        switch (propertyType) {
            case POINT:
                properties.put(columnName, ((PGgeometry) o).getGeometry());
                break;
            case LINESTRING:
                properties.put(columnName, ((PGgeometry) o).getGeometry());
                break;
            case GEOGRAPHY_POINT:
                try {
                    Geometry geometry = PGgeometry.geomFromString(((PGobject) o).getValue());
                    properties.put(columnName, new GeographyPoint((Point) geometry));
                } catch (SQLException e) {
                    throw new RuntimeException(e);
                }
                break;
            case GEOGRAPHY_POLYGON:
                try {
                    Geometry geometry = PGgeometry.geomFromString(((PGobject) o).getValue());
                    properties.put(columnName, new GeographyPolygon((Polygon) geometry));
                } catch (SQLException e) {
                    throw new RuntimeException(e);
                }
                break;
            case POLYGON:
                properties.put(columnName, ((PGgeometry) o).getGeometry());
                break;
            case JSON:
                ObjectMapper objectMapper = new ObjectMapper();
                try {
                    JsonNode jsonNode = objectMapper.readTree(((PGobject) o).getValue());
                    properties.put(columnName, jsonNode);
                } catch (IOException e) {
                    throw new RuntimeException(e);
                }
                break;
            case BYTE_ARRAY:
                java.sql.Array array = (java.sql.Array) o;
                String arrayAsString = array.toString();
                //remove the wrapping curly brackets
                arrayAsString = arrayAsString.substring(1);
                arrayAsString = arrayAsString.substring(0, arrayAsString.length() - 1);
                String[] byteAsString = arrayAsString.split(",");
//                PGbytea.toBytes();
                Byte[] result = new Byte[byteAsString.length];
                int count = 0;
                for (String s : byteAsString) {
                    Integer byteAsInteger = Integer.parseUnsignedInt(s.replace("\"", ""));
                    result[count++] = new Byte("");
                }
                properties.put(columnName, result);
                break;
            default:
                throw new IllegalStateException("sqlgDialect.handleOther does not handle " + propertyType.name());
        }
//        if (o instanceof PGgeometry) {
//            properties.put(columnName, ((PGgeometry) o).getGeometry());
//        } else if ((o instanceof PGobject) && ((PGobject) o).getType().equals("geography")) {
//            try {
//                Geometry geometry = PGgeometry.geomFromString(((PGobject) o).getValue());
//                if (geometry instanceof Point) {
//                    properties.put(columnName, new GeographyPoint((Point) geometry));
//                } else if (geometry instanceof Polygon) {
//                    properties.put(columnName, new GeographyPolygon((Polygon) geometry));
//                } else {
//                    throw new IllegalStateException("Gis type " + geometry.getClass().getName() + " is not supported.");
//                }
//            } catch (SQLException e) {
//                throw new RuntimeException(e);
//            }
//        } else {
//            //Assume json for now
//            if (o instanceof java.sql.Array) {
//                java.sql.Array array = (java.sql.Array) o;
//                String arrayAsString = array.toString();
//                //remove the wrapping curly brackets
//                arrayAsString = arrayAsString.substring(1);
//                arrayAsString = arrayAsString.substring(0, arrayAsString.length() - 1);
//                arrayAsString = StringEscapeUtils.unescapeJava(arrayAsString);
//                //remove the wrapping qoutes
//                arrayAsString = arrayAsString.substring(1);
//                arrayAsString = arrayAsString.substring(0, arrayAsString.length() - 1);
//                String[] jsons = arrayAsString.split("\",\"");
//                JsonNode[] jsonNodes = new JsonNode[jsons.length];
//                ObjectMapper objectMapper = new ObjectMapper();
//                int count = 0;
//                for (String json : jsons) {
//                    try {
//                        JsonNode jsonNode = objectMapper.readTree(json);
//                        jsonNodes[count++] = jsonNode;
//                    } catch (IOException e) {
//                        throw new RuntimeException(e);
//                    }
//                }
//                properties.put(columnName, jsonNodes);
//            } else {
//                ObjectMapper objectMapper = new ObjectMapper();
//                try {
//                    JsonNode jsonNode = objectMapper.readTree(((PGobject) o).getValue());
//                    properties.put(columnName, jsonNode);
//                } catch (IOException e) {
//                    throw new RuntimeException(e);
//                }
//            }
//        }
    }

    @Override
    public boolean supportsJson() {
        return true;
    }

    @Override
    public Writer streamSql(SqlgGraph sqlgGraph, String sql) {
        Connection conn = sqlgGraph.tx().getConnection();
        PGConnection pgConnection;
        try {
            pgConnection = conn.unwrap(PGConnection.class);
            OutputStream out = new PGCopyOutputStream(pgConnection, sql);
            return new OutputStreamWriter(out, "UTF-8");
        } catch (SQLException | UnsupportedEncodingException e) {
            throw new RuntimeException(e);
        }
    }

    @Override
    public InputStream inputStreamSql(SqlgGraph sqlgGraph, String sql) {
        Connection conn = sqlgGraph.tx().getConnection();
        PGConnection pgConnection;
        try {
            pgConnection = conn.unwrap(PGConnection.class);
            return new PGCopyInputStream(pgConnection, sql);
        } catch (SQLException e) {
            throw new RuntimeException(e);
        }
    }

    private <L, R> void copyInBulkTempEdges(SqlgGraph sqlgGraph, SchemaTable schemaTable, Collection<Pair<L, R>> uids, PropertyType inPropertyType, PropertyType outPropertyType) {
        try {
            StringBuilder sql = new StringBuilder();
            sql.append("COPY ");
            sql.append(maybeWrapInQoutes(schemaTable.getTable()));
            sql.append(" (");
            int count = 1;
            for (String key : Arrays.asList("out", "in")) {
                if (count > 1 && count <= 2) {
                    sql.append(", ");
                }
                count++;
                sql.append(maybeWrapInQoutes(key));
            }
            sql.append(")");
            sql.append(" FROM stdin DELIMITER '");
            sql.append(COPY_COMMAND_DELIMITER);
            sql.append("';");
            if (logger.isDebugEnabled()) {
                logger.debug(sql.toString());
            }
            Writer writer = streamSql(sqlgGraph, sql.toString());
            for (Pair<L, R> uid : uids) {
                valueToStreamBytes(writer, inPropertyType, uid.getLeft());
                writer.write(COPY_COMMAND_DELIMITER);
                valueToStreamBytes(writer, outPropertyType, uid.getRight());
                writer.write("\n");
            }
            writer.close();
        } catch (Exception e) {
            throw new RuntimeException(e);
        }
    }

    @Override
    public <L, R> void bulkAddEdges(SqlgGraph sqlgGraph, SchemaTable out, SchemaTable in, String edgeLabel, Pair<String, String> idFields, Collection<Pair<L, R>> uids) {
        if (!sqlgGraph.tx().isInStreamingBatchMode() && !sqlgGraph.tx().isInStreamingWithLockBatchMode()) {
            throw SqlgExceptions.invalidMode("Transaction must be in " + BatchManager.BatchModeType.STREAMING + " or " + BatchManager.BatchModeType.STREAMING_WITH_LOCK + " mode for bulkAddEdges");
        }
        if (!uids.isEmpty()) {
            //createVertexLabel temp table and copy the uids into it
            Map<String, PropertyType> columns = new HashMap<>();
            Map<String, PropertyType> outProperties = sqlgGraph.getTopology().getTableFor(out.withPrefix(VERTEX_PREFIX));
            Map<String, PropertyType> inProperties = sqlgGraph.getTopology().getTableFor(in.withPrefix(VERTEX_PREFIX));
            PropertyType outPropertyType;
            if (idFields.getLeft().equals(SchemaManager.ID)) {
                outPropertyType = PropertyType.INTEGER;
            } else {
                outPropertyType = outProperties.get(idFields.getLeft());
            }
            PropertyType inPropertyType;
            if (idFields.getRight().equals(SchemaManager.ID)) {
                inPropertyType = PropertyType.INTEGER;
            } else {
                inPropertyType = inProperties.get(idFields.getRight());
            }
            columns.put("out", outPropertyType);
            columns.put("in", inPropertyType);
            SecureRandom random = new SecureRandom();
            byte bytes[] = new byte[6];
            random.nextBytes(bytes);
            String tmpTableIdentified = Base64.getEncoder().encodeToString(bytes);
            tmpTableIdentified = SchemaManager.BULK_TEMP_EDGE + tmpTableIdentified;
            sqlgGraph.getTopology().createTempTable(tmpTableIdentified, columns);
            this.copyInBulkTempEdges(sqlgGraph, SchemaTable.of(out.getSchema(), tmpTableIdentified), uids, outPropertyType, inPropertyType);
            //executeRegularQuery copy from select. select the edge ids to copy into the new table by joining on the temp table

            Optional<VertexLabel> outVertexLabelOptional = sqlgGraph.getTopology().getVertexLabel(out.getSchema(), out.getTable());
            Optional<VertexLabel> inVertexLabelOptional = sqlgGraph.getTopology().getVertexLabel(in.getSchema(), in.getTable());
            Preconditions.checkState(outVertexLabelOptional.isPresent(), "Out VertexLabel must be present. Not found for %s", out.toString());
            Preconditions.checkState(inVertexLabelOptional.isPresent(), "In VertexLabel must be present. Not found for %s", in.toString());

            //noinspection OptionalGetWithoutIsPresent
            sqlgGraph.getTopology().ensureEdgeLabelExist(edgeLabel, outVertexLabelOptional.get(), inVertexLabelOptional.get(), Collections.emptyMap());

            StringBuilder sql = new StringBuilder("INSERT INTO \n");
            sql.append(this.maybeWrapInQoutes(out.getSchema()));
            sql.append(".");
            sql.append(this.maybeWrapInQoutes(EDGE_PREFIX + edgeLabel));
            sql.append(" (");
            sql.append(this.maybeWrapInQoutes(out.getSchema() + "." + out.getTable() + SchemaManager.OUT_VERTEX_COLUMN_END));
            sql.append(",");
            sql.append(this.maybeWrapInQoutes(in.getSchema() + "." + in.getTable() + SchemaManager.IN_VERTEX_COLUMN_END));
            sql.append(") \n");
            sql.append("select _out.\"ID\" as \"");
            sql.append(out.getSchema() + "." + out.getTable() + SchemaManager.OUT_VERTEX_COLUMN_END);
            sql.append("\", _in.\"ID\" as \"");
            sql.append(in.getSchema() + "." + in.getTable() + SchemaManager.IN_VERTEX_COLUMN_END);
            sql.append("\" FROM ");
            sql.append(this.maybeWrapInQoutes(in.getSchema()));
            sql.append(".");
            sql.append(this.maybeWrapInQoutes(VERTEX_PREFIX + in.getTable()));
            sql.append(" _in join ");
            sql.append(this.maybeWrapInQoutes(tmpTableIdentified) + " ab on ab.in = _in." + this.maybeWrapInQoutes(idFields.getRight()) + " join ");
            sql.append(this.maybeWrapInQoutes(out.getSchema()));
            sql.append(".");
            sql.append(this.maybeWrapInQoutes(VERTEX_PREFIX + out.getTable()));
            sql.append(" _out on ab.out = _out." + this.maybeWrapInQoutes(idFields.getLeft()));
            if (logger.isDebugEnabled()) {
                logger.debug(sql.toString());
            }
            Connection conn = sqlgGraph.tx().getConnection();
            try (PreparedStatement preparedStatement = conn.prepareStatement(sql.toString())) {
                preparedStatement.executeUpdate();
            } catch (SQLException e) {
                throw new RuntimeException(e);
            }
        }
    }

    @Override
    public void lockTable(SqlgGraph sqlgGraph, SchemaTable schemaTable, String prefix) {
        Preconditions.checkArgument(prefix.equals(VERTEX_PREFIX) || prefix.equals(EDGE_PREFIX), "prefix must be " + VERTEX_PREFIX + " or " + EDGE_PREFIX);
        StringBuilder sql = new StringBuilder();
        sql.append("LOCK TABLE ");
        sql.append(sqlgGraph.getSchemaManager().getSqlDialect().maybeWrapInQoutes(schemaTable.getSchema()));
        sql.append(".");
        sql.append(sqlgGraph.getSchemaManager().getSqlDialect().maybeWrapInQoutes(prefix + schemaTable.getTable()));
        sql.append(" IN SHARE MODE");
        if (this.needsSemicolon()) {
            sql.append(";");
        }
        if (logger.isDebugEnabled()) {
            logger.debug(sql.toString());
        }
        Connection conn = sqlgGraph.tx().getConnection();
        try (PreparedStatement preparedStatement = conn.prepareStatement(sql.toString())) {
            preparedStatement.executeUpdate();
        } catch (SQLException e) {
            throw new RuntimeException(e);
        }
    }

    @Override
    public void alterSequenceCacheSize(SqlgGraph sqlgGraph, SchemaTable schemaTable, String sequence, int batchSize) {
        StringBuilder sql = new StringBuilder();
        sql.append("ALTER SEQUENCE ");
        sql.append(sequence);
        sql.append(" CACHE ");
        sql.append(String.valueOf(batchSize));
        if (this.needsSemicolon()) {
            sql.append(";");
        }
        if (logger.isDebugEnabled()) {
            logger.debug(sql.toString());
        }
        Connection conn = sqlgGraph.tx().getConnection();
        try (PreparedStatement preparedStatement = conn.prepareStatement(sql.toString())) {
            preparedStatement.executeUpdate();
        } catch (SQLException e) {
            throw new RuntimeException(e);
        }
    }

    @Override
    public long nextSequenceVal(SqlgGraph sqlgGraph, SchemaTable schemaTable, String prefix) {
        Preconditions.checkArgument(prefix.equals(VERTEX_PREFIX) || prefix.equals(EDGE_PREFIX), "prefix must be " + VERTEX_PREFIX + " or " + EDGE_PREFIX);
        long result;
        Connection conn = sqlgGraph.tx().getConnection();
        StringBuilder sql = new StringBuilder();
        sql.append("SELECT NEXTVAL('\"" + schemaTable.getSchema() + "\".\"" + prefix + schemaTable.getTable() + "_ID_seq\"');");
        if (logger.isDebugEnabled()) {
            logger.debug(sql.toString());
        }
        try (PreparedStatement preparedStatement = conn.prepareStatement(sql.toString())) {
            ResultSet resultSet = preparedStatement.executeQuery();
            resultSet.next();
            result = resultSet.getLong(1);
            resultSet.close();
        } catch (SQLException e) {
            throw new RuntimeException(e);
        }
        return result;
    }

    @Override
    public long currSequenceVal(SqlgGraph sqlgGraph, SchemaTable schemaTable, String prefix) {
        Preconditions.checkArgument(prefix.equals(VERTEX_PREFIX) || prefix.equals(EDGE_PREFIX), "prefix must be " + VERTEX_PREFIX + " or " + EDGE_PREFIX);
        long result;
        Connection conn = sqlgGraph.tx().getConnection();
        StringBuilder sql = new StringBuilder();
        sql.append("SELECT CURRVAL('\"" + schemaTable.getSchema() + "\".\"" + prefix + schemaTable.getTable() + "_ID_seq\"');");
        if (logger.isDebugEnabled()) {
            logger.debug(sql.toString());
        }
        try (PreparedStatement preparedStatement = conn.prepareStatement(sql.toString())) {
            ResultSet resultSet = preparedStatement.executeQuery();
            resultSet.next();
            result = resultSet.getLong(1);
            resultSet.close();
        } catch (SQLException e) {
            throw new RuntimeException(e);
        }
        return result;
    }

    @Override
    public String sequenceName(SqlgGraph sqlgGraph, SchemaTable outSchemaTable, String prefix) {
        Preconditions.checkArgument(prefix.equals(VERTEX_PREFIX) || prefix.equals(EDGE_PREFIX), "prefix must be " + VERTEX_PREFIX + " or " + EDGE_PREFIX);
//        select pg_get_serial_sequence('public."V_Person"', 'ID')
        String result;
        StringBuilder sql = new StringBuilder();
        sql.append("SELECT pg_get_serial_sequence('\"");
        sql.append(outSchemaTable.getSchema());
        sql.append("\".\"");
        sql.append(prefix).append(outSchemaTable.getTable()).append("\"', 'ID')");
        if (logger.isDebugEnabled()) {
            logger.debug(sql.toString());
        }
        Connection conn = sqlgGraph.tx().getConnection();
        try (PreparedStatement preparedStatement = conn.prepareStatement(sql.toString())) {
            ResultSet resultSet = preparedStatement.executeQuery();
            resultSet.next();
            result = resultSet.getString(1);
            resultSet.close();
        } catch (SQLException e) {
            throw new RuntimeException(e);
        }
        return result;
    }

    @Override
    public boolean supportsBulkWithinOut() {
        return true;
    }

    @Override
    public boolean isPostgresql() {
        return true;
    }

    //This is not being called but leaving it here for prosperity.
//    @Override
//    public void registerGisDataTypes(Connection connection) {
//        try {
//            ((Jdbc4Connection) ((com.mchange.v2.c3p0.impl.NewProxyConnection) connection).unwrap(Jdbc4Connection.class)).addDataType("geometry", "org.postgis.PGgeometry");
//        } catch (SQLException e) {
//            throw new RuntimeException(e);
//        }
//    }

    @Override
    public <T> T getGis(SqlgGraph sqlgGraph) {
        Gis gis = Gis.GIS;
        gis.setSqlgGraph(sqlgGraph);
        return (T) gis;
    }

    @Override
    public String afterCreateTemporaryTableStatement() {
        return "ON COMMIT DROP";
    }

    @Override
    public List<String> columnsToIgnore() {
        return Arrays.asList(COPY_DUMMY);
    }

    @Override
    public List<String> sqlgTopologyCreationScripts() {
        List<String> result = new ArrayList<>();

        result.add("CREATE TABLE IF NOT EXISTS \"sqlg_schema\".\"V_schema\" (\"ID\" SERIAL PRIMARY KEY, \"createdOn\" TIMESTAMP WITH TIME ZONE, \"name\" TEXT);");
        result.add("CREATE TABLE IF NOT EXISTS \"sqlg_schema\".\"V_vertex\" (\"ID\" SERIAL PRIMARY KEY, \"createdOn\" TIMESTAMP WITH TIME ZONE, \"name\" TEXT, \"schemaVertex\" TEXT);");
        result.add("CREATE TABLE IF NOT EXISTS \"sqlg_schema\".\"V_edge\" (\"ID\" SERIAL PRIMARY KEY, \"createdOn\" TIMESTAMP WITH TIME ZONE, \"name\" TEXT);");
        result.add("CREATE TABLE IF NOT EXISTS \"sqlg_schema\".\"V_property\" (\"ID\" SERIAL PRIMARY KEY, \"createdOn\" TIMESTAMP WITH TIME ZONE, \"name\" TEXT, \"type\" TEXT);");
        result.add("CREATE TABLE IF NOT EXISTS \"sqlg_schema\".\"V_index\" (\"ID\" SERIAL PRIMARY KEY, \"createdOn\" TIMESTAMP WITH TIME ZONE, \"name\" TEXT, \"index_type\" TEXT);");
        result.add("CREATE TABLE IF NOT EXISTS \"sqlg_schema\".\"V_globalUniqueIndex\" (" +
                "\"ID\" SERIAL PRIMARY KEY, " +
                "\"createdOn\" TIMESTAMP WITH TIME ZONE, " +
                "\"name\" TEXT, " +
                "CONSTRAINT propertyUniqueConstraint UNIQUE(name));");
        result.add("CREATE TABLE IF NOT EXISTS \"sqlg_schema\".\"E_schema_vertex\"(\"ID\" SERIAL PRIMARY KEY, \"sqlg_schema.vertex__I\" BIGINT, \"sqlg_schema.schema__O\" BIGINT, FOREIGN KEY (\"sqlg_schema.vertex__I\") REFERENCES \"sqlg_schema\".\"V_vertex\" (\"ID\"), FOREIGN KEY (\"sqlg_schema.schema__O\") REFERENCES \"sqlg_schema\".\"V_schema\" (\"ID\"));");
        result.add("CREATE INDEX IF NOT EXISTS \"E_schema_vertex_vertex__I_idx\" ON \"sqlg_schema\".\"E_schema_vertex\" (\"sqlg_schema.vertex__I\");");
        result.add("CREATE INDEX IF NOT EXISTS \"E_schema_vertex_schema__O_idx\" ON \"sqlg_schema\".\"E_schema_vertex\" (\"sqlg_schema.schema__O\");");

        result.add("CREATE TABLE IF NOT EXISTS \"sqlg_schema\".\"E_in_edges\"(\"ID\" SERIAL PRIMARY KEY, \"sqlg_schema.edge__I\" BIGINT, \"sqlg_schema.vertex__O\" BIGINT, FOREIGN KEY (\"sqlg_schema.edge__I\") REFERENCES \"sqlg_schema\".\"V_edge\" (\"ID\"), FOREIGN KEY (\"sqlg_schema.vertex__O\") REFERENCES \"sqlg_schema\".\"V_vertex\" (\"ID\"));");
        result.add("CREATE INDEX IF NOT EXISTS \"E_in_edges_edge__I_ix\" ON \"sqlg_schema\".\"E_in_edges\" (\"sqlg_schema.edge__I\");");
        result.add("CREATE INDEX IF NOT EXISTS \"E_in_edges_vertex__O_idx\" ON \"sqlg_schema\".\"E_in_edges\" (\"sqlg_schema.vertex__O\");");

        result.add("CREATE TABLE IF NOT EXISTS \"sqlg_schema\".\"E_out_edges\"(\"ID\" SERIAL PRIMARY KEY, \"sqlg_schema.edge__I\" BIGINT, \"sqlg_schema.vertex__O\" BIGINT, FOREIGN KEY (\"sqlg_schema.edge__I\") REFERENCES \"sqlg_schema\".\"V_edge\" (\"ID\"), FOREIGN KEY (\"sqlg_schema.vertex__O\") REFERENCES \"sqlg_schema\".\"V_vertex\" (\"ID\"));");
        result.add("CREATE INDEX IF NOT EXISTS \"E_out_edges_edge__I_idx\" ON \"sqlg_schema\".\"E_out_edges\" (\"sqlg_schema.edge__I\");");
        result.add("CREATE INDEX IF NOT EXISTS \"E_out_edges_vertex__O_idx\" ON \"sqlg_schema\".\"E_out_edges\" (\"sqlg_schema.vertex__O\");");

        result.add("CREATE TABLE IF NOT EXISTS \"sqlg_schema\".\"E_vertex_property\"(\"ID\" SERIAL PRIMARY KEY, \"sqlg_schema.property__I\" BIGINT, \"sqlg_schema.vertex__O\" BIGINT, FOREIGN KEY (\"sqlg_schema.property__I\") REFERENCES \"sqlg_schema\".\"V_property\" (\"ID\"), FOREIGN KEY (\"sqlg_schema.vertex__O\") REFERENCES \"sqlg_schema\".\"V_vertex\" (\"ID\"));");
        result.add("CREATE INDEX IF NOT EXISTS \"E_vertex_property_property__I_idx\" ON \"sqlg_schema\".\"E_vertex_property\" (\"sqlg_schema.property__I\");");
        result.add("CREATE INDEX IF NOT EXISTS \"E_vertex_property_vertex__O_idx\" ON \"sqlg_schema\".\"E_vertex_property\" (\"sqlg_schema.vertex__O\");");

        result.add("CREATE TABLE IF NOT EXISTS \"sqlg_schema\".\"E_edge_property\"(\"ID\" SERIAL PRIMARY KEY, \"sqlg_schema.property__I\" BIGINT, \"sqlg_schema.edge__O\" BIGINT, FOREIGN KEY (\"sqlg_schema.property__I\") REFERENCES \"sqlg_schema\".\"V_property\" (\"ID\"), FOREIGN KEY (\"sqlg_schema.edge__O\") REFERENCES \"sqlg_schema\".\"V_edge\" (\"ID\"));");
        result.add("CREATE INDEX IF NOT EXISTS \"E_edge_property_property__I_idx\" ON \"sqlg_schema\".\"E_edge_property\" (\"sqlg_schema.property__I\");");
        result.add("CREATE INDEX IF NOT EXISTS \"E_edge_property_edge__O_idx\" ON \"sqlg_schema\".\"E_edge_property\" (\"sqlg_schema.edge__O\");");

        result.add("CREATE TABLE IF NOT EXISTS \"sqlg_schema\".\"E_vertex_index\"(\"ID\" SERIAL PRIMARY KEY, \"sqlg_schema.index__I\" BIGINT, \"sqlg_schema.vertex__O\" BIGINT, FOREIGN KEY (\"sqlg_schema.index__I\") REFERENCES \"sqlg_schema\".\"V_index\" (\"ID\"), FOREIGN KEY (\"sqlg_schema.vertex__O\") REFERENCES \"sqlg_schema\".\"V_vertex\" (\"ID\"));");
        result.add("CREATE INDEX IF NOT EXISTS \"E_vertex_index_index__I_idx\" ON \"sqlg_schema\".\"E_vertex_index\" (\"sqlg_schema.index__I\");");
        result.add("CREATE INDEX IF NOT EXISTS \"E_vertex_index_vertex__O_idx\" ON \"sqlg_schema\".\"E_vertex_index\" (\"sqlg_schema.vertex__O\");");

        result.add("CREATE TABLE IF NOT EXISTS \"sqlg_schema\".\"E_edge_index\"(\"ID\" SERIAL PRIMARY KEY, \"sqlg_schema.index__I\" BIGINT, \"sqlg_schema.edge__O\" BIGINT, FOREIGN KEY (\"sqlg_schema.index__I\") REFERENCES \"sqlg_schema\".\"V_index\" (\"ID\"), FOREIGN KEY (\"sqlg_schema.edge__O\") REFERENCES \"sqlg_schema\".\"V_edge\" (\"ID\"));");
        result.add("CREATE INDEX IF NOT EXISTS \"E_edge_index_index__I_idx\" ON \"sqlg_schema\".\"E_edge_index\" (\"sqlg_schema.index__I\");");
        result.add("CREATE INDEX IF NOT EXISTS \"E_edge_index_vertex__O_idx\" ON \"sqlg_schema\".\"E_edge_index\" (\"sqlg_schema.edge__O\");");

        result.add("CREATE TABLE IF NOT EXISTS \"sqlg_schema\".\"E_index_property\"(\"ID\" SERIAL PRIMARY KEY, \"sqlg_schema.property__I\" BIGINT, \"sqlg_schema.index__O\" BIGINT, FOREIGN KEY (\"sqlg_schema.property__I\") REFERENCES \"sqlg_schema\".\"V_property\" (\"ID\"), FOREIGN KEY (\"sqlg_schema.index__O\") REFERENCES \"sqlg_schema\".\"V_index\" (\"ID\"));");
        result.add("CREATE INDEX IF NOT EXISTS \"E_index_property_property__I_idx\" ON \"sqlg_schema\".\"E_index_property\" (\"sqlg_schema.property__I\");");
        result.add("CREATE INDEX IF NOT EXISTS \"E_index_property_index__O_idx\" ON \"sqlg_schema\".\"E_index_property\" (\"sqlg_schema.index__O\");");

        result.add("CREATE TABLE IF NOT EXISTS \"sqlg_schema\".\"E_globalUniqueIndex_property\"(\"ID\" SERIAL PRIMARY KEY, \"sqlg_schema.property__I\" BIGINT, \"sqlg_schema.globalUniqueIndex__O\" BIGINT, FOREIGN KEY (\"sqlg_schema.property__I\") REFERENCES \"sqlg_schema\".\"V_property\" (\"ID\"), FOREIGN KEY (\"sqlg_schema.globalUniqueIndex__O\") REFERENCES \"sqlg_schema\".\"V_globalUniqueIndex\" (\"ID\"));");

        result.add("CREATE TABLE IF NOT EXISTS \"sqlg_schema\".\"V_log\"(\"ID\" SERIAL PRIMARY KEY, \"timestamp\" TIMESTAMP, \"pid\" INTEGER, \"log\" JSONB);");

        return result;
    }

    @Override
    public String sqlgAddPropertyIndexTypeColumn() {
        return "ALTER TABLE \"sqlg_schema\".\"V_property\" ADD COLUMN \"index_type\" TEXT DEFAULT 'NONE';";
    }

    private Array createArrayOf(Connection conn, PropertyType propertyType, Object[] data) {
        try {
            switch (propertyType) {
                case LOCALTIME_ARRAY:
                    // shit DST for local time
                    if (data != null) {
                        int a = 0;
                        for (Object o : data) {
                            data[a++] = shiftDST(((Time) o).toLocalTime());
                        }
                    }
                    // fall through
                case STRING_ARRAY:
                case long_ARRAY:
                case LONG_ARRAY:
                case int_ARRAY:
                case INTEGER_ARRAY:
                case short_ARRAY:
                case SHORT_ARRAY:
                case float_ARRAY:
                case FLOAT_ARRAY:
                case double_ARRAY:
                case DOUBLE_ARRAY:
                case boolean_ARRAY:
                case BOOLEAN_ARRAY:
                case LOCALDATETIME_ARRAY:
                case LOCALDATE_ARRAY:
                case ZONEDDATETIME_ARRAY:
                case JSON_ARRAY:
                    return conn.createArrayOf(getArrayDriverType(propertyType), data);
                default:
                    throw new IllegalStateException("Unhandled array type " + propertyType.name());
            }
        } catch (SQLException e) {
            throw new RuntimeException(e);
        }
    }

    @Override
    public Object convertArray(PropertyType propertyType, java.sql.Array array) throws SQLException {
        switch (propertyType) {
            case BOOLEAN_ARRAY:
                return array.getArray();
            case boolean_ARRAY:
                return SqlgUtil.convertObjectArrayToBooleanPrimitiveArray((Object[]) array.getArray());
            case SHORT_ARRAY:
                return SqlgUtil.convertObjectOfIntegersArrayToShortArray((Object[]) array.getArray());
            case short_ARRAY:
                return SqlgUtil.convertObjectOfIntegersArrayToShortPrimitiveArray((Object[]) array.getArray());
            case INTEGER_ARRAY:
                return array.getArray();
            case int_ARRAY:
                return SqlgUtil.convertObjectOfIntegersArrayToIntegerPrimitiveArray((Object[]) array.getArray());
            case LONG_ARRAY:
                return array.getArray();
            case long_ARRAY:
                return SqlgUtil.convertObjectOfLongsArrayToLongPrimitiveArray((Object[]) array.getArray());
            case DOUBLE_ARRAY:
                return array.getArray();
            case double_ARRAY:
                return SqlgUtil.convertObjectOfDoublesArrayToDoublePrimitiveArray((Object[]) array.getArray());
            case FLOAT_ARRAY:
                return array.getArray();
            case float_ARRAY:
                return SqlgUtil.convertObjectOfFloatsArrayToFloatPrimitiveArray((Object[]) array.getArray());
            case STRING_ARRAY:
                return array.getArray();
            case LOCALDATETIME_ARRAY:
                Timestamp[] timestamps = (Timestamp[]) array.getArray();
                return SqlgUtil.copyToLocalDateTime(timestamps, new LocalDateTime[timestamps.length]);
            case LOCALDATE_ARRAY:
                Date[] dates = (Date[]) array.getArray();
                return SqlgUtil.copyToLocalDate(dates, new LocalDate[dates.length]);
            case LOCALTIME_ARRAY:
                Time[] times = (Time[]) array.getArray();
                return SqlgUtil.copyToLocalTime(times, new LocalTime[times.length]);
            case JSON_ARRAY:
                String arrayAsString = array.toString();
                //remove the wrapping curly brackets
                arrayAsString = arrayAsString.substring(1);
                arrayAsString = arrayAsString.substring(0, arrayAsString.length() - 1);
                arrayAsString = StringEscapeUtils.unescapeJava(arrayAsString);
                //remove the wrapping qoutes
                arrayAsString = arrayAsString.substring(1);
                arrayAsString = arrayAsString.substring(0, arrayAsString.length() - 1);
                String[] jsons = arrayAsString.split("\",\"");
                JsonNode[] jsonNodes = new JsonNode[jsons.length];
                ObjectMapper objectMapper = new ObjectMapper();
                int count = 0;
                for (String json : jsons) {
                    try {
                        JsonNode jsonNode = objectMapper.readTree(json);
                        jsonNodes[count++] = jsonNode;
                    } catch (IOException e) {
                        throw new RuntimeException(e);
                    }
                }
                return jsonNodes;
            default:
                throw new IllegalStateException("Unhandled property type " + propertyType.name());
        }
    }

    @Override
    public void setArray(PreparedStatement statement, int index, PropertyType type,
                         Object[] values) throws SQLException {
        statement.setArray(index, createArrayOf(statement.getConnection(), type, values));
    }

    @Override
    public void prepareDB(Connection conn) {
        //get the database name
        String dbName;
        try (Statement st = conn.createStatement();
             ResultSet rs = st.executeQuery("SELECT current_database();")) {

            if (!rs.next()) {
                throw new IllegalStateException("Could not obtain the name of the current database.");
            }

            dbName = rs.getString(1);
        } catch (SQLException e) {
            throw new IllegalStateException("Failed to find the name of the current database.", e);
        }

        try (Statement st = conn.createStatement()) {
            //prepared statement for "ALTER DATABASE ?" doesn't seem to work, but the below should be enough to prevent
            //disasters with funny database names containing quotes...
            dbName = dbName.replace("\"", "\"\"");
            //configure the DB to use the standard conforming strings otherwise the escape sequences cause errors
            st.executeUpdate("ALTER DATABASE \"" + dbName + "\" SET standard_conforming_strings TO ON;");
        } catch (SQLException e) {
            // ignore concurrency error, probably only works if PostgreSQL uses english
            // but the error code is always 0, and the SQLState is "internal error" which is not really helpful
            if (!e.getMessage().toLowerCase().contains("tuple concurrently updated")) {
                throw new IllegalStateException("Failed to modify the database configuration.", e);
            }
        }
    }

    private PropertyType getPostGisGeometryType(SqlgGraph sqlgGraph, String schema, String table, String column) {
        Connection connection = sqlgGraph.tx().getConnection();
        try (PreparedStatement statement = connection.prepareStatement("SELECT type FROM geometry_columns WHERE f_table_schema = ? and f_table_name = ? and f_geometry_column = ?")) {
            statement.setString(1, schema);
            statement.setString(2, table);
            statement.setString(3, column);
            ResultSet resultSet = statement.executeQuery();
            if (resultSet.next()) {
                String type = resultSet.getString(1);
                return PropertyType.valueOf(type);
            } else {
                throw new IllegalStateException("PostGis property type for column " + column + " not found");
            }
        } catch (SQLException e) {
            throw new RuntimeException(e);
        }
    }

    private PropertyType getPostGisGeographyType(SqlgGraph sqlgGraph, String schema, String table, String column) {
        Connection connection = sqlgGraph.tx().getConnection();
        try (PreparedStatement statement = connection.prepareStatement("SELECT type FROM geography_columns WHERE f_table_schema = ? and f_table_name = ? and f_geography_column = ?")) {
            statement.setString(1, schema);
            statement.setString(2, table);
            statement.setString(3, column);
            ResultSet resultSet = statement.executeQuery();
            if (resultSet.next()) {
                String type = resultSet.getString(1);
                switch (type) {
                    case "Point":
                        return PropertyType.GEOGRAPHY_POINT;
                    case "Polygon":
                        return PropertyType.GEOGRAPHY_POLYGON;
                    default:
                        throw new IllegalStateException("Unhandled geography type " + type);
                }
            } else {
                throw new IllegalStateException("PostGis property type for column " + column + " not found");
            }
        } catch (SQLException e) {
            throw new RuntimeException(e);
        }
    }

    @Override
    public void lock(SqlgGraph sqlgGraph) {
        StringBuilder sql = new StringBuilder();
        sql.append("LOCK TABLE \"");
        sql.append(SQLG_SCHEMA);
        sql.append("\".\"");
        sql.append(VERTEX_PREFIX);
        sql.append(SQLG_SCHEMA_LOG);
        sql.append("\" IN EXCLUSIVE MODE");
        if (this.needsSemicolon()) {
            sql.append(";");
        }
        if (logger.isDebugEnabled()) {
            logger.info(sql.toString());
        }
        Connection conn = sqlgGraph.tx().getConnection();
        try (PreparedStatement preparedStatement = conn.prepareStatement(sql.toString())) {
            preparedStatement.executeUpdate();
        } catch (SQLException e) {
            throw new RuntimeException(e);
        }
    }

    @Override
    public void registerListener(SqlgGraph sqlgGraph) {
        this.executorService = Executors.newSingleThreadExecutor(r -> new Thread(r, "Sqlg notification merge " + sqlgGraph.toString()));
        this.scheduledExecutorService = Executors.newSingleThreadScheduledExecutor(
                r -> new Thread(r, "Sqlg notification listener " + sqlgGraph.toString()));
        try {
            this.listeningSemaphore = new Semaphore(1);
            listener = new TopologyChangeListener(sqlgGraph, this.listeningSemaphore);
            this.future = scheduledExecutorService.schedule(listener, 500, MILLISECONDS);
            //block here to only return once the listener is listening.
            this.listeningSemaphore.acquire();
            this.listeningSemaphore.tryAcquire(5, TimeUnit.MINUTES);
        } catch (Exception e) {
            throw new RuntimeException(e);
        }
    }

    @Override
    public void unregisterListener() {
        if (listener != null) {
            listener.stop();
            listener = null;
        }
        this.future.cancel(true);
        this.scheduledExecutorService.shutdownNow();
        this.executorService.shutdownNow();
    }

    @Override
    public int notifyChange(SqlgGraph sqlgGraph, LocalDateTime timestamp, JsonNode jsonNode) {
        Connection connection = sqlgGraph.tx().getConnection();
        try {
        	
            PGConnection pgConnection = connection.unwrap(PGConnection.class);
            int pid=pgConnection.getBackendPID();
            if (sqlgGraph.tx().isInBatchMode()) {
                BatchManager.BatchModeType batchModeType = sqlgGraph.tx().getBatchModeType();
                sqlgGraph.tx().flush();
                sqlgGraph.tx().batchMode(BatchManager.BatchModeType.NONE);
                sqlgGraph.addVertex(
                        T.label,
                        SQLG_SCHEMA + "." + SQLG_SCHEMA_LOG,
                        "timestamp", timestamp,
                        "pid", pid,
                        "log", jsonNode
                );
                sqlgGraph.tx().batchMode(batchModeType);
            } else {
                sqlgGraph.addVertex(
                        T.label,
                        SQLG_SCHEMA + "." + SQLG_SCHEMA_LOG,
                        "timestamp", timestamp,
                        "pid", pid,
                        "log", jsonNode
                );
            }
            try (Statement statement = connection.createStatement()) {
                statement.execute("NOTIFY " + SQLG_NOTIFICATION_CHANNEL + ", '" + timestamp.format(DateTimeFormatter.ISO_LOCAL_DATE_TIME) + "'");
            }
            return pid;
        } catch (SQLException e) {
            throw new RuntimeException(e);
        }
    }

    /**
     * Listens to topology changes notifications from the database and loads the changes into our own version of the schema
     */
    private class TopologyChangeListener implements Runnable {

        private SqlgGraph sqlgGraph;
        private Semaphore semaphore;
        /**
         * should we keep running?
         */
        private AtomicBoolean run = new AtomicBoolean(true);

        TopologyChangeListener(SqlgGraph sqlgGraph, Semaphore semaphore) throws SQLException {
            this.sqlgGraph = sqlgGraph;
            this.semaphore = semaphore;
        }

        void stop() {
            run.set(false);
        }

        @Override
        public void run() {
            try {
                Connection connection = this.sqlgGraph.tx().getConnection();
                while (run.get()) {
                    PGConnection pgConnection = connection.unwrap(org.postgresql.PGConnection.class);
                    Statement stmt = connection.createStatement();
                    stmt.execute("LISTEN " + SQLG_NOTIFICATION_CHANNEL);
                    stmt.close();
                    connection.commit();
                    this.semaphore.release();
                    // issue a dummy query to contact the backend
                    // and receive any pending notifications.
                    stmt = connection.createStatement();
                    ResultSet rs = stmt.executeQuery("SELECT 1");
                    rs.close();
                    stmt.close();
                    //Does not work while in a transaction.
                    connection.rollback();
                    PGNotification notifications[] = pgConnection.getNotifications();
                    if (notifications != null) {
                        for (int i = 0; i < notifications.length; i++) {
                            int pid = notifications[i].getPID();
                            String notify = notifications[i].getParameter();
                            LocalDateTime timestamp = LocalDateTime.parse(notify, DateTimeFormatter.ISO_LOCAL_DATE_TIME);
                            PostgresDialect.this.executorService.submit(() -> {
                                try {
                                    Topology topology = this.sqlgGraph.getTopology();
                                    //It is possible for the topology to be null when a notification is received just
                                    // after the connection pool is setup but before the topology is created.
                                    if (topology != null) {
                                        topology.fromNotifyJson(pid, timestamp);
                                    }
                                } catch (Exception e) {
                                    // we may get InterruptedException when we shut down
                                    if (run.get()) {
                                        logger.error("Error in Postgresql notification", e);
                                    }
                                } finally {
                                    this.sqlgGraph.tx().rollback();
                                }
                            });
                        }
                    }
                    Thread.sleep(500);
                }
                this.sqlgGraph.tx().rollback();
            } catch (SQLException e) {
                logger.error(String.format("change listener on graph %s error", this.sqlgGraph.toString()), e);
                this.sqlgGraph.tx().rollback();
                throw new RuntimeException(e);
            } catch (InterruptedException e) {
                if (run.get()) {
                    logger.warn(String.format("change listener on graph %s interrupted.", this.sqlgGraph.toString()));
                }
                this.sqlgGraph.tx().rollback();
                //swallow
            }
        }
    }

    /**
     * Postgres gets confused by DST, it sets the timezone badly and then reads the wrong value out, so we convert the value to "winter time"
     *
     * @param lt the current time
     * @return the time in "winter time" if there is DST in effect today
     */
    @SuppressWarnings("deprecation")
    private static Time shiftDST(LocalTime lt) {
        Time t = Time.valueOf(lt);
        int offset = Calendar.getInstance().get(Calendar.DST_OFFSET) / 1000;
        // I know this are deprecated methods, but it's so much clearer than alternatives
        int m = t.getSeconds();
        t.setSeconds(m + offset);
        return t;
    }

    @Override
    public boolean requiredPreparedStatementDeallocate() {
        return true;
    }

    @Override
    public String getFullTextQueryText(FullText fullText, String column) {
        String toQuery = fullText.isPlain() ? "plainto_tsquery" : "to_tsquery";
        // either we provided the query expression...
        String leftHand = fullText.getQuery();
        // or we use the column
        if (leftHand == null) {
            leftHand = column;
        }
        return "to_tsvector('" + fullText.getConfiguration() + "', " + leftHand + ") @@ " + toQuery + "('" + fullText.getConfiguration() + "',?)";
    }

    @Override
    public Map<String, Set<IndexRef>> extractIndices(Connection conn, String catalog, String schema) throws SQLException {
        // copied and simplified from the postgres JDBC driver class (PgDatabaseMetaData)
        String sql = "SELECT NULL AS TABLE_CAT, n.nspname AS TABLE_SCHEM, "
                + "  ct.relname AS TABLE_NAME, NOT i.indisunique AS NON_UNIQUE, "
                + "  NULL AS INDEX_QUALIFIER, ci.relname AS INDEX_NAME, "
                + "  CASE i.indisclustered "
                + "    WHEN true THEN " + java.sql.DatabaseMetaData.tableIndexClustered
                + "    ELSE CASE am.amname "
                + "      WHEN 'hash' THEN " + java.sql.DatabaseMetaData.tableIndexHashed
                + "      ELSE " + java.sql.DatabaseMetaData.tableIndexOther
                + "    END "
                + "  END AS TYPE, "
                + "  (i.keys).n AS ORDINAL_POSITION, "
                + "  trim(both '\"' from pg_catalog.pg_get_indexdef(ci.oid, (i.keys).n, false)) AS COLUMN_NAME "
                + "FROM pg_catalog.pg_class ct "
                + "  JOIN pg_catalog.pg_namespace n ON (ct.relnamespace = n.oid) "
                + "  JOIN (SELECT i.indexrelid, i.indrelid, i.indoption, "
                + "          i.indisunique, i.indisclustered, i.indpred, "
                + "          i.indexprs, "
                + "          information_schema._pg_expandarray(i.indkey) AS keys "
                + "        FROM pg_catalog.pg_index i) i "
                + "    ON (ct.oid = i.indrelid) "
                + "  JOIN pg_catalog.pg_class ci ON (ci.oid = i.indexrelid) "
                + "  JOIN pg_catalog.pg_am am ON (ci.relam = am.oid) "
                + "WHERE true ";

        if (schema != null && !"".equals(schema)) {
            sql += " AND n.nspname = " + maybeWrapInQoutes(schema);
        } else {
            // exclude schemas we know we're not interested in
            sql += " AND n.nspname <> 'pg_catalog' AND n.nspname <> 'pg_toast'  AND n.nspname <> '" + SQLG_SCHEMA + "'";
        }
        sql += " ORDER BY NON_UNIQUE, TYPE, INDEX_NAME, ORDINAL_POSITION ";
        try (Statement s = conn.createStatement()) {
            try (ResultSet indexRs = s.executeQuery(sql)) {
                Map<String, Set<IndexRef>> ret = new HashMap<>();

                String lastKey = null;
                String lastIndexName = null;
                IndexType lastIndexType = null;
                List<String> lastColumns = new LinkedList<>();
                while (indexRs.next()) {
                    String cat = indexRs.getString("TABLE_CAT");
                    String sch = indexRs.getString("TABLE_SCHEM");
                    String tbl = indexRs.getString("TABLE_NAME");
                    String key = cat + "." + sch + "." + tbl;
                    String indexName = indexRs.getString("INDEX_NAME");
                    boolean nonUnique = indexRs.getBoolean("NON_UNIQUE");

                    if (lastIndexName == null) {
                        lastIndexName = indexName;
                        lastIndexType = nonUnique ? IndexType.NON_UNIQUE : IndexType.UNIQUE;
                        lastKey = key;
                    } else if (!lastIndexName.equals(indexName)) {
                        if (!lastIndexName.endsWith("_pkey") && !lastIndexName.endsWith("_idx")) {
                            if (!Schema.GLOBAL_UNIQUE_INDEX_SCHEMA.equals(schema)) {
                                //System.out.println(lastColumns);
                                //TopologyManager.addGlobalUniqueIndex(sqlgGraph,lastIndexName,lastColumns);
                                //} else {
                                MultiMap.put(ret, lastKey, new IndexRef(lastIndexName, lastIndexType, lastColumns));
                            }
                        }
                        lastColumns.clear();
                        lastIndexName = indexName;
                        lastIndexType = nonUnique ? IndexType.NON_UNIQUE : IndexType.UNIQUE;
                    }

                    lastColumns.add(indexRs.getString("COLUMN_NAME"));
                    lastKey = key;
                }
                if (lastIndexName != null && !lastIndexName.endsWith("_pkey") && !lastIndexName.endsWith("_idx")) {
                    if (!Schema.GLOBAL_UNIQUE_INDEX_SCHEMA.equals(schema)) {
                        //System.out.println(lastColumns);
                        //TopologyManager.addGlobalUniqueIndex(sqlgGraph,lastIndexName,lastColumns);
                        //} else {
                        MultiMap.put(ret, lastKey, new IndexRef(lastIndexName, lastIndexType, lastColumns));
                    }
                }

                return ret;
            }
        }

    }

    @Override
    public boolean isSystemIndex(String indexName) {
        return indexName.endsWith("_pkey") || indexName.endsWith("_idx");
    }
}
>>>>>>> c6cc27f5
<|MERGE_RESOLUTION|>--- conflicted
+++ resolved
@@ -1,4 +1,3 @@
-<<<<<<< HEAD
 package org.umlg.sqlg.sql.dialect;
 
 import com.fasterxml.jackson.databind.JsonNode;
@@ -77,6 +76,11 @@
     @Override
     public boolean isPrimaryKeyForeignKey(String lastIndexName) {
         return lastIndexName.endsWith("_pkey") || lastIndexName.endsWith("_idx");
+    }
+
+    @Override
+    public boolean supporstDistribution() {
+        return true;
     }
 
     @Override
@@ -3502,3510 +3506,4 @@
     public boolean isSystemIndex(String indexName) {
         return indexName.endsWith("_pkey") || indexName.endsWith("_idx");
     }
-}
-=======
-package org.umlg.sqlg.sql.dialect;
-
-import com.fasterxml.jackson.databind.JsonNode;
-import com.fasterxml.jackson.databind.ObjectMapper;
-import com.google.common.base.Preconditions;
-import com.google.common.collect.ImmutableSet;
-import org.apache.commons.lang3.StringEscapeUtils;
-import org.apache.commons.lang3.StringUtils;
-import org.apache.commons.lang3.tuple.Pair;
-import org.apache.commons.lang3.tuple.Triple;
-import org.apache.tinkerpop.gremlin.structure.Property;
-import org.apache.tinkerpop.gremlin.structure.T;
-import org.apache.tinkerpop.gremlin.structure.Vertex;
-import org.apache.tinkerpop.gremlin.util.tools.MultiMap;
-import org.postgis.*;
-import org.postgresql.PGConnection;
-import org.postgresql.PGNotification;
-import org.postgresql.copy.CopyManager;
-import org.postgresql.copy.PGCopyInputStream;
-import org.postgresql.copy.PGCopyOutputStream;
-import org.postgresql.util.PGbytea;
-import org.postgresql.util.PGobject;
-import org.slf4j.Logger;
-import org.slf4j.LoggerFactory;
-import org.umlg.sqlg.gis.GeographyPoint;
-import org.umlg.sqlg.gis.GeographyPolygon;
-import org.umlg.sqlg.gis.Gis;
-import org.umlg.sqlg.predicate.FullText;
-import org.umlg.sqlg.structure.*;
-import org.umlg.sqlg.util.SqlgUtil;
-
-import java.io.*;
-import java.security.SecureRandom;
-import java.sql.*;
-import java.sql.Date;
-import java.time.*;
-import java.time.format.DateTimeFormatter;
-import java.util.*;
-import java.util.concurrent.*;
-import java.util.concurrent.atomic.AtomicBoolean;
-
-import static java.util.concurrent.TimeUnit.MILLISECONDS;
-import static org.umlg.sqlg.structure.PropertyType.*;
-import static org.umlg.sqlg.structure.SchemaManager.EDGE_PREFIX;
-import static org.umlg.sqlg.structure.SchemaManager.VERTEX_PREFIX;
-import static org.umlg.sqlg.structure.Topology.*;
-
-/**
- * Date: 2014/07/16
- * Time: 1:42 PM
- */
-@SuppressWarnings("unused")
-public class PostgresDialect extends BaseSqlDialect {
-
-    private static final String BATCH_NULL = "";
-    private static final String COPY_COMMAND_DELIMITER = "\t";
-    //this strange character is apparently an illegal json char so its good as a quote
-    private static final String COPY_COMMAND_QUOTE = "e'\\x01'";
-    private static final char QUOTE = 0x01;
-    private static final char ESCAPE = '\\';
-    private static final int PARAMETER_LIMIT = 32767;
-    private static final String COPY_DUMMY = "_copy_dummy";
-    private Logger logger = LoggerFactory.getLogger(PostgresDialect.class.getName());
-    private PropertyType postGisType;
-
-    private ScheduledFuture<?> future;
-    private Semaphore listeningSemaphore;
-    private ExecutorService executorService;
-    private ScheduledExecutorService scheduledExecutorService;
-    private TopologyChangeListener listener;
-
-    public PostgresDialect() {
-        super();
-    }
-
-    @Override
-    public boolean supporstDistribution() {
-        return true;
-    }
-
-    @Override
-    public String dialectName() {
-        return "Postgresql";
-    }
-
-    @Override
-    public String createSchemaStatement() {
-        // if ever schema is created outside of sqlg while the graph is already instantiated
-        return "CREATE SCHEMA IF NOT EXISTS ";
-    }
-
-    @Override
-    public boolean supportsBatchMode() {
-        return true;
-    }
-
-    @Override
-    public Set<String> getDefaultSchemas() {
-        return ImmutableSet.copyOf(Arrays.asList("pg_catalog", "public", "information_schema", "tiger", "tiger_data", "topology"));
-    }
-
-    @Override
-    public Set<String> getSpacialRefTable() {
-        return ImmutableSet.copyOf(Collections.singletonList("spatial_ref_sys"));
-    }
-
-    @Override
-    public List<String> getGisSchemas() {
-        return Arrays.asList("tiger", "tiger_data", "topology");
-    }
-
-    @Override
-    public String getForeignKeyTypeDefinition() {
-        return "BIGINT";
-    }
-
-    @Override
-    public String getColumnEscapeKey() {
-        return "\"";
-    }
-
-    @Override
-    public String getPrimaryKeyType() {
-        return "BIGINT NOT NULL PRIMARY KEY";
-    }
-
-    @Override
-    public String getAutoIncrementPrimaryKeyConstruct() {
-        return "BIGSERIAL PRIMARY KEY";
-    }
-
-    public void assertTableName(String tableName) {
-        if (!StringUtils.isEmpty(tableName) && tableName.length() > 63) {
-            throw new IllegalStateException(String.format("Postgres table names must be 63 characters or less! Given table name is %s", tableName));
-        }
-    }
-
-    @Override
-    public String getArrayDriverType(PropertyType propertyType) {
-        switch (propertyType) {
-            case BYTE_ARRAY:
-                return "bytea";
-            case byte_ARRAY:
-                return "bytea";
-            case boolean_ARRAY:
-                return "bool";
-            case BOOLEAN_ARRAY:
-                return "bool";
-            case SHORT_ARRAY:
-                return "smallint";
-            case short_ARRAY:
-                return "smallint";
-            case INTEGER_ARRAY:
-                return "integer";
-            case int_ARRAY:
-                return "integer";
-            case LONG_ARRAY:
-                return "bigint";
-            case long_ARRAY:
-                return "bigint";
-            case FLOAT_ARRAY:
-                return "float";
-            case float_ARRAY:
-                return "float";
-            case DOUBLE_ARRAY:
-                return "float";
-            case double_ARRAY:
-                return "float";
-            case STRING_ARRAY:
-                return "varchar";
-            case LOCALDATETIME_ARRAY:
-                return "timestamptz";
-            case LOCALDATE_ARRAY:
-                return "date";
-            case LOCALTIME_ARRAY:
-                return "timetz";
-            case ZONEDDATETIME_ARRAY:
-                return "timestamptz";
-            case JSON_ARRAY:
-                return "jsonb";
-            default:
-                throw new IllegalStateException("propertyType " + propertyType.name() + " unknown!");
-        }
-    }
-
-    @Override
-    public String existIndexQuery(SchemaTable schemaTable, String prefix, String indexName) {
-        StringBuilder sb = new StringBuilder("SELECT 1 FROM pg_class c JOIN pg_namespace n ON n.oid = c.relnamespace");
-        sb.append(" WHERE  c.relname = '");
-        sb.append(indexName);
-        sb.append("' AND n.nspname = '");
-        sb.append(schemaTable.getSchema());
-        sb.append("'");
-        return sb.toString();
-    }
-
-    /**
-     * flushes the cache via the copy command.
-     *
-     * @param vertexCache A rather complex object.
-     *                    The map's key is the vertex being cached.
-     *                    The Triple holds,
-     *                    1) The in labels
-     *                    2) The out labels
-     *                    3) The properties as a map of key values
-     */
-    @Override
-    public Map<SchemaTable, Pair<Long, Long>> flushVertexCache(SqlgGraph sqlgGraph, Map<SchemaTable, Pair<SortedSet<String>, Map<SqlgVertex, Map<String, Object>>>> vertexCache) {
-
-        Connection con = sqlgGraph.tx().getConnection();
-        Map<SchemaTable, Pair<Long, Long>> verticesRanges = new LinkedHashMap<>();
-        for (SchemaTable schemaTable : vertexCache.keySet()) {
-            Pair<SortedSet<String>, Map<SqlgVertex, Map<String, Object>>> vertices = vertexCache.get(schemaTable);
-            Map<String, PropertyType> propertyTypeMap = sqlgGraph.getTopology().getTableFor(schemaTable.withPrefix(VERTEX_PREFIX));
-            String sql = internalConstructCompleteCopyCommandSqlVertex(sqlgGraph, false, schemaTable.getSchema(), schemaTable.getTable(), vertices.getLeft());
-            int numberInserted = 0;
-            try (Writer writer = streamSql(sqlgGraph, sql)) {
-                for (Map<String, Object> keyValueMap : vertices.getRight().values()) {
-                    //The map must contain all the keys, so make a copy with it all.
-                    LinkedHashMap<String, Object> values = new LinkedHashMap<>();
-                    for (String key : vertices.getLeft()) {
-                        values.put(key, keyValueMap.get(key));
-                    }
-                    writeStreamingVertex(writer, values);
-                    numberInserted++;
-                }
-            } catch (IOException e) {
-                throw new RuntimeException(e);
-            }
-            if (numberInserted > 0) {
-                long endHigh;
-                try (PreparedStatement preparedStatement = con.prepareStatement("SELECT CURRVAL('\"" + schemaTable.getSchema() + "\".\"" + VERTEX_PREFIX + schemaTable.getTable() + "_ID_seq\"');")) {
-                    ResultSet resultSet = preparedStatement.executeQuery();
-                    resultSet.next();
-                    endHigh = resultSet.getLong(1);
-                    resultSet.close();
-                } catch (SQLException e) {
-                    throw new RuntimeException(e);
-                }
-                //set the id on the vertex
-                long id = endHigh - numberInserted + 1;
-                for (SqlgVertex sqlgVertex : vertices.getRight().keySet()) {
-                    sqlgVertex.setInternalPrimaryKey(RecordId.from(schemaTable, id++));
-                }
-                verticesRanges.put(schemaTable, Pair.of(endHigh - numberInserted + 1, endHigh));
-            }
-
-        }
-        return verticesRanges;
-    }
-
-    @Override
-    public void flushEdgeGlobalUniqueIndexes(SqlgGraph sqlgGraph, Map<MetaEdge, Pair<SortedSet<String>, Map<SqlgEdge, Triple<SqlgVertex, SqlgVertex, Map<String, Object>>>>> edgeCache) {
-        for (MetaEdge metaEdge : edgeCache.keySet()) {
-
-            Pair<SortedSet<String>, Map<SqlgEdge, Triple<SqlgVertex, SqlgVertex, Map<String, Object>>>> triples = edgeCache.get(metaEdge);
-            Map<SqlgEdge, Triple<SqlgVertex, SqlgVertex, Map<String, Object>>> edgeMap = triples.getRight();
-            Map<String, PropertyColumn> propertyColumnMap = sqlgGraph.getTopology().getPropertiesFor(metaEdge.getSchemaTable().withPrefix(EDGE_PREFIX));
-
-
-            for (Map.Entry<String, PropertyColumn> propertyColumnEntry : propertyColumnMap.entrySet()) {
-                PropertyColumn propertyColumn = propertyColumnEntry.getValue();
-                for (GlobalUniqueIndex globalUniqueIndex : propertyColumn.getGlobalUniqueIndices()) {
-                    String sql = constructCompleteCopyCommandSqlVertex(
-                            sqlgGraph,
-                            Schema.GLOBAL_UNIQUE_INDEX_SCHEMA,
-                            globalUniqueIndex.getName(),
-                            new HashSet<>(Arrays.asList(GlobalUniqueIndex.GLOBAL_UNIQUE_INDEX_VALUE, GlobalUniqueIndex.GLOBAL_UNIQUE_INDEX_RECORD_ID, GlobalUniqueIndex.GLOBAL_UNIQUE_INDEX_PROPERTY_NAME))
-                    );
-                    try (Writer writer = streamSql(sqlgGraph, sql)) {
-                        for (Map.Entry<SqlgEdge, Triple<SqlgVertex, SqlgVertex, Map<String, Object>>> sqlgEdgeTripleEntry : edgeMap.entrySet()) {
-                            SqlgEdge sqlgEdge = sqlgEdgeTripleEntry.getKey();
-                            Triple<SqlgVertex, SqlgVertex, Map<String, Object>> triple = sqlgEdgeTripleEntry.getValue();
-                            Map<String, Object> keyValueMap = triple.getRight();
-                            Object value = keyValueMap.get(propertyColumn.getName());
-                            Map<String, Object> globalUniqueIndexValues = new HashMap<>();
-                            if (value != null) {
-                                globalUniqueIndexValues.put(GlobalUniqueIndex.GLOBAL_UNIQUE_INDEX_VALUE, value);
-                                globalUniqueIndexValues.put(GlobalUniqueIndex.GLOBAL_UNIQUE_INDEX_RECORD_ID, sqlgEdge.id().toString());
-                                globalUniqueIndexValues.put(GlobalUniqueIndex.GLOBAL_UNIQUE_INDEX_PROPERTY_NAME, propertyColumn.getName());
-                                writeStreamingVertex(writer, globalUniqueIndexValues);
-                            }
-                        }
-                    } catch (IOException e) {
-                        throw new RuntimeException(e);
-                    }
-                }
-            }
-        }
-    }
-
-    @Override
-    public void flushVertexGlobalUniqueIndexes(SqlgGraph sqlgGraph, Map<SchemaTable, Pair<SortedSet<String>, Map<SqlgVertex, Map<String, Object>>>> vertexCache) {
-        for (SchemaTable schemaTable : vertexCache.keySet()) {
-            Pair<SortedSet<String>, Map<SqlgVertex, Map<String, Object>>> vertices = vertexCache.get(schemaTable);
-            Map<String, PropertyType> propertyTypeMap = sqlgGraph.getTopology().getTableFor(schemaTable.withPrefix(VERTEX_PREFIX));
-
-            Map<String, PropertyColumn> propertyColumnMap = sqlgGraph.getTopology().getPropertiesFor(schemaTable.withPrefix(VERTEX_PREFIX));
-            for (Map.Entry<String, PropertyColumn> propertyColumnEntry : propertyColumnMap.entrySet()) {
-                PropertyColumn propertyColumn = propertyColumnEntry.getValue();
-                for (GlobalUniqueIndex globalUniqueIndex : propertyColumn.getGlobalUniqueIndices()) {
-
-                    String sql = constructCompleteCopyCommandSqlVertex(
-                            sqlgGraph,
-                            Schema.GLOBAL_UNIQUE_INDEX_SCHEMA,
-                            globalUniqueIndex.getName(),
-                            new HashSet<>(Arrays.asList(GlobalUniqueIndex.GLOBAL_UNIQUE_INDEX_VALUE, GlobalUniqueIndex.GLOBAL_UNIQUE_INDEX_RECORD_ID, GlobalUniqueIndex.GLOBAL_UNIQUE_INDEX_PROPERTY_NAME))
-                    );
-                    try (Writer writer = streamSql(sqlgGraph, sql)) {
-                        Map<SqlgVertex, Map<String, Object>> a = vertices.getRight();
-                        for (Map.Entry<SqlgVertex, Map<String, Object>> sqlgVertexMapEntry : a.entrySet()) {
-                            SqlgVertex sqlgVertex = sqlgVertexMapEntry.getKey();
-                            Map<String, Object> keyValueMap = sqlgVertexMapEntry.getValue();
-                            Object value = keyValueMap.get(propertyColumn.getName());
-                            Map<String, Object> globalUniqueIndexValues = new HashMap<>();
-                            if (value != null) {
-                                globalUniqueIndexValues.put(GlobalUniqueIndex.GLOBAL_UNIQUE_INDEX_VALUE, value);
-                                globalUniqueIndexValues.put(GlobalUniqueIndex.GLOBAL_UNIQUE_INDEX_RECORD_ID, sqlgVertex.id().toString());
-                                globalUniqueIndexValues.put(GlobalUniqueIndex.GLOBAL_UNIQUE_INDEX_PROPERTY_NAME, propertyColumn.getName());
-                                writeStreamingVertex(writer, globalUniqueIndexValues);
-                            } else {
-                                globalUniqueIndexValues.put(GlobalUniqueIndex.GLOBAL_UNIQUE_INDEX_VALUE, value);
-                                globalUniqueIndexValues.put(GlobalUniqueIndex.GLOBAL_UNIQUE_INDEX_RECORD_ID, sqlgVertex.id().toString());
-                                globalUniqueIndexValues.put(GlobalUniqueIndex.GLOBAL_UNIQUE_INDEX_PROPERTY_NAME, propertyColumn.getName());
-                                writeStreamingVertex(writer, globalUniqueIndexValues);
-                            }
-                        }
-                    } catch (IOException e) {
-                        throw new RuntimeException(e);
-                    }
-                }
-            }
-        }
-    }
-
-    @Override
-    public void flushEdgeCache(SqlgGraph sqlgGraph, Map<MetaEdge, Pair<SortedSet<String>, Map<SqlgEdge, Triple<SqlgVertex, SqlgVertex, Map<String, Object>>>>> edgeCache) {
-        Connection con = sqlgGraph.tx().getConnection();
-        try {
-            PGConnection pgConnection = con.unwrap(PGConnection.class);
-            CopyManager copyManager = pgConnection.getCopyAPI();
-            for (MetaEdge metaEdge : edgeCache.keySet()) {
-                Pair<SortedSet<String>, Map<SqlgEdge, Triple<SqlgVertex, SqlgVertex, Map<String, Object>>>> triples = edgeCache.get(metaEdge);
-                Map<String, PropertyType> propertyTypeMap = sqlgGraph.getTopology().getTableFor(metaEdge.getSchemaTable().withPrefix(EDGE_PREFIX));
-
-                StringBuilder sql = new StringBuilder();
-                sql.append("COPY ");
-                sql.append(maybeWrapInQoutes(metaEdge.getSchemaTable().getSchema()));
-                sql.append(".");
-                sql.append(maybeWrapInQoutes(EDGE_PREFIX + metaEdge.getSchemaTable().getTable()));
-                sql.append(" (");
-                for (Triple<SqlgVertex, SqlgVertex, Map<String, Object>> triple : triples.getRight().values()) {
-                    int count = 1;
-                    sql.append(maybeWrapInQoutes(triple.getLeft().getSchema() + "." + triple.getLeft().getTable() + SchemaManager.OUT_VERTEX_COLUMN_END));
-                    sql.append(", ");
-                    sql.append(maybeWrapInQoutes(triple.getMiddle().getSchema() + "." + triple.getMiddle().getTable() + SchemaManager.IN_VERTEX_COLUMN_END));
-                    for (String key : triples.getLeft()) {
-                        if (count <= triples.getLeft().size()) {
-                            sql.append(", ");
-                        }
-                        count++;
-                        appendKeyForStream(propertyTypeMap.get(key), sql, key);
-                    }
-                    break;
-                }
-                sql.append(") ");
-
-                sql.append(" FROM stdin CSV DELIMITER '");
-                sql.append(COPY_COMMAND_DELIMITER);
-                sql.append("' ");
-                sql.append("QUOTE ");
-                sql.append(COPY_COMMAND_QUOTE);
-                sql.append(" ESCAPE '");
-                sql.append(ESCAPE);
-                sql.append("';");
-                if (logger.isDebugEnabled()) {
-                    logger.debug(sql.toString());
-                }
-                long numberInserted = 0;
-                try (Writer writer = streamSql(sqlgGraph, sql.toString())) {
-                    for (Map.Entry<SqlgEdge, Triple<SqlgVertex, SqlgVertex, Map<String, Object>>> sqlgEdgeTripleEntry : triples.getRight().entrySet()) {
-                        SqlgEdge sqlgEdge = sqlgEdgeTripleEntry.getKey();
-                        Triple<SqlgVertex, SqlgVertex, Map<String, Object>> outInVertexKeyValueMap = sqlgEdgeTripleEntry.getValue();
-                        LinkedHashMap<String, Object> values = new LinkedHashMap<>();
-                        for (String key : triples.getLeft()) {
-                            values.put(key, outInVertexKeyValueMap.getRight().get(key));
-                        }
-                        writeStreamingEdge(writer, sqlgEdge, outInVertexKeyValueMap.getLeft(), outInVertexKeyValueMap.getMiddle(), values);
-                        numberInserted++;
-                    }
-                }
-                long endHigh;
-                try (PreparedStatement preparedStatement = con.prepareStatement(
-                        "SELECT CURRVAL('\"" + metaEdge.getSchemaTable().getSchema() + "\".\"" +
-                                EDGE_PREFIX + metaEdge.getSchemaTable().getTable() + "_ID_seq\"');")) {
-
-                    ResultSet resultSet = preparedStatement.executeQuery();
-                    resultSet.next();
-                    endHigh = resultSet.getLong(1);
-                    resultSet.close();
-                }
-                //set the id on the vertex
-                long id = endHigh - numberInserted + 1;
-                for (SqlgEdge sqlgEdge : triples.getRight().keySet()) {
-                    sqlgEdge.setInternalPrimaryKey(RecordId.from(metaEdge.getSchemaTable(), id++));
-                }
-            }
-        } catch (Exception e) {
-            throw new RuntimeException(e);
-        }
-    }
-
-    @Override
-    public void flushVertexPropertyCache(SqlgGraph sqlgGraph, Map<SchemaTable, Pair<SortedSet<String>, Map<SqlgVertex, Map<String, Object>>>> schemaVertexPropertyCache) {
-        flushElementPropertyCache(sqlgGraph, true, schemaVertexPropertyCache);
-    }
-
-    @Override
-    public void flushVertexGlobalUniqueIndexPropertyCache(SqlgGraph sqlgGraph, Map<SchemaTable, Pair<SortedSet<String>, Map<SqlgVertex, Map<String, Object>>>> schemaVertexPropertyCache) {
-        flushElementGlobalUniqueIndexPropertyCache(sqlgGraph, true, schemaVertexPropertyCache);
-    }
-
-    @Override
-    public void flushEdgePropertyCache(SqlgGraph sqlgGraph, Map<SchemaTable, Pair<SortedSet<String>, Map<SqlgEdge, Map<String, Object>>>> edgePropertyCache) {
-        flushElementPropertyCache(sqlgGraph, false, edgePropertyCache);
-    }
-
-    @Override
-    public void flushEdgeGlobalUniqueIndexPropertyCache(SqlgGraph sqlgGraph, Map<SchemaTable, Pair<SortedSet<String>, Map<SqlgEdge, Map<String, Object>>>> edgePropertyCache) {
-        flushElementGlobalUniqueIndexPropertyCache(sqlgGraph, false, edgePropertyCache);
-    }
-
-    private <T extends SqlgElement> void flushElementGlobalUniqueIndexPropertyCache(SqlgGraph sqlgGraph, boolean forVertices, Map<SchemaTable, Pair<SortedSet<String>, Map<T, Map<String, Object>>>> schemaVertexPropertyCache) {
-
-        Connection conn = sqlgGraph.tx().getConnection();
-        for (SchemaTable schemaTable : schemaVertexPropertyCache.keySet()) {
-
-            Pair<SortedSet<String>, Map<T, Map<String, Object>>> vertexPropertyCache = schemaVertexPropertyCache.get(schemaTable);
-            Map<String, PropertyColumn> globalUniqueIndexPropertyMap = sqlgGraph.getTopology().getPropertiesWithGlobalUniqueIndexFor(schemaTable.withPrefix(VERTEX_PREFIX));
-
-            for (Map.Entry<String, PropertyColumn> propertyColumnEntry : globalUniqueIndexPropertyMap.entrySet()) {
-                PropertyColumn propertyColumn = propertyColumnEntry.getValue();
-                for (GlobalUniqueIndex globalUniqueIndex : propertyColumn.getGlobalUniqueIndices()) {
-                    SortedSet<String> keys = new TreeSet<>();
-                    keys.add("value");
-                    StringBuilder sql = new StringBuilder();
-                    sql.append("UPDATE ");
-                    sql.append(maybeWrapInQoutes(Schema.GLOBAL_UNIQUE_INDEX_SCHEMA));
-                    sql.append(".");
-                    sql.append(maybeWrapInQoutes((forVertices ? VERTEX_PREFIX : EDGE_PREFIX) + globalUniqueIndex.getName()));
-                    sql.append(" a \nSET\n\t(");
-                    appendKeyForBatchUpdate(PropertyType.STRING, sql, "recordId", false);
-                    sql.append(", ");
-                    appendKeyForBatchUpdate(PropertyType.STRING, sql, "property", false);
-                    sql.append(", ");
-                    appendKeyForBatchUpdate(propertyColumn.getPropertyType(), sql, "value", false);
-                    sql.append(") = \n\t(");
-                    sql.append("v.");
-                    appendKeyForBatchUpdate(PropertyType.STRING, sql, "recordId", true);
-                    sql.append(", v.");
-                    appendKeyForBatchUpdate(PropertyType.STRING, sql, "property", true);
-                    sql.append(", ");
-                    int count = 1;
-                    for (String key : keys) {
-                        sql.append("v.");
-                        PropertyType propertyType = propertyColumn.getPropertyType();
-                        appendKeyForBatchUpdate(propertyType, sql, key, true);
-                        sqlCastArray(sql, propertyType);
-                        if (count++ < keys.size()) {
-                            sql.append(", ");
-                        }
-                    }
-                    sql.append(")\nFROM (\nVALUES\n\t");
-                    count = 1;
-                    boolean foundSomething = false;
-                    for (SqlgElement sqlgElement : vertexPropertyCache.getRight().keySet()) {
-                        Map<String, Object> properties = vertexPropertyCache.getRight().get(sqlgElement);
-                        if (!foundSomething && properties.containsKey(propertyColumn.getName())) {
-                            foundSomething = true;
-                        }
-                        sql.append("($token$");
-                        sql.append(sqlgElement.id().toString());
-                        sql.append("$token$, $token$");
-                        sql.append(propertyColumn.getName());
-                        sql.append("$token$, ");
-                        int countProperties = 1;
-                        Object value = properties.get(propertyColumn.getName());
-                        if (value == null) {
-                            if (sqlgElement.property(propertyColumn.getName()).isPresent()) {
-                                value = sqlgElement.value(propertyColumn.getName());
-                            } else {
-                                value = null;
-                            }
-                        }
-                        PropertyType propertyType = propertyColumn.getPropertyType();
-                        appendSqlValue(sql, value, propertyType);
-                        sql.append(")");
-                        if (count++ < vertexPropertyCache.getRight().size()) {
-                            sql.append(",\n\t");
-                        }
-                    }
-
-                    if (!foundSomething) {
-                        continue;
-                    }
-
-                    sql.append("\n) AS v(\"recordId\", property, ");
-                    count = 1;
-                    for (String key : keys) {
-                        PropertyType propertyType = propertyColumn.getPropertyType();
-                        appendKeyForBatchUpdate(propertyType, sql, key, false);
-                        if (count++ < keys.size()) {
-                            sql.append(", ");
-                        }
-                    }
-                    sql.append(")");
-                    sql.append("\nWHERE a.\"recordId\" = v.\"recordId\" and a.property = v.property");
-                    if (logger.isDebugEnabled()) {
-                        logger.debug(sql.toString());
-                    }
-                    try (Statement statement = conn.createStatement()) {
-                        statement.execute(sql.toString());
-                    } catch (SQLException e) {
-                        throw new RuntimeException(e);
-                    }
-                }
-            }
-        }
-
-    }
-
-    private void appendSqlValue(StringBuilder sql, Object value, PropertyType propertyType) {
-        switch (propertyType) {
-            case BOOLEAN:
-                if (value != null) {
-                    sql.append(value);
-                } else {
-                    sql.append("null");
-                }
-                break;
-            case BYTE:
-                if (value != null) {
-                    sql.append(value);
-                } else {
-                    sql.append("null");
-                }
-                break;
-            case SHORT:
-                if (value != null) {
-                    sql.append(value);
-                } else {
-                    sql.append("null");
-                }
-                break;
-            case INTEGER:
-                if (value != null) {
-                    sql.append(value);
-                } else {
-                    sql.append("null");
-                }
-                break;
-            case LONG:
-                if (value != null) {
-                    sql.append(value);
-                } else {
-                    sql.append("null");
-                }
-                break;
-            case FLOAT:
-                if (value != null) {
-                    sql.append(value);
-                } else {
-                    sql.append("null");
-                }
-                break;
-            case DOUBLE:
-                if (value != null) {
-                    sql.append(value);
-                } else {
-                    sql.append("null");
-                }
-                break;
-            case STRING:
-                if (value != null) {
-                    sql.append("'");
-                    sql.append(value.toString().replace("'", "''"));
-                    sql.append("'");
-                } else {
-                    sql.append("null");
-                }
-                break;
-            case LOCALDATETIME:
-                if (value != null) {
-                    sql.append("'");
-                    sql.append(value.toString());
-                    sql.append("'::TIMESTAMP");
-                } else {
-                    sql.append("null");
-                }
-                break;
-            case LOCALDATE:
-                if (value != null) {
-                    sql.append("'");
-                    sql.append(value.toString());
-                    sql.append("'::DATE");
-                } else {
-                    sql.append("null");
-                }
-                break;
-            case LOCALTIME:
-                if (value != null) {
-                    sql.append("'");
-                    sql.append(shiftDST((LocalTime) value).toString());
-                    sql.append("'::TIME");
-                } else {
-                    sql.append("null");
-                }
-                break;
-            case ZONEDDATETIME:
-                if (value != null) {
-                    ZonedDateTime zonedDateTime = (ZonedDateTime) value;
-                    LocalDateTime localDateTime = zonedDateTime.toLocalDateTime();
-                    TimeZone timeZone = TimeZone.getTimeZone(zonedDateTime.getZone());
-                    sql.append("'");
-                    sql.append(localDateTime.toString());
-                    sql.append("'::TIMESTAMP");
-                    sql.append(",'");
-                    sql.append(timeZone.getID());
-                    sql.append("'");
-                } else {
-                    sql.append("null,null");
-                }
-                break;
-            case DURATION:
-                if (value != null) {
-                    Duration duration = (Duration) value;
-                    sql.append("'");
-                    sql.append(duration.getSeconds());
-                    sql.append("'::BIGINT");
-                    sql.append(",'");
-                    sql.append(duration.getNano());
-                    sql.append("'::INTEGER");
-                } else {
-                    sql.append("null,null");
-                }
-                break;
-            case PERIOD:
-                if (value != null) {
-                    Period period = (Period) value;
-                    sql.append("'");
-                    sql.append(period.getYears());
-                    sql.append("'::INTEGER");
-                    sql.append(",'");
-                    sql.append(period.getMonths());
-                    sql.append("'::INTEGER");
-                    sql.append(",'");
-                    sql.append(period.getDays());
-                    sql.append("'::INTEGER");
-                } else {
-                    sql.append("null,null,null");
-                }
-                break;
-            case JSON:
-                if (value != null) {
-                    sql.append("'");
-                    sql.append(value.toString().replace("'", "''"));
-                    sql.append("'::JSONB");
-                } else {
-                    sql.append("null");
-                }
-                break;
-            case boolean_ARRAY:
-                if (value != null) {
-                    sql.append("'{");
-                    boolean[] booleanArray = (boolean[]) value;
-                    int countBooleanArray = 1;
-                    for (Boolean b : booleanArray) {
-                        sql.append(b);
-                        if (countBooleanArray++ < booleanArray.length) {
-                            sql.append(",");
-                        }
-                    }
-                    sql.append("}'");
-                } else {
-                    sql.append("null");
-                }
-                break;
-            case BOOLEAN_ARRAY:
-                if (value != null) {
-                    sql.append("'{");
-                    Boolean[] BooleanArray = (Boolean[]) value;
-                    int countBOOLEANArray = 1;
-                    for (Boolean b : BooleanArray) {
-                        sql.append(b);
-                        if (countBOOLEANArray++ < BooleanArray.length) {
-                            sql.append(",");
-                        }
-                    }
-                    sql.append("}'");
-                } else {
-                    sql.append("null");
-                }
-                break;
-            case byte_ARRAY:
-                if (value != null) {
-                    sql.append("'");
-                    sql.append(PGbytea.toPGString((byte[]) value).replace("'", "''"));
-                    sql.append("'");
-                } else {
-                    sql.append("null");
-                }
-                break;
-            case BYTE_ARRAY:
-                if (value != null) {
-                    sql.append("'");
-                    sql.append(PGbytea.toPGString((byte[]) SqlgUtil.convertByteArrayToPrimitiveArray((Byte[]) value)).replace("'", "''"));
-                    sql.append("'");
-                } else {
-                    sql.append("null");
-                }
-                break;
-            case short_ARRAY:
-                if (value != null) {
-                    sql.append("'{");
-                    short[] sortArray = (short[]) value;
-                    int countShortArray = 1;
-                    for (Short s : sortArray) {
-                        sql.append(s);
-                        if (countShortArray++ < sortArray.length) {
-                            sql.append(",");
-                        }
-                    }
-                    sql.append("}'");
-                } else {
-                    sql.append("null");
-                }
-                break;
-            case SHORT_ARRAY:
-                if (value != null) {
-                    sql.append("'{");
-                    Short[] shortObjectArray = (Short[]) value;
-                    for (int i = 0; i < shortObjectArray.length; i++) {
-                        Short s = shortObjectArray[i];
-                        sql.append(s);
-                        if (i < shortObjectArray.length - 1) {
-                            sql.append(",");
-                        }
-                    }
-                    sql.append("}'");
-                } else {
-                    sql.append("null");
-                }
-                break;
-            case int_ARRAY:
-                if (value != null) {
-                    sql.append("'{");
-                    int[] intArray = (int[]) value;
-                    int countIntArray = 1;
-                    for (Integer i : intArray) {
-                        sql.append(i);
-                        if (countIntArray++ < intArray.length) {
-                            sql.append(",");
-                        }
-                    }
-                    sql.append("}'");
-                } else {
-                    sql.append("null");
-                }
-                break;
-            case INTEGER_ARRAY:
-                if (value != null) {
-                    sql.append("'{");
-                    Integer[] integerArray = (Integer[]) value;
-                    int countIntegerArray = 1;
-                    for (Integer i : integerArray) {
-                        sql.append(i);
-                        if (countIntegerArray++ < integerArray.length) {
-                            sql.append(",");
-                        }
-                    }
-                    sql.append("}'");
-                } else {
-                    sql.append("null");
-                }
-                break;
-            case LONG_ARRAY:
-                if (value != null) {
-                    sql.append("'{");
-                    Long[] longArray = (Long[]) value;
-                    int countLongArray = 1;
-                    for (Long l : longArray) {
-                        sql.append(l);
-                        if (countLongArray++ < longArray.length) {
-                            sql.append(",");
-                        }
-                    }
-                    sql.append("}'");
-                } else {
-                    sql.append("null");
-                }
-                break;
-            case long_ARRAY:
-                if (value != null) {
-                    sql.append("'{");
-                    long[] longPrimitiveArray = (long[]) value;
-                    int countLongPrimitiveArray = 1;
-                    for (Long l : longPrimitiveArray) {
-                        sql.append(l);
-                        if (countLongPrimitiveArray++ < longPrimitiveArray.length) {
-                            sql.append(",");
-                        }
-                    }
-                    sql.append("}'");
-                } else {
-                    sql.append("null");
-                }
-                break;
-            case FLOAT_ARRAY:
-                if (value != null) {
-                    sql.append("'{");
-                    Float[] floatArray = (Float[]) value;
-                    int countFloatArray = 1;
-                    for (Float f : floatArray) {
-                        sql.append(f);
-                        if (countFloatArray++ < floatArray.length) {
-                            sql.append(",");
-                        }
-                    }
-                    sql.append("}'");
-                } else {
-                    sql.append("null");
-                }
-                break;
-            case float_ARRAY:
-                if (value != null) {
-                    sql.append("'{");
-                    float[] floatPrimitiveArray = (float[]) value;
-                    int countFloatPrimitiveArray = 1;
-                    for (Float f : floatPrimitiveArray) {
-                        sql.append(f);
-                        if (countFloatPrimitiveArray++ < floatPrimitiveArray.length) {
-                            sql.append(",");
-                        }
-                    }
-                    sql.append("}'");
-                } else {
-                    sql.append("null");
-                }
-                break;
-            case DOUBLE_ARRAY:
-                if (value != null) {
-                    sql.append("'{");
-                    Double[] doubleArray = (Double[]) value;
-                    int countDoubleArray = 1;
-                    for (Double d : doubleArray) {
-                        sql.append(d);
-                        if (countDoubleArray++ < doubleArray.length) {
-                            sql.append(",");
-                        }
-                    }
-                    sql.append("}'");
-                } else {
-                    sql.append("null");
-                }
-                break;
-            case double_ARRAY:
-                if (value != null) {
-                    sql.append("'{");
-                    double[] doublePrimitiveArray = (double[]) value;
-                    int countDoublePrimitiveArray = 1;
-                    for (Double d : doublePrimitiveArray) {
-                        sql.append(d);
-                        if (countDoublePrimitiveArray++ < doublePrimitiveArray.length) {
-                            sql.append(",");
-                        }
-                    }
-                    sql.append("}'");
-                } else {
-                    sql.append("null");
-                }
-                break;
-            case STRING_ARRAY:
-                if (value != null) {
-                    sql.append("'{");
-                    String[] stringArray = (String[]) value;
-                    int countStringArray = 1;
-                    for (String s : stringArray) {
-                        sql.append("\"");
-                        sql.append(s);
-                        sql.append("\"");
-                        if (countStringArray++ < stringArray.length) {
-                            sql.append(",");
-                        }
-                    }
-                    sql.append("}'");
-                } else {
-                    sql.append("null");
-                }
-                break;
-            case LOCALDATETIME_ARRAY:
-                if (value != null) {
-                    sql.append("ARRAY[");
-                    LocalDateTime[] localDateTimeArray = (LocalDateTime[]) value;
-                    int countStringArray = 1;
-                    for (LocalDateTime s : localDateTimeArray) {
-                        sql.append("'");
-                        sql.append(s.toString());
-                        sql.append("'::TIMESTAMP");
-                        if (countStringArray++ < localDateTimeArray.length) {
-                            sql.append(",");
-                        }
-                    }
-                    sql.append("]");
-                } else {
-                    sql.append("null");
-                }
-                break;
-            case LOCALDATE_ARRAY:
-                if (value != null) {
-                    sql.append("ARRAY[");
-                    LocalDate[] localDateArray = (LocalDate[]) value;
-                    int countStringArray = 1;
-                    for (LocalDate s : localDateArray) {
-                        sql.append("'");
-                        sql.append(s.toString());
-                        sql.append("'::DATE");
-                        if (countStringArray++ < localDateArray.length) {
-                            sql.append(",");
-                        }
-                    }
-                    sql.append("]");
-                } else {
-                    sql.append("null");
-                }
-                break;
-            case LOCALTIME_ARRAY:
-                if (value != null) {
-                    sql.append("ARRAY[");
-                    LocalTime[] localTimeArray = (LocalTime[]) value;
-                    int countStringArray = 1;
-                    for (LocalTime s : localTimeArray) {
-                        sql.append("'");
-                        sql.append(shiftDST(s).toLocalTime().toString());
-                        sql.append("'::TIME");
-                        if (countStringArray++ < localTimeArray.length) {
-                            sql.append(",");
-                        }
-                    }
-                    sql.append("]");
-                } else {
-                    sql.append("null");
-                }
-                break;
-            case ZONEDDATETIME_ARRAY:
-                if (value != null) {
-                    sql.append("ARRAY[");
-                    ZonedDateTime[] localZonedDateTimeArray = (ZonedDateTime[]) value;
-                    int countStringArray = 1;
-                    for (ZonedDateTime zonedDateTime : localZonedDateTimeArray) {
-                        LocalDateTime localDateTime = zonedDateTime.toLocalDateTime();
-                        TimeZone timeZone = TimeZone.getTimeZone(zonedDateTime.getZone());
-                        sql.append("'");
-                        sql.append(localDateTime.toString());
-                        sql.append("'::TIMESTAMP");
-                        if (countStringArray++ < localZonedDateTimeArray.length) {
-                            sql.append(",");
-                        }
-                    }
-                    sql.append("],");
-                    sql.append("ARRAY[");
-                    countStringArray = 1;
-                    for (ZonedDateTime zonedDateTime : localZonedDateTimeArray) {
-                        LocalDateTime localDateTime = zonedDateTime.toLocalDateTime();
-                        TimeZone timeZone = TimeZone.getTimeZone(zonedDateTime.getZone());
-                        sql.append("'");
-                        sql.append(timeZone.getID());
-                        sql.append("'");
-                        if (countStringArray++ < localZonedDateTimeArray.length) {
-                            sql.append(",");
-                        }
-                    }
-                    sql.append("]");
-                } else {
-                    sql.append("null,null");
-                }
-                break;
-            case DURATION_ARRAY:
-                if (value != null) {
-                    sql.append("ARRAY[");
-                    Duration[] durationArray = (Duration[]) value;
-                    int countStringArray = 1;
-                    for (Duration duration : durationArray) {
-                        sql.append("'");
-                        sql.append(duration.getSeconds());
-                        sql.append("'::BIGINT");
-                        if (countStringArray++ < durationArray.length) {
-                            sql.append(",");
-                        }
-                    }
-                    sql.append("],");
-                    sql.append("ARRAY[");
-                    countStringArray = 1;
-                    for (Duration duration : durationArray) {
-                        sql.append("'");
-                        sql.append(duration.getNano());
-                        sql.append("'::INTEGER");
-                        if (countStringArray++ < durationArray.length) {
-                            sql.append(",");
-                        }
-                    }
-                    sql.append("]");
-                } else {
-                    sql.append("null,null");
-                }
-                break;
-            case PERIOD_ARRAY:
-                if (value != null) {
-                    sql.append("ARRAY[");
-                    Period[] periodArray = (Period[]) value;
-                    int countStringArray = 1;
-                    for (Period period : periodArray) {
-                        sql.append("'");
-                        sql.append(period.getYears());
-                        sql.append("'::INTEGER");
-                        if (countStringArray++ < periodArray.length) {
-                            sql.append(",");
-                        }
-                    }
-                    sql.append("],");
-                    sql.append("ARRAY[");
-                    countStringArray = 1;
-                    for (Period period : periodArray) {
-                        sql.append("'");
-                        sql.append(period.getMonths());
-                        sql.append("'::INTEGER");
-                        if (countStringArray++ < periodArray.length) {
-                            sql.append(",");
-                        }
-                    }
-                    sql.append("],");
-                    sql.append("ARRAY[");
-                    countStringArray = 1;
-                    for (Period period : periodArray) {
-                        sql.append("'");
-                        sql.append(period.getDays());
-                        sql.append("'::INTEGER");
-                        if (countStringArray++ < periodArray.length) {
-                            sql.append(",");
-                        }
-                    }
-                    sql.append("]");
-                } else {
-                    sql.append("null,null,null");
-                }
-                break;
-            case POINT:
-                throw new IllegalStateException("JSON Arrays are not supported.");
-            case LINESTRING:
-                throw new IllegalStateException("JSON Arrays are not supported.");
-            case POLYGON:
-                throw new IllegalStateException("JSON Arrays are not supported.");
-            case GEOGRAPHY_POINT:
-                throw new IllegalStateException("JSON Arrays are not supported.");
-            case GEOGRAPHY_POLYGON:
-                throw new IllegalStateException("JSON Arrays are not supported.");
-            case JSON_ARRAY:
-                throw new IllegalStateException("JSON Arrays are not supported.");
-            default:
-                throw new IllegalStateException("Unknown propertyType " + propertyType.name());
-        }
-    }
-
-    private void sqlCastArray(StringBuilder sql, PropertyType propertyType) {
-        switch (propertyType) {
-            case boolean_ARRAY:
-                sql.append("::boolean[]");
-                break;
-            case byte_ARRAY:
-                sql.append("::bytea");
-                break;
-            case short_ARRAY:
-                sql.append("::smallint[]");
-                break;
-            case int_ARRAY:
-                sql.append("::int[]");
-                break;
-            case long_ARRAY:
-                sql.append("::bigint[]");
-                break;
-            case float_ARRAY:
-                sql.append("::real[]");
-                break;
-            case double_ARRAY:
-                sql.append("::double precision[]");
-                break;
-            case STRING_ARRAY:
-                sql.append("::text[]");
-                break;
-            case BOOLEAN_ARRAY:
-                sql.append("::boolean[]");
-                break;
-            case BYTE_ARRAY:
-                sql.append("::bytea");
-                break;
-            case SHORT_ARRAY:
-                sql.append("::smallint[]");
-                break;
-            case INTEGER_ARRAY:
-                sql.append("::int[]");
-                break;
-            case LONG_ARRAY:
-                sql.append("::bigint[]");
-                break;
-            case FLOAT_ARRAY:
-                sql.append("::real[]");
-                break;
-            case DOUBLE_ARRAY:
-                sql.append("::double precision[]");
-                break;
-            default:
-                // noop
-                break;
-        }
-    }
-
-    private <T extends SqlgElement> void flushElementPropertyCache(SqlgGraph sqlgGraph, boolean forVertices, Map<SchemaTable, Pair<SortedSet<String>, Map<T, Map<String, Object>>>> schemaVertexPropertyCache) {
-
-        Connection conn = sqlgGraph.tx().getConnection();
-        for (SchemaTable schemaTable : schemaVertexPropertyCache.keySet()) {
-
-            Pair<SortedSet<String>, Map<T, Map<String, Object>>> vertexKeysPropertyCache = schemaVertexPropertyCache.get(schemaTable);
-            SortedSet<String> keys = vertexKeysPropertyCache.getLeft();
-            Map<? extends SqlgElement, Map<String, Object>> vertexPropertyCache = vertexKeysPropertyCache.getRight();
-
-            StringBuilder sql = new StringBuilder();
-            sql.append("UPDATE ");
-            sql.append(maybeWrapInQoutes(schemaTable.getSchema()));
-            sql.append(".");
-            sql.append(maybeWrapInQoutes((forVertices ? VERTEX_PREFIX : EDGE_PREFIX) + schemaTable.getTable()));
-            sql.append(" a \nSET\n\t(");
-            int count = 1;
-            //this map is for optimizations reason to not look up the property via all tables within the loop
-            Map<String, PropertyType> keyPropertyTypeMap = new HashMap<>();
-            for (String key : keys) {
-                PropertyType propertyType = sqlgGraph.getTopology().getTableFor(schemaTable.withPrefix(forVertices ? VERTEX_PREFIX : EDGE_PREFIX)).get(key);
-                keyPropertyTypeMap.put(key, propertyType);
-                appendKeyForBatchUpdate(propertyType, sql, key, false);
-                if (count++ < keys.size()) {
-                    sql.append(", ");
-                }
-            }
-            sql.append(") = \n\t(");
-            count = 1;
-            for (String key : keys) {
-                sql.append("v.");
-                PropertyType propertyType = keyPropertyTypeMap.get(key);
-                appendKeyForBatchUpdate(propertyType, sql, key, true);
-                sqlCastArray(sql, propertyType);
-                if (count++ < keys.size()) {
-                    sql.append(", ");
-                }
-            }
-            sql.append(")\nFROM (\nVALUES\n\t");
-            count = 1;
-            for (SqlgElement sqlgElement : vertexPropertyCache.keySet()) {
-                Map<String, Object> properties = vertexPropertyCache.get(sqlgElement);
-                sql.append("(");
-                sql.append(((RecordId) sqlgElement.id()).getId());
-                sql.append(", ");
-                int countProperties = 1;
-                for (String key : keys) {
-                    Object value = properties.get(key);
-                    if (value == null) {
-                        if (sqlgElement.property(key).isPresent()) {
-                            value = sqlgElement.value(key);
-                        } else {
-                            value = null;
-                        }
-                    }
-                    PropertyType propertyType = keyPropertyTypeMap.get(key);
-                    appendSqlValue(sql, value, propertyType);
-                    if (countProperties++ < keys.size()) {
-                        sql.append(", ");
-                    }
-                }
-                sql.append(")");
-                if (count++ < vertexPropertyCache.size()) {
-                    sql.append(",\n\t");
-                }
-            }
-
-            sql.append("\n) AS v(id, ");
-            count = 1;
-            for (String key : keys) {
-                PropertyType propertyType = keyPropertyTypeMap.get(key);
-                appendKeyForBatchUpdate(propertyType, sql, key, false);
-                if (count++ < keys.size()) {
-                    sql.append(", ");
-                }
-            }
-            sql.append(")");
-            sql.append("\nWHERE a.\"ID\" = v.id");
-            if (logger.isDebugEnabled()) {
-                logger.debug(sql.toString());
-            }
-            try (Statement statement = conn.createStatement()) {
-                statement.execute(sql.toString());
-            } catch (SQLException e) {
-                throw new RuntimeException(e);
-            }
-        }
-
-    }
-
-    @Override
-    public String constructCompleteCopyCommandTemporarySqlVertex(SqlgGraph sqlgGraph, SqlgVertex vertex, Map<String, Object> keyValueMap) {
-        return internalConstructCompleteCopyCommandSqlVertex(sqlgGraph, true, vertex, keyValueMap);
-    }
-
-    @Override
-    public String constructCompleteCopyCommandSqlVertex(SqlgGraph sqlgGraph, SqlgVertex vertex, Map<String, Object> keyValueMap) {
-        return internalConstructCompleteCopyCommandSqlVertex(sqlgGraph, false, vertex, keyValueMap);
-    }
-
-    @Override
-    public String constructCompleteCopyCommandSqlVertex(SqlgGraph sqlgGraph, String schema, String table, Set<String> keys) {
-        return internalConstructCompleteCopyCommandSqlVertex(sqlgGraph, false, schema, table, keys);
-    }
-
-    private String internalConstructCompleteCopyCommandSqlVertex(SqlgGraph sqlgGraph, boolean isTemp, SqlgVertex vertex, Map<String, Object> keyValueMap) {
-        return internalConstructCompleteCopyCommandSqlVertex(sqlgGraph, isTemp, vertex.getSchema(), vertex.getTable(), keyValueMap.keySet());
-    }
-
-    private String internalConstructCompleteCopyCommandSqlVertex(SqlgGraph sqlgGraph, boolean isTemp, String schema, String table, Set<String> keys) {
-        Map<String, PropertyType> propertyTypeMap = sqlgGraph.getTopology().getTableFor(SchemaTable.of((!isTemp ? schema : ""), VERTEX_PREFIX + table));
-        StringBuilder sql = new StringBuilder();
-        sql.append("COPY ");
-        if (!isTemp) {
-            sql.append(maybeWrapInQoutes(schema));
-            sql.append(".");
-        }
-        sql.append(maybeWrapInQoutes(VERTEX_PREFIX + table));
-        sql.append(" (");
-        if (keys.isEmpty()) {
-            //copy command needs at least one field.
-            //check if the dummy field exist, if not createVertexLabel it
-            Map<String, PropertyType> columns = new HashMap<>();
-            columns.put(COPY_DUMMY, PropertyType.from(0));
-            sqlgGraph.getTopology().ensureVertexLabelPropertiesExist(
-                    schema,
-                    table,
-                    columns
-            );
-            sql.append(maybeWrapInQoutes(COPY_DUMMY));
-        } else {
-            int count = 1;
-            for (String key : keys) {
-                if (count > 1 && count <= keys.size()) {
-                    sql.append(", ");
-                }
-                count++;
-                appendKeyForStream(propertyTypeMap.get(key), sql, key);
-            }
-        }
-        sql.append(")");
-        sql.append(" FROM stdin CSV DELIMITER '");
-        sql.append(COPY_COMMAND_DELIMITER);
-        sql.append("' ");
-        sql.append("QUOTE ");
-        sql.append(COPY_COMMAND_QUOTE);
-        sql.append(" ESCAPE '");
-        sql.append(ESCAPE);
-        sql.append("'");
-        sql.append(" NULL'");
-        sql.append(BATCH_NULL);
-        sql.append("';");
-        if (logger.isDebugEnabled()) {
-            logger.debug(sql.toString());
-        }
-        return sql.toString();
-    }
-
-    @Override
-    public String constructCompleteCopyCommandSqlEdge(SqlgGraph sqlgGraph, SqlgEdge sqlgEdge, SqlgVertex outVertex, SqlgVertex inVertex, Map<String, Object> keyValueMap) {
-        Map<String, PropertyType> propertyTypeMap = sqlgGraph.getTopology().getTableFor(SchemaTable.of(sqlgEdge.getSchema(), EDGE_PREFIX + sqlgEdge.getTable()));
-        StringBuilder sql = new StringBuilder();
-        sql.append("COPY ");
-        sql.append(maybeWrapInQoutes(sqlgEdge.getSchema()));
-        sql.append(".");
-        sql.append(maybeWrapInQoutes(EDGE_PREFIX + sqlgEdge.getTable()));
-        sql.append(" (");
-        sql.append(maybeWrapInQoutes(outVertex.getSchema() + "." + outVertex.getTable() + SchemaManager.OUT_VERTEX_COLUMN_END));
-        sql.append(", ");
-        sql.append(maybeWrapInQoutes(inVertex.getSchema() + "." + inVertex.getTable() + SchemaManager.IN_VERTEX_COLUMN_END));
-        int count = 1;
-        for (String key : keyValueMap.keySet()) {
-            if (count <= keyValueMap.size()) {
-                sql.append(", ");
-            }
-            count++;
-            appendKeyForStream(propertyTypeMap.get(key), sql, key);
-        }
-        sql.append(") ");
-
-        sql.append(" FROM stdin CSV DELIMITER '");
-        sql.append(COPY_COMMAND_DELIMITER);
-        sql.append("' ");
-        sql.append("QUOTE ");
-        sql.append(COPY_COMMAND_QUOTE);
-        sql.append(";");
-        if (logger.isDebugEnabled()) {
-            logger.debug(sql.toString());
-        }
-        return sql.toString();
-    }
-
-    private void appendKeyForStream(PropertyType propertyType, StringBuilder sql, String key) {
-        String[] sqlDefinitions = propertyTypeToSqlDefinition(propertyType);
-        int countPerKey = 1;
-        for (@SuppressWarnings("unused") String sqlDefinition : sqlDefinitions) {
-            if (countPerKey > 1) {
-                sql.append(maybeWrapInQoutes(key + propertyType.getPostFixes()[countPerKey - 2]));
-            } else {
-                sql.append(maybeWrapInQoutes(key));
-            }
-            if (countPerKey++ < sqlDefinitions.length) {
-                sql.append(",");
-            }
-        }
-    }
-
-    private void appendKeyForBatchUpdate(PropertyType propertyType, StringBuilder sql, String key, boolean withV) {
-        String[] sqlDefinitions = propertyTypeToSqlDefinition(propertyType);
-        int countPerKey = 1;
-        for (@SuppressWarnings("unused") String sqlDefinition : sqlDefinitions) {
-            if (countPerKey > 1) {
-                if (withV) {
-                    sql.append("v.");
-                }
-                sql.append(maybeWrapInQoutes(key + propertyType.getPostFixes()[countPerKey - 2]));
-            } else {
-                sql.append(maybeWrapInQoutes(key));
-            }
-            if (countPerKey++ < sqlDefinitions.length) {
-                sql.append(",");
-            }
-        }
-    }
-
-
-    @Override
-    public String temporaryTableCopyCommandSqlVertex(SqlgGraph sqlgGraph, SchemaTable schemaTable, Set<String> keys) {
-        StringBuilder sql = new StringBuilder();
-        sql.append("COPY ");
-        //Temp tables only
-        sql.append(maybeWrapInQoutes(VERTEX_PREFIX + schemaTable.getTable()));
-        sql.append(" (");
-        if (keys.isEmpty()) {
-            //copy command needs at least one field.
-            //check if the dummy field exist, if not createVertexLabel it
-            Map<String, PropertyType> columns = new HashMap<>();
-            columns.put(COPY_DUMMY, PropertyType.from(0));
-            sqlgGraph.getTopology().ensureVertexLabelPropertiesExist(
-                    schemaTable.getSchema(),
-                    schemaTable.getTable(),
-                    columns
-            );
-            sql.append(maybeWrapInQoutes(COPY_DUMMY));
-        } else {
-            int count = 1;
-            for (String key : keys) {
-                if (count > 1 && count <= keys.size()) {
-                    sql.append(", ");
-                }
-                count++;
-                sql.append(maybeWrapInQoutes(key));
-            }
-        }
-        sql.append(")");
-        sql.append(" FROM stdin CSV DELIMITER '");
-        sql.append(COPY_COMMAND_DELIMITER);
-        sql.append("' ");
-        sql.append("QUOTE ");
-        sql.append(COPY_COMMAND_QUOTE);
-        sql.append(" ESCAPE '");
-        sql.append(ESCAPE);
-        sql.append("';");
-        if (logger.isDebugEnabled()) {
-            logger.debug(sql.toString());
-        }
-        return sql.toString();
-    }
-
-    @Override
-    public void writeStreamingVertex(Writer writer, Map<String, Object> keyValueMap) {
-        try {
-            int countKeys = 1;
-            if (keyValueMap.isEmpty()) {
-                writer.write(Integer.toString(1));
-            } else {
-                for (Map.Entry<String, Object> entry : keyValueMap.entrySet()) {
-                    if (countKeys > 1 && countKeys <= keyValueMap.size()) {
-                        writer.write(COPY_COMMAND_DELIMITER);
-                    }
-                    countKeys++;
-                    Object value = entry.getValue();
-                    PropertyType propertyType;
-                    if (value == null) {
-                        propertyType = PropertyType.STRING;
-                    } else {
-                        propertyType = PropertyType.from(value);
-                    }
-                    valueToStreamBytes(writer, propertyType, value);
-                }
-            }
-            writer.write("\n");
-        } catch (IOException e) {
-            throw new RuntimeException(e);
-        }
-    }
-
-    @Override
-    public void writeStreamingEdge(Writer writer, SqlgEdge sqlgEdge, SqlgVertex outVertex, SqlgVertex inVertex, Map<String, Object> keyValueMap) {
-        try {
-            String encoding = "UTF-8";
-            writer.write(((RecordId) outVertex.id()).getId().toString());
-            writer.write(COPY_COMMAND_DELIMITER);
-            writer.write(((RecordId) inVertex.id()).getId().toString());
-            for (Map.Entry<String, Object> entry : keyValueMap.entrySet()) {
-                writer.write(COPY_COMMAND_DELIMITER);
-                Object value = entry.getValue();
-                PropertyType propertyType;
-                if (value == null) {
-                    propertyType = PropertyType.STRING;
-                } else {
-                    propertyType = PropertyType.from(value);
-                }
-                if (JSON_ARRAY == propertyType) {
-                    throw SqlgExceptions.invalidPropertyType(propertyType);
-                }
-                valueToStreamBytes(writer, propertyType, value);
-            }
-            writer.write("\n");
-        } catch (Exception e) {
-            throw new RuntimeException(e);
-        }
-    }
-
-    private void valueToStreamBytes(Writer outputStream, PropertyType propertyType, Object value) throws UnsupportedEncodingException {
-        String s = valueToStreamString(propertyType, value);
-        try {
-            outputStream.write(s);
-        } catch (IOException e) {
-            throw new RuntimeException(e);
-        }
-    }
-
-//    private void valueToStreamBytes(OutputStream outputStream, PropertyType propertyType, Object value) throws UnsupportedEncodingException {
-//        String encoding = "UTF-8";
-//        String s = valueToStreamString(propertyType, value);
-//        try (StringReader stringReader = new StringReader(s)) {
-//            int data;
-//            try {
-//                data = stringReader.read();
-//                while (data != -1) {
-//                    //do something with data...
-//                    outputStream.write(data);
-//                    data = stringReader.read();
-//                }
-//            } catch (IOException e) {
-//                throw new RuntimeException(e);
-//            }
-//        }
-//    }
-
-    private String valueToStreamString(PropertyType propertyType, Object value) {
-        String result;
-        if (value == null) {
-            result = getBatchNull();
-        } else {
-            switch (propertyType) {
-                case ZONEDDATETIME:
-                    ZonedDateTime zonedDateTime = (ZonedDateTime) value;
-                    LocalDateTime localDateTime = zonedDateTime.toLocalDateTime();
-                    TimeZone timeZone = TimeZone.getTimeZone(zonedDateTime.getZone());
-                    result = localDateTime.toString() + COPY_COMMAND_DELIMITER + timeZone.getID();
-                    break;
-                case PERIOD:
-                    Period period = (Period) value;
-                    result = period.getYears() + COPY_COMMAND_DELIMITER + period.getMonths() + COPY_COMMAND_DELIMITER + period.getDays();
-                    break;
-                case DURATION:
-                    Duration duration = (Duration) value;
-                    result = duration.getSeconds() + COPY_COMMAND_DELIMITER + duration.getNano();
-                    break;
-                case LOCALTIME:
-                    LocalTime lt = (LocalTime) value;
-                    result = shiftDST(lt).toString();
-                    break;
-                case ZONEDDATETIME_ARRAY:
-                    ZonedDateTime[] zonedDateTimes = (ZonedDateTime[]) value;
-                    StringBuilder sb = new StringBuilder();
-                    sb.append("{");
-                    int length = java.lang.reflect.Array.getLength(value);
-                    for (int i = 0; i < length; i++) {
-                        zonedDateTime = zonedDateTimes[i];
-                        localDateTime = zonedDateTime.toLocalDateTime();
-                        result = localDateTime.toString();
-                        sb.append(result);
-                        if (i < length - 1) {
-                            sb.append(",");
-                        }
-                    }
-                    sb.append("}");
-                    sb.append(COPY_COMMAND_DELIMITER);
-                    sb.append("{");
-                    for (int i = 0; i < length; i++) {
-                        zonedDateTime = zonedDateTimes[i];
-                        timeZone = TimeZone.getTimeZone(zonedDateTime.getZone());
-                        result = timeZone.getID();
-                        sb.append(result);
-                        if (i < length - 1) {
-                            sb.append(",");
-                        }
-                    }
-                    sb.append("}");
-                    return sb.toString();
-                case DURATION_ARRAY:
-                    Duration[] durations = (Duration[]) value;
-                    sb = new StringBuilder();
-                    sb.append("{");
-                    length = java.lang.reflect.Array.getLength(value);
-                    for (int i = 0; i < length; i++) {
-                        duration = durations[i];
-                        sb.append(duration.getSeconds());
-                        if (i < length - 1) {
-                            sb.append(",");
-                        }
-                    }
-                    sb.append("}");
-                    sb.append(COPY_COMMAND_DELIMITER);
-                    sb.append("{");
-                    for (int i = 0; i < length; i++) {
-                        duration = durations[i];
-                        sb.append(duration.getNano());
-                        if (i < length - 1) {
-                            sb.append(",");
-                        }
-                    }
-                    sb.append("}");
-                    return sb.toString();
-                case PERIOD_ARRAY:
-                    Period[] periods = (Period[]) value;
-                    sb = new StringBuilder();
-                    sb.append("{");
-                    length = java.lang.reflect.Array.getLength(value);
-                    for (int i = 0; i < length; i++) {
-                        period = periods[i];
-                        sb.append(period.getYears());
-                        if (i < length - 1) {
-                            sb.append(",");
-                        }
-                    }
-                    sb.append("}");
-                    sb.append(COPY_COMMAND_DELIMITER);
-                    sb.append("{");
-                    for (int i = 0; i < length; i++) {
-                        period = periods[i];
-                        sb.append(period.getMonths());
-                        if (i < length - 1) {
-                            sb.append(",");
-                        }
-                    }
-                    sb.append("}");
-                    sb.append(COPY_COMMAND_DELIMITER);
-                    sb.append("{");
-                    for (int i = 0; i < length; i++) {
-                        period = periods[i];
-                        sb.append(period.getDays());
-                        if (i < length - 1) {
-                            sb.append(",");
-                        }
-                    }
-                    sb.append("}");
-                    return sb.toString();
-                case LOCALTIME_ARRAY:
-                    LocalTime[] localTimes = (LocalTime[]) value;
-                    sb = new StringBuilder();
-                    sb.append("{");
-                    length = java.lang.reflect.Array.getLength(value);
-                    for (int i = 0; i < length; i++) {
-                        LocalTime localTime = localTimes[i];
-                        result = shiftDST(localTime).toString();
-                        sb.append(result);
-                        if (i < length - 1) {
-                            sb.append(",");
-                        }
-                    }
-                    sb.append("}");
-                    return sb.toString();
-                case JSON_ARRAY:
-                    throw SqlgExceptions.invalidPropertyType(propertyType);
-                case BYTE_ARRAY:
-                    return PGbytea.toPGString((byte[]) SqlgUtil.convertByteArrayToPrimitiveArray((Byte[]) value));
-                case byte_ARRAY:
-                    return PGbytea.toPGString((byte[]) value);
-                default:
-                    if (value.getClass().isArray()) {
-                        sb = new StringBuilder();
-                        sb.append("{");
-                        length = java.lang.reflect.Array.getLength(value);
-                        for (int i = 0; i < length; i++) {
-                            String valueOfArray = java.lang.reflect.Array.get(value, i).toString();
-                            sb.append(escapeSpecialCharacters(valueOfArray));
-                            if (i < length - 1) {
-                                sb.append(",");
-                            }
-                        }
-                        sb.append("}");
-                        return sb.toString();
-//                        }
-                    }
-                    result = escapeSpecialCharacters(value.toString());
-            }
-        }
-        return result;
-    }
-
-    @Override
-    public void flushRemovedVertices(SqlgGraph sqlgGraph, Map<SchemaTable, List<SqlgVertex>> removeVertexCache) {
-
-        if (!removeVertexCache.isEmpty()) {
-
-
-            //split the list of vertices, postgres existVertexLabel a 2 byte limit in the in clause
-            for (Map.Entry<SchemaTable, List<SqlgVertex>> schemaVertices : removeVertexCache.entrySet()) {
-
-                SchemaTable schemaTable = schemaVertices.getKey();
-
-                Pair<Set<SchemaTable>, Set<SchemaTable>> tableLabels = sqlgGraph.getTopology().getTableLabels(SchemaTable.of(schemaTable.getSchema(), VERTEX_PREFIX + schemaTable.getTable()));
-
-                //This is causing dead locks under load
-//                dropForeignKeys(sqlgGraph, schemaTable);
-
-                List<SqlgVertex> vertices = schemaVertices.getValue();
-                int numberOfLoops = (vertices.size() / PARAMETER_LIMIT);
-                int previous = 0;
-                for (int i = 1; i <= numberOfLoops + 1; i++) {
-
-                    int subListTo = i * PARAMETER_LIMIT;
-                    List<SqlgVertex> subVertices;
-                    if (i <= numberOfLoops) {
-                        subVertices = vertices.subList(previous, subListTo);
-                    } else {
-                        subVertices = vertices.subList(previous, vertices.size());
-                    }
-
-                    previous = subListTo;
-
-                    if (!subVertices.isEmpty()) {
-
-                        Set<SchemaTable> inLabels = tableLabels.getLeft();
-                        Set<SchemaTable> outLabels = tableLabels.getRight();
-
-                        deleteEdges(sqlgGraph, schemaTable, subVertices, inLabels, true);
-                        deleteEdges(sqlgGraph, schemaTable, subVertices, outLabels, false);
-
-                        StringBuilder sql = new StringBuilder("DELETE FROM ");
-                        sql.append(sqlgGraph.getSchemaManager().getSqlDialect().maybeWrapInQoutes(schemaTable.getSchema()));
-                        sql.append(".");
-                        sql.append(sqlgGraph.getSchemaManager().getSqlDialect().maybeWrapInQoutes((VERTEX_PREFIX) + schemaTable.getTable()));
-                        sql.append(" WHERE ");
-                        sql.append(sqlgGraph.getSchemaManager().getSqlDialect().maybeWrapInQoutes("ID"));
-                        sql.append(" in (");
-                        int count = 1;
-                        for (SqlgVertex sqlgVertex : subVertices) {
-                            sql.append("?");
-                            if (count++ < subVertices.size()) {
-                                sql.append(",");
-                            }
-                        }
-                        sql.append(")");
-                        if (sqlgGraph.getSqlDialect().needsSemicolon()) {
-                            sql.append(";");
-                        }
-                        if (logger.isDebugEnabled()) {
-                            logger.debug(sql.toString());
-                        }
-                        Connection conn = sqlgGraph.tx().getConnection();
-                        try (PreparedStatement preparedStatement = conn.prepareStatement(sql.toString())) {
-                            count = 1;
-                            for (SqlgVertex sqlgVertex : subVertices) {
-                                preparedStatement.setLong(count++, ((RecordId) sqlgVertex.id()).getId());
-                            }
-                            preparedStatement.executeUpdate();
-                        } catch (SQLException e) {
-                            throw new RuntimeException(e);
-                        }
-                    }
-                }
-//                createForeignKeys(sqlgGraph, schemaTable);
-            }
-        }
-    }
-
-    @Override
-    public void flushRemovedGlobalUniqueIndexVertices(SqlgGraph sqlgGraph, Map<SchemaTable, List<SqlgVertex>> removeVertexCache) {
-
-        if (!removeVertexCache.isEmpty()) {
-
-            Map<String, PropertyType> tmpColumns = new HashMap<>();
-            tmpColumns.put("recordId", PropertyType.STRING);
-            tmpColumns.put("property", PropertyType.STRING);
-
-            //split the list of vertices, postgres existVertexLabel a 2 byte limit in the in clause
-            for (Map.Entry<SchemaTable, List<SqlgVertex>> schemaVertices : removeVertexCache.entrySet()) {
-
-                SchemaTable schemaTable = schemaVertices.getKey();
-                Map<String, PropertyColumn> propertyColumns = sqlgGraph.getTopology().getPropertiesWithGlobalUniqueIndexFor(schemaTable.withPrefix(SchemaManager.VERTEX_PREFIX));
-                for (PropertyColumn propertyColumn : propertyColumns.values()) {
-                    for (GlobalUniqueIndex globalUniqueIndex : propertyColumn.getGlobalUniqueIndices()) {
-                        List<SqlgVertex> vertices = schemaVertices.getValue();
-                        int numberOfLoops = (vertices.size() / PARAMETER_LIMIT);
-                        int previous = 0;
-                        for (int i = 1; i <= numberOfLoops + 1; i++) {
-
-                            int subListTo = i * PARAMETER_LIMIT;
-                            List<SqlgVertex> subVertices;
-                            if (i <= numberOfLoops) {
-                                subVertices = vertices.subList(previous, subListTo);
-                            } else {
-                                subVertices = vertices.subList(previous, vertices.size());
-                            }
-
-                            previous = subListTo;
-
-                            if (!subVertices.isEmpty()) {
-
-                                SecureRandom random = new SecureRandom();
-                                byte bytes[] = new byte[6];
-                                random.nextBytes(bytes);
-                                String tmpTableIdentified = Base64.getEncoder().encodeToString(bytes);
-                                sqlgGraph.getTopology().createTempTable(SchemaManager.VERTEX_PREFIX + tmpTableIdentified, tmpColumns);
-                                String copySql = ((SqlBulkDialect) sqlgGraph.getSqlDialect())
-                                        .temporaryTableCopyCommandSqlVertex(
-                                                sqlgGraph,
-                                                SchemaTable.of("public", tmpTableIdentified), tmpColumns.keySet());
-                                Writer writer = ((SqlBulkDialect) sqlgGraph.getSqlDialect()).streamSql(sqlgGraph, copySql);
-                                for (SqlgVertex sqlgVertex : subVertices) {
-                                    Map<String, Object> tmpMap = new HashMap<>();
-                                    tmpMap.put("recordId", sqlgVertex.id().toString());
-                                    tmpMap.put("property", propertyColumn.getName());
-                                    ((SqlBulkDialect) sqlgGraph.getSqlDialect()).writeStreamingVertex(writer, tmpMap);
-                                }
-                                try {
-                                    writer.close();
-                                } catch (IOException e) {
-                                    throw new RuntimeException(e);
-                                }
-                                StringBuilder sql = new StringBuilder("WITH tmp as (SELECT * FROM " + sqlgGraph.getSqlDialect().maybeWrapInQoutes(SchemaManager.VERTEX_PREFIX + tmpTableIdentified) + ")\n");
-                                sql.append("DELETE FROM ");
-                                sql.append(sqlgGraph.getSqlDialect().maybeWrapInQoutes(Schema.GLOBAL_UNIQUE_INDEX_SCHEMA));
-                                sql.append(".");
-                                sql.append(sqlgGraph.getSqlDialect().maybeWrapInQoutes(VERTEX_PREFIX + globalUniqueIndex.getName()));
-                                sql.append("as gui \nUSING tmp WHERE ");
-                                sql.append("tmp.\"recordId\" = gui.\"recordId\" AND tmp.property = gui.property");
-                                if (sqlgGraph.getSqlDialect().needsSemicolon()) {
-                                    sql.append(";");
-                                }
-                                if (logger.isDebugEnabled()) {
-                                    logger.debug(sql.toString());
-                                }
-                                Connection conn = sqlgGraph.tx().getConnection();
-                                try (PreparedStatement preparedStatement = conn.prepareStatement(sql.toString())) {
-                                    preparedStatement.executeUpdate();
-                                } catch (SQLException e) {
-                                    throw new RuntimeException(e);
-                                }
-                            }
-                        }
-
-                    }
-                }
-            }
-        }
-    }
-
-
-    private void dropForeignKeys(SqlgGraph sqlgGraph, SchemaTable schemaTable) {
-
-        Map<String, Set<String>> edgeForeignKeys = sqlgGraph.getTopology().getAllEdgeForeignKeys();
-
-        for (Map.Entry<String, Set<String>> edgeForeignKey : edgeForeignKeys.entrySet()) {
-            String edgeTable = edgeForeignKey.getKey();
-            Set<String> foreignKeys = edgeForeignKey.getValue();
-            String[] schemaTableArray = edgeTable.split("\\.");
-
-            for (String foreignKey : foreignKeys) {
-                if (foreignKey.startsWith(schemaTable.toString() + "_")) {
-
-                    Set<String> foreignKeyNames = getForeignKeyConstraintNames(sqlgGraph, schemaTableArray[0], schemaTableArray[1]);
-                    for (String foreignKeyName : foreignKeyNames) {
-
-                        StringBuilder sql = new StringBuilder();
-                        sql.append("ALTER TABLE ");
-                        sql.append(maybeWrapInQoutes(schemaTableArray[0]));
-                        sql.append(".");
-                        sql.append(maybeWrapInQoutes(schemaTableArray[1]));
-                        sql.append(" DROP CONSTRAINT ");
-                        sql.append(maybeWrapInQoutes(foreignKeyName));
-                        if (needsSemicolon()) {
-                            sql.append(";");
-                        }
-                        if (logger.isDebugEnabled()) {
-                            logger.debug(sql.toString());
-                        }
-                        Connection conn = sqlgGraph.tx().getConnection();
-                        try (PreparedStatement preparedStatement = conn.prepareStatement(sql.toString())) {
-                            preparedStatement.executeUpdate();
-                        } catch (SQLException e) {
-                            throw new RuntimeException(e);
-                        }
-
-                    }
-                }
-            }
-        }
-    }
-
-    private void createForeignKeys(SqlgGraph sqlgGraph, SchemaTable schemaTable) {
-        Map<String, Set<String>> edgeForeignKeys = sqlgGraph.getTopology().getAllEdgeForeignKeys();
-
-        for (Map.Entry<String, Set<String>> edgeForeignKey : edgeForeignKeys.entrySet()) {
-            String edgeTable = edgeForeignKey.getKey();
-            Set<String> foreignKeys = edgeForeignKey.getValue();
-            for (String foreignKey : foreignKeys) {
-                if (foreignKey.startsWith(schemaTable.toString() + "_")) {
-                    String[] schemaTableArray = edgeTable.split("\\.");
-                    StringBuilder sql = new StringBuilder();
-                    sql.append("ALTER TABLE ");
-                    sql.append(maybeWrapInQoutes(schemaTableArray[0]));
-                    sql.append(".");
-                    sql.append(maybeWrapInQoutes(schemaTableArray[1]));
-                    sql.append(" ADD FOREIGN KEY (");
-                    sql.append(maybeWrapInQoutes(foreignKey));
-                    sql.append(") REFERENCES ");
-                    sql.append(maybeWrapInQoutes(schemaTable.getSchema()));
-                    sql.append(".");
-                    sql.append(maybeWrapInQoutes(VERTEX_PREFIX + schemaTable.getTable()));
-                    sql.append(" MATCH SIMPLE");
-                    if (needsSemicolon()) {
-                        sql.append(";");
-                    }
-                    if (logger.isDebugEnabled()) {
-                        logger.debug(sql.toString());
-                    }
-                    Connection conn = sqlgGraph.tx().getConnection();
-                    try (PreparedStatement preparedStatement = conn.prepareStatement(sql.toString())) {
-                        preparedStatement.executeUpdate();
-                    } catch (SQLException e) {
-                        throw new RuntimeException(e);
-                    }
-                }
-            }
-        }
-    }
-
-    private void deleteEdges(SqlgGraph sqlgGraph, SchemaTable schemaTable, List<SqlgVertex> subVertices, Set<SchemaTable> labels, boolean inDirection) {
-        for (SchemaTable inLabel : labels) {
-
-            StringBuilder sql = new StringBuilder();
-            sql.append("DELETE FROM ");
-            sql.append(maybeWrapInQoutes(inLabel.getSchema()));
-            sql.append(".");
-            sql.append(maybeWrapInQoutes(inLabel.getTable()));
-            sql.append(" WHERE ");
-            sql.append(maybeWrapInQoutes(schemaTable.toString() + (inDirection ? SchemaManager.IN_VERTEX_COLUMN_END : SchemaManager.OUT_VERTEX_COLUMN_END)));
-            sql.append(" IN (");
-            int count = 1;
-            for (Vertex vertexToDelete : subVertices) {
-                sql.append("?");
-                if (count++ < subVertices.size()) {
-                    sql.append(",");
-                }
-            }
-            sql.append(")");
-            if (sqlgGraph.getSqlDialect().needsSemicolon()) {
-                sql.append(";");
-            }
-            if (logger.isDebugEnabled()) {
-                logger.debug(sql.toString());
-            }
-            Connection conn = sqlgGraph.tx().getConnection();
-            try (PreparedStatement preparedStatement = conn.prepareStatement(sql.toString())) {
-                count = 1;
-                for (Vertex vertexToDelete : subVertices) {
-                    preparedStatement.setLong(count++, ((RecordId) vertexToDelete.id()).getId());
-                }
-                int deleted = preparedStatement.executeUpdate();
-                if (logger.isDebugEnabled()) {
-                    logger.debug("Deleted " + deleted + " edges from " + inLabel.toString());
-                }
-            } catch (SQLException e) {
-                throw new RuntimeException(e);
-            }
-        }
-    }
-
-    @Override
-    public void flushRemovedEdges(SqlgGraph sqlgGraph, Map<SchemaTable, List<SqlgEdge>> removeEdgeCache) {
-
-        if (!removeEdgeCache.isEmpty()) {
-
-            //split the list of edges, postgres existVertexLabel a 2 byte limit in the in clause
-            for (Map.Entry<SchemaTable, List<SqlgEdge>> schemaEdges : removeEdgeCache.entrySet()) {
-
-                List<SqlgEdge> edges = schemaEdges.getValue();
-                int numberOfLoops = (edges.size() / PARAMETER_LIMIT);
-                int previous = 0;
-                for (int i = 1; i <= numberOfLoops + 1; i++) {
-
-                    List<SqlgEdge> flattenedEdges = new ArrayList<>();
-                    int subListTo = i * PARAMETER_LIMIT;
-                    List<SqlgEdge> subEdges;
-                    if (i <= numberOfLoops) {
-                        subEdges = edges.subList(previous, subListTo);
-                    } else {
-                        subEdges = edges.subList(previous, edges.size());
-                    }
-                    previous = subListTo;
-
-                    for (SchemaTable schemaTable : removeEdgeCache.keySet()) {
-                        StringBuilder sql = new StringBuilder("DELETE FROM ");
-                        sql.append(sqlgGraph.getSchemaManager().getSqlDialect().maybeWrapInQoutes(schemaTable.getSchema()));
-                        sql.append(".");
-                        sql.append(sqlgGraph.getSchemaManager().getSqlDialect().maybeWrapInQoutes((EDGE_PREFIX) + schemaTable.getTable()));
-                        sql.append(" WHERE ");
-                        sql.append(sqlgGraph.getSchemaManager().getSqlDialect().maybeWrapInQoutes("ID"));
-                        sql.append(" in (");
-                        int count = 1;
-                        for (SqlgEdge sqlgEdge : subEdges) {
-                            flattenedEdges.add(sqlgEdge);
-                            sql.append("?");
-                            if (count++ < subEdges.size()) {
-                                sql.append(",");
-                            }
-                        }
-                        sql.append(")");
-                        if (sqlgGraph.getSqlDialect().needsSemicolon()) {
-                            sql.append(";");
-                        }
-                        if (logger.isDebugEnabled()) {
-                            logger.debug(sql.toString());
-                        }
-                        Connection conn = sqlgGraph.tx().getConnection();
-                        try (PreparedStatement preparedStatement = conn.prepareStatement(sql.toString())) {
-                            count = 1;
-                            for (SqlgEdge sqlgEdge : subEdges) {
-                                preparedStatement.setLong(count++, ((RecordId) sqlgEdge.id()).getId());
-                            }
-                            preparedStatement.executeUpdate();
-                        } catch (SQLException e) {
-                            throw new RuntimeException(e);
-                        }
-                    }
-                }
-            }
-        }
-    }
-
-    @Override
-    public String getBatchNull() {
-        return BATCH_NULL;
-    }
-
-
-    private InputStream mapVertexToInputStream(Map<String, PropertyType> propertyTypeMap, Pair<SortedSet<String>, Map<SqlgVertex, Map<String, Object>>> vertexCache) throws SQLException {
-        //String str = "2,peter\n3,john";
-        StringBuilder sb = new StringBuilder();
-        int count = 1;
-        for (SqlgVertex sqlgVertex : vertexCache.getRight().keySet()) {
-            Map<String, Object> triple = vertexCache.getRight().get(sqlgVertex);
-            //set the internal batch id to be used with inserting batch edges
-            if (!vertexCache.getLeft().isEmpty()) {
-                int countKeys = 1;
-                for (String key : vertexCache.getLeft()) {
-                    PropertyType propertyType = propertyTypeMap.get(key);
-                    if (countKeys > 1 && countKeys <= vertexCache.getLeft().size()) {
-                        sb.append(COPY_COMMAND_DELIMITER);
-                    }
-                    countKeys++;
-                    Object value = triple.get(key);
-                    switch (propertyType) {
-                        case BYTE_ARRAY:
-                            String valueOfArrayAsString = PGbytea.toPGString((byte[]) SqlgUtil.convertByteArrayToPrimitiveArray((Byte[]) value));
-                            sb.append(valueOfArrayAsString);
-                            break;
-                        case byte_ARRAY:
-                            valueOfArrayAsString = PGbytea.toPGString((byte[]) value);
-                            sb.append(valueOfArrayAsString);
-                            break;
-                        default:
-                            sb.append(valueToStreamString(propertyType, value));
-                    }
-                }
-            } else {
-                sb.append("0");
-            }
-            if (count++ < vertexCache.getRight().size()) {
-                sb.append("\n");
-            }
-        }
-        return new ByteArrayInputStream(sb.toString().getBytes());
-    }
-
-    private InputStream mapEdgeToInputStream(Map<String, PropertyType> propertyTypeMap, Pair<SortedSet<String>, Map<SqlgEdge, Triple<SqlgVertex, SqlgVertex, Map<String, Object>>>> edgeCache) throws SQLException {
-        StringBuilder sb = new StringBuilder();
-        int count = 1;
-        for (Triple<SqlgVertex, SqlgVertex, Map<String, Object>> triple : edgeCache.getRight().values()) {
-            sb.append(((RecordId) triple.getLeft().id()).getId());
-            sb.append(COPY_COMMAND_DELIMITER);
-            sb.append(((RecordId) triple.getMiddle().id()).getId());
-            if (!edgeCache.getLeft().isEmpty()) {
-                sb.append(COPY_COMMAND_DELIMITER);
-            }
-            int countKeys = 1;
-            for (String key : edgeCache.getLeft()) {
-                PropertyType propertyType = propertyTypeMap.get(key);
-                Object value = triple.getRight().get(key);
-//                if (value == null) {
-//                    sb.append(getBatchNull());
-//                }
-                switch (propertyType) {
-                    case BYTE_ARRAY:
-                        String valueOfArrayAsString = PGbytea.toPGString((byte[]) SqlgUtil.convertByteArrayToPrimitiveArray((Byte[]) value));
-                        sb.append(valueOfArrayAsString);
-                        break;
-                    case byte_ARRAY:
-                        valueOfArrayAsString = PGbytea.toPGString((byte[]) value);
-                        sb.append(valueOfArrayAsString);
-                        break;
-                    default:
-                        sb.append(valueToStreamString(propertyType, value));
-                }
-                if (countKeys < edgeCache.getLeft().size()) {
-                    sb.append(COPY_COMMAND_DELIMITER);
-                }
-                countKeys++;
-            }
-            if (count++ < edgeCache.getRight().size()) {
-                sb.append("\n");
-            }
-        }
-        return new ByteArrayInputStream(sb.toString().getBytes());
-    }
-
-    /**
-     * this follows the PostgreSQL rules at https://www.postgresql.org/docs/current/static/sql-copy.html#AEN77663
-     * "If the value contains the delimiter character, the QUOTE character, the NULL string, a carriage return,
-     * or line feed character, then the whole value is prefixed and suffixed by the QUOTE character,
-     * and any occurrence within the value of a QUOTE character or the ESCAPE character is preceded
-     * by the escape character."
-     *
-     * @param s
-     * @return
-     */
-    private String escapeSpecialCharacters(String s) {
-        StringBuilder sb = new StringBuilder();
-        boolean needEscape = s.length() == 0; // escape empty strings
-        for (int a = 0; a < s.length(); a++) {
-            char c = s.charAt(a);
-            if (c == '\n' || c == '\r' || c == 0 || c == COPY_COMMAND_DELIMITER.charAt(0)) {
-                needEscape = true;
-            }
-            if (c == ESCAPE || c == QUOTE) {
-                needEscape = true;
-                sb.append(ESCAPE);
-            }
-            sb.append(c);
-        }
-        if (needEscape) {
-            return QUOTE + sb.toString() + QUOTE;
-        }
-        return s;
-    }
-
-    @Override
-    public String[] propertyTypeToSqlDefinition(PropertyType propertyType) {
-        switch (propertyType) {
-            case BOOLEAN:
-                return new String[]{"BOOLEAN"};
-            case SHORT:
-                return new String[]{"SMALLINT"};
-            case INTEGER:
-                return new String[]{"INTEGER"};
-            case LONG:
-                return new String[]{"BIGINT"};
-            case FLOAT:
-                return new String[]{"REAL"};
-            case DOUBLE:
-                return new String[]{"DOUBLE PRECISION"};
-            case LOCALDATE:
-                return new String[]{"DATE"};
-            case LOCALDATETIME:
-                return new String[]{"TIMESTAMP WITH TIME ZONE"};
-            case ZONEDDATETIME:
-                return new String[]{"TIMESTAMP WITH TIME ZONE", "TEXT"};
-            case LOCALTIME:
-                return new String[]{"TIME WITH TIME ZONE"};
-            case PERIOD:
-                return new String[]{"INTEGER", "INTEGER", "INTEGER"};
-            case DURATION:
-                return new String[]{"BIGINT", "INTEGER"};
-            case STRING:
-                return new String[]{"TEXT"};
-            case JSON:
-                return new String[]{"JSONB"};
-            case POINT:
-                return new String[]{"geometry(POINT)"};
-            case LINESTRING:
-                return new String[]{"geometry(LINESTRING)"};
-            case POLYGON:
-                return new String[]{"geometry(POLYGON)"};
-            case GEOGRAPHY_POINT:
-                return new String[]{"geography(POINT, 4326)"};
-            case GEOGRAPHY_POLYGON:
-                return new String[]{"geography(POLYGON, 4326)"};
-            case byte_ARRAY:
-                return new String[]{"BYTEA"};
-            case boolean_ARRAY:
-                return new String[]{"BOOLEAN[]"};
-            case short_ARRAY:
-                return new String[]{"SMALLINT[]"};
-            case int_ARRAY:
-                return new String[]{"INTEGER[]"};
-            case long_ARRAY:
-                return new String[]{"BIGINT[]"};
-            case float_ARRAY:
-                return new String[]{"REAL[]"};
-            case double_ARRAY:
-                return new String[]{"DOUBLE PRECISION[]"};
-            case STRING_ARRAY:
-                return new String[]{"TEXT[]"};
-            case LOCALDATETIME_ARRAY:
-                return new String[]{"TIMESTAMP WITH TIME ZONE[]"};
-            case LOCALDATE_ARRAY:
-                return new String[]{"DATE[]"};
-            case LOCALTIME_ARRAY:
-                return new String[]{"TIME WITH TIME ZONE[]"};
-            case ZONEDDATETIME_ARRAY:
-                return new String[]{"TIMESTAMP WITH TIME ZONE[]", "TEXT[]"};
-            case DURATION_ARRAY:
-                return new String[]{"BIGINT[]", "INTEGER[]"};
-            case PERIOD_ARRAY:
-                return new String[]{"INTEGER[]", "INTEGER[]", "INTEGER[]"};
-            case INTEGER_ARRAY:
-                return new String[]{"INTEGER[]"};
-            case BOOLEAN_ARRAY:
-                return new String[]{"BOOLEAN[]"};
-            case BYTE_ARRAY:
-                return new String[]{"BYTEA"};
-            case SHORT_ARRAY:
-                return new String[]{"SMALLINT[]"};
-            case LONG_ARRAY:
-                return new String[]{"BIGINT[]"};
-            case FLOAT_ARRAY:
-                return new String[]{"REAL[]"};
-            case DOUBLE_ARRAY:
-                return new String[]{"DOUBLE PRECISION[]"};
-            case JSON_ARRAY:
-                return new String[]{"JSONB[]"};
-            default:
-                throw new IllegalStateException("Unknown propertyType " + propertyType.name());
-        }
-    }
-
-    /**
-     * This is only used for upgrading from pre sqlg_schema sqlg to a sqlg_schema
-     *
-     * @param sqlType
-     * @param typeName
-     * @return
-     */
-    @Override
-    public PropertyType sqlTypeToPropertyType(SqlgGraph sqlgGraph, String schema, String table, String column, int sqlType, String typeName, ListIterator<Triple<String, Integer, String>> metaDataIter) {
-        switch (sqlType) {
-            case Types.BIT:
-                return PropertyType.BOOLEAN;
-            case Types.SMALLINT:
-                return PropertyType.SHORT;
-            case Types.INTEGER:
-                return PropertyType.INTEGER;
-            case Types.BIGINT:
-                return PropertyType.LONG;
-            case Types.REAL:
-                return PropertyType.FLOAT;
-            case Types.DOUBLE:
-                return PropertyType.DOUBLE;
-            case Types.VARCHAR:
-                return PropertyType.STRING;
-            case Types.TIMESTAMP:
-                return PropertyType.LOCALDATETIME;
-            case Types.DATE:
-                return PropertyType.LOCALDATE;
-            case Types.TIME:
-                return PropertyType.LOCALTIME;
-            case Types.OTHER:
-                //this is a f up as only JSON can be used for other.
-                //means all the gis data types which are also OTHER are not supported
-                switch (typeName) {
-                    case "jsonb":
-                        return PropertyType.JSON;
-                    case "geometry":
-                        return getPostGisGeometryType(sqlgGraph, schema, table, column);
-                    case "geography":
-                        return getPostGisGeographyType(sqlgGraph, schema, table, column);
-                    default:
-                        throw new RuntimeException("Other type not supported " + typeName);
-
-                }
-            case Types.BINARY:
-                return BYTE_ARRAY;
-            case Types.ARRAY:
-                return sqlArrayTypeNameToPropertyType(typeName, sqlgGraph, schema, table, column, metaDataIter);
-            default:
-                throw new IllegalStateException("Unknown sqlType " + sqlType);
-        }
-    }
-
-    @Override
-    public PropertyType sqlArrayTypeNameToPropertyType(String typeName, SqlgGraph sqlgGraph, String schema, String table, String columnName, ListIterator<Triple<String, Integer, String>> metaDataIter) {
-        switch (typeName) {
-            case "_bool":
-                return BOOLEAN_ARRAY;
-            case "_int2":
-                return SHORT_ARRAY;
-            case "_int4":
-                return PropertyType.INTEGER_ARRAY;
-            case "_int8":
-                return PropertyType.LONG_ARRAY;
-            case "_float4":
-                return PropertyType.FLOAT_ARRAY;
-            case "_float8":
-                return PropertyType.DOUBLE_ARRAY;
-            case "_text":
-                return PropertyType.STRING_ARRAY;
-            case "_date":
-                return PropertyType.LOCALDATE_ARRAY;
-            case "_timetz":
-                return PropertyType.LOCALTIME_ARRAY;
-            case "_timestamptz":
-                //need to check the next column to know if its a LocalDateTime or ZonedDateTime array
-                Triple<String, Integer, String> metaData = metaDataIter.next();
-                metaDataIter.previous();
-                if (metaData.getLeft().startsWith(columnName + "~~~")) {
-                    return PropertyType.ZONEDDATETIME_ARRAY;
-                } else {
-                    return PropertyType.LOCALDATETIME_ARRAY;
-                }
-            case "_jsonb":
-                return PropertyType.JSON_ARRAY;
-            default:
-                throw new RuntimeException("Array type not supported " + typeName);
-        }
-    }
-
-    @Override
-    public int propertyTypeToJavaSqlType(PropertyType propertyType) {
-        switch (propertyType) {
-            case BOOLEAN:
-                return Types.BOOLEAN;
-            case SHORT:
-                return Types.SMALLINT;
-            case INTEGER:
-                return Types.INTEGER;
-            case LONG:
-                return Types.BIGINT;
-            case FLOAT:
-                return Types.REAL;
-            case DOUBLE:
-                return Types.DOUBLE;
-            case STRING:
-                return Types.CLOB;
-            case byte_ARRAY:
-                return Types.ARRAY;
-            case LOCALDATETIME:
-                return Types.TIMESTAMP;
-            case LOCALDATE:
-                return Types.DATE;
-            case LOCALTIME:
-                return Types.TIME;
-            case JSON:
-                //TODO support other others like Geometry...
-                return Types.OTHER;
-            case boolean_ARRAY:
-                return Types.ARRAY;
-            case short_ARRAY:
-                return Types.ARRAY;
-            case int_ARRAY:
-                return Types.ARRAY;
-            case long_ARRAY:
-                return Types.ARRAY;
-            case float_ARRAY:
-                return Types.ARRAY;
-            case double_ARRAY:
-                return Types.ARRAY;
-            case STRING_ARRAY:
-                return Types.ARRAY;
-            default:
-                throw new IllegalStateException("Unknown propertyType " + propertyType.name());
-        }
-    }
-
-    @Override
-    public void validateProperty(Object key, Object value) {
-        if (key instanceof String && ((String) key).length() > 63) {
-            validateColumnName((String) key);
-        }
-        if (value instanceof String) {
-            return;
-        }
-        if (value instanceof Character) {
-            return;
-        }
-        if (value instanceof Boolean) {
-            return;
-        }
-        if (value instanceof Byte) {
-            return;
-        }
-        if (value instanceof Short) {
-            return;
-        }
-        if (value instanceof Integer) {
-            return;
-        }
-        if (value instanceof Long) {
-            return;
-        }
-        if (value instanceof Float) {
-            return;
-        }
-        if (value instanceof Double) {
-            return;
-        }
-        if (value instanceof LocalDate) {
-            return;
-        }
-        if (value instanceof LocalDateTime) {
-            return;
-        }
-        if (value instanceof ZonedDateTime) {
-            return;
-        }
-        if (value instanceof LocalTime) {
-            return;
-        }
-        if (value instanceof Period) {
-            return;
-        }
-        if (value instanceof Duration) {
-            return;
-        }
-        if (value instanceof JsonNode) {
-            return;
-        }
-        if (value instanceof Point) {
-            return;
-        }
-        if (value instanceof LineString) {
-            return;
-        }
-        if (value instanceof Polygon) {
-            return;
-        }
-        if (value instanceof byte[]) {
-            return;
-        }
-        if (value instanceof boolean[]) {
-            return;
-        }
-        if (value instanceof char[]) {
-            return;
-        }
-        if (value instanceof short[]) {
-            return;
-        }
-        if (value instanceof int[]) {
-            return;
-        }
-        if (value instanceof long[]) {
-            return;
-        }
-        if (value instanceof float[]) {
-            return;
-        }
-        if (value instanceof double[]) {
-            return;
-        }
-        if (value instanceof String[]) {
-            return;
-        }
-        if (value instanceof Character[]) {
-            return;
-        }
-        if (value instanceof Boolean[]) {
-            return;
-        }
-        if (value instanceof Byte[]) {
-            return;
-        }
-        if (value instanceof Short[]) {
-            return;
-        }
-        if (value instanceof Integer[]) {
-            return;
-        }
-        if (value instanceof Long[]) {
-            return;
-        }
-        if (value instanceof Float[]) {
-            return;
-        }
-        if (value instanceof Double[]) {
-            return;
-        }
-        if (value instanceof LocalDateTime[]) {
-            return;
-        }
-        if (value instanceof LocalDate[]) {
-            return;
-        }
-        if (value instanceof LocalTime[]) {
-            return;
-        }
-        if (value instanceof ZonedDateTime[]) {
-            return;
-        }
-        if (value instanceof Duration[]) {
-            return;
-        }
-        if (value instanceof Period[]) {
-            return;
-        }
-        if (value instanceof JsonNode[]) {
-            return;
-        }
-        throw Property.Exceptions.dataTypeOfPropertyValueNotSupported(value);
-    }
-
-    @Override
-    public boolean needForeignKeyIndex() {
-        return true;
-    }
-
-    private Set<String> getForeignKeyConstraintNames(SqlgGraph sqlgGraph, String foreignKeySchema, String foreignKeyTable) {
-        Set<String> result = new HashSet<>();
-        Connection conn = sqlgGraph.tx().getConnection();
-        DatabaseMetaData metadata;
-        try {
-            metadata = conn.getMetaData();
-            String childCatalog = null;
-            String childSchemaPattern = foreignKeySchema;
-            String childTableNamePattern = foreignKeyTable;
-            ResultSet resultSet = metadata.getImportedKeys(childCatalog, childSchemaPattern, childTableNamePattern);
-            while (resultSet.next()) {
-                result.add(resultSet.getString("FK_NAME"));
-            }
-        } catch (SQLException e) {
-            throw new RuntimeException(e);
-        }
-        return result;
-    }
-
-    public boolean supportsClientInfo() {
-        return true;
-    }
-
-    public void validateSchemaName(String schema) {
-        if (schema.length() > getMinimumSchemaNameLength()) {
-            throw SqlgExceptions.invalidSchemaName("Postgresql schema names can only be 63 characters. " + schema + " exceeds that");
-        }
-    }
-
-    public void validateTableName(String table) {
-        if (table.length() > getMinimumTableNameLength()) {
-            throw SqlgExceptions.invalidTableName("Postgresql table names can only be 63 characters. " + table + " exceeds that");
-        }
-    }
-
-    @Override
-    public void validateColumnName(String column) {
-        super.validateColumnName(column);
-        if (column.length() > getMinimumColumnNameLength()) {
-            throw SqlgExceptions.invalidColumnName("Postgresql column names can only be 63 characters. " + column + " exceeds that");
-        }
-    }
-
-    public int getMinimumSchemaNameLength() {
-        return 63;
-    }
-
-    public int getMinimumTableNameLength() {
-        return 63;
-    }
-
-    public int getMinimumColumnNameLength() {
-        return 63;
-    }
-
-    @Override
-    public boolean supportsILike() {
-        return Boolean.TRUE;
-    }
-
-    @Override
-    public boolean needsTimeZone() {
-        return Boolean.TRUE;
-    }
-
-
-    @Override
-    public void setJson(PreparedStatement preparedStatement, int parameterStartIndex, JsonNode json) {
-        PGobject jsonObject = new PGobject();
-        jsonObject.setType("jsonb");
-        try {
-            jsonObject.setValue(json.toString());
-            preparedStatement.setObject(parameterStartIndex, jsonObject);
-        } catch (SQLException e) {
-            throw new RuntimeException(e);
-        }
-    }
-
-    @Override
-    public void setPoint(PreparedStatement preparedStatement, int parameterStartIndex, Object point) {
-        Preconditions.checkArgument(point instanceof Point, "point must be an instance of " + Point.class.getName());
-        try {
-            preparedStatement.setObject(parameterStartIndex, new PGgeometry((Point) point));
-        } catch (SQLException e) {
-            throw new RuntimeException(e);
-        }
-    }
-
-    @Override
-    public void setLineString(PreparedStatement preparedStatement, int parameterStartIndex, Object lineString) {
-        Preconditions.checkArgument(lineString instanceof LineString, "lineString must be an instance of " + LineString.class.getName());
-        try {
-            preparedStatement.setObject(parameterStartIndex, new PGgeometry((LineString) lineString));
-        } catch (SQLException e) {
-            throw new RuntimeException(e);
-        }
-    }
-
-    @Override
-    public void setPolygon(PreparedStatement preparedStatement, int parameterStartIndex, Object polygon) {
-        Preconditions.checkArgument(polygon instanceof Polygon, "polygon must be an instance of " + Polygon.class.getName());
-        try {
-            preparedStatement.setObject(parameterStartIndex, new PGgeometry((Polygon) polygon));
-        } catch (SQLException e) {
-            throw new RuntimeException(e);
-        }
-    }
-
-    @Override
-    public void setGeographyPoint(PreparedStatement preparedStatement, int parameterStartIndex, Object point) {
-        Preconditions.checkArgument(point instanceof GeographyPoint, "point must be an instance of " + GeographyPoint.class.getName());
-        try {
-            preparedStatement.setObject(parameterStartIndex, new PGgeometry((GeographyPoint) point));
-        } catch (SQLException e) {
-            throw new RuntimeException(e);
-        }
-    }
-
-    @Override
-    public void handleOther(Map<String, Object> properties, String columnName, Object o, PropertyType propertyType) {
-        switch (propertyType) {
-            case POINT:
-                properties.put(columnName, ((PGgeometry) o).getGeometry());
-                break;
-            case LINESTRING:
-                properties.put(columnName, ((PGgeometry) o).getGeometry());
-                break;
-            case GEOGRAPHY_POINT:
-                try {
-                    Geometry geometry = PGgeometry.geomFromString(((PGobject) o).getValue());
-                    properties.put(columnName, new GeographyPoint((Point) geometry));
-                } catch (SQLException e) {
-                    throw new RuntimeException(e);
-                }
-                break;
-            case GEOGRAPHY_POLYGON:
-                try {
-                    Geometry geometry = PGgeometry.geomFromString(((PGobject) o).getValue());
-                    properties.put(columnName, new GeographyPolygon((Polygon) geometry));
-                } catch (SQLException e) {
-                    throw new RuntimeException(e);
-                }
-                break;
-            case POLYGON:
-                properties.put(columnName, ((PGgeometry) o).getGeometry());
-                break;
-            case JSON:
-                ObjectMapper objectMapper = new ObjectMapper();
-                try {
-                    JsonNode jsonNode = objectMapper.readTree(((PGobject) o).getValue());
-                    properties.put(columnName, jsonNode);
-                } catch (IOException e) {
-                    throw new RuntimeException(e);
-                }
-                break;
-            case BYTE_ARRAY:
-                java.sql.Array array = (java.sql.Array) o;
-                String arrayAsString = array.toString();
-                //remove the wrapping curly brackets
-                arrayAsString = arrayAsString.substring(1);
-                arrayAsString = arrayAsString.substring(0, arrayAsString.length() - 1);
-                String[] byteAsString = arrayAsString.split(",");
-//                PGbytea.toBytes();
-                Byte[] result = new Byte[byteAsString.length];
-                int count = 0;
-                for (String s : byteAsString) {
-                    Integer byteAsInteger = Integer.parseUnsignedInt(s.replace("\"", ""));
-                    result[count++] = new Byte("");
-                }
-                properties.put(columnName, result);
-                break;
-            default:
-                throw new IllegalStateException("sqlgDialect.handleOther does not handle " + propertyType.name());
-        }
-//        if (o instanceof PGgeometry) {
-//            properties.put(columnName, ((PGgeometry) o).getGeometry());
-//        } else if ((o instanceof PGobject) && ((PGobject) o).getType().equals("geography")) {
-//            try {
-//                Geometry geometry = PGgeometry.geomFromString(((PGobject) o).getValue());
-//                if (geometry instanceof Point) {
-//                    properties.put(columnName, new GeographyPoint((Point) geometry));
-//                } else if (geometry instanceof Polygon) {
-//                    properties.put(columnName, new GeographyPolygon((Polygon) geometry));
-//                } else {
-//                    throw new IllegalStateException("Gis type " + geometry.getClass().getName() + " is not supported.");
-//                }
-//            } catch (SQLException e) {
-//                throw new RuntimeException(e);
-//            }
-//        } else {
-//            //Assume json for now
-//            if (o instanceof java.sql.Array) {
-//                java.sql.Array array = (java.sql.Array) o;
-//                String arrayAsString = array.toString();
-//                //remove the wrapping curly brackets
-//                arrayAsString = arrayAsString.substring(1);
-//                arrayAsString = arrayAsString.substring(0, arrayAsString.length() - 1);
-//                arrayAsString = StringEscapeUtils.unescapeJava(arrayAsString);
-//                //remove the wrapping qoutes
-//                arrayAsString = arrayAsString.substring(1);
-//                arrayAsString = arrayAsString.substring(0, arrayAsString.length() - 1);
-//                String[] jsons = arrayAsString.split("\",\"");
-//                JsonNode[] jsonNodes = new JsonNode[jsons.length];
-//                ObjectMapper objectMapper = new ObjectMapper();
-//                int count = 0;
-//                for (String json : jsons) {
-//                    try {
-//                        JsonNode jsonNode = objectMapper.readTree(json);
-//                        jsonNodes[count++] = jsonNode;
-//                    } catch (IOException e) {
-//                        throw new RuntimeException(e);
-//                    }
-//                }
-//                properties.put(columnName, jsonNodes);
-//            } else {
-//                ObjectMapper objectMapper = new ObjectMapper();
-//                try {
-//                    JsonNode jsonNode = objectMapper.readTree(((PGobject) o).getValue());
-//                    properties.put(columnName, jsonNode);
-//                } catch (IOException e) {
-//                    throw new RuntimeException(e);
-//                }
-//            }
-//        }
-    }
-
-    @Override
-    public boolean supportsJson() {
-        return true;
-    }
-
-    @Override
-    public Writer streamSql(SqlgGraph sqlgGraph, String sql) {
-        Connection conn = sqlgGraph.tx().getConnection();
-        PGConnection pgConnection;
-        try {
-            pgConnection = conn.unwrap(PGConnection.class);
-            OutputStream out = new PGCopyOutputStream(pgConnection, sql);
-            return new OutputStreamWriter(out, "UTF-8");
-        } catch (SQLException | UnsupportedEncodingException e) {
-            throw new RuntimeException(e);
-        }
-    }
-
-    @Override
-    public InputStream inputStreamSql(SqlgGraph sqlgGraph, String sql) {
-        Connection conn = sqlgGraph.tx().getConnection();
-        PGConnection pgConnection;
-        try {
-            pgConnection = conn.unwrap(PGConnection.class);
-            return new PGCopyInputStream(pgConnection, sql);
-        } catch (SQLException e) {
-            throw new RuntimeException(e);
-        }
-    }
-
-    private <L, R> void copyInBulkTempEdges(SqlgGraph sqlgGraph, SchemaTable schemaTable, Collection<Pair<L, R>> uids, PropertyType inPropertyType, PropertyType outPropertyType) {
-        try {
-            StringBuilder sql = new StringBuilder();
-            sql.append("COPY ");
-            sql.append(maybeWrapInQoutes(schemaTable.getTable()));
-            sql.append(" (");
-            int count = 1;
-            for (String key : Arrays.asList("out", "in")) {
-                if (count > 1 && count <= 2) {
-                    sql.append(", ");
-                }
-                count++;
-                sql.append(maybeWrapInQoutes(key));
-            }
-            sql.append(")");
-            sql.append(" FROM stdin DELIMITER '");
-            sql.append(COPY_COMMAND_DELIMITER);
-            sql.append("';");
-            if (logger.isDebugEnabled()) {
-                logger.debug(sql.toString());
-            }
-            Writer writer = streamSql(sqlgGraph, sql.toString());
-            for (Pair<L, R> uid : uids) {
-                valueToStreamBytes(writer, inPropertyType, uid.getLeft());
-                writer.write(COPY_COMMAND_DELIMITER);
-                valueToStreamBytes(writer, outPropertyType, uid.getRight());
-                writer.write("\n");
-            }
-            writer.close();
-        } catch (Exception e) {
-            throw new RuntimeException(e);
-        }
-    }
-
-    @Override
-    public <L, R> void bulkAddEdges(SqlgGraph sqlgGraph, SchemaTable out, SchemaTable in, String edgeLabel, Pair<String, String> idFields, Collection<Pair<L, R>> uids) {
-        if (!sqlgGraph.tx().isInStreamingBatchMode() && !sqlgGraph.tx().isInStreamingWithLockBatchMode()) {
-            throw SqlgExceptions.invalidMode("Transaction must be in " + BatchManager.BatchModeType.STREAMING + " or " + BatchManager.BatchModeType.STREAMING_WITH_LOCK + " mode for bulkAddEdges");
-        }
-        if (!uids.isEmpty()) {
-            //createVertexLabel temp table and copy the uids into it
-            Map<String, PropertyType> columns = new HashMap<>();
-            Map<String, PropertyType> outProperties = sqlgGraph.getTopology().getTableFor(out.withPrefix(VERTEX_PREFIX));
-            Map<String, PropertyType> inProperties = sqlgGraph.getTopology().getTableFor(in.withPrefix(VERTEX_PREFIX));
-            PropertyType outPropertyType;
-            if (idFields.getLeft().equals(SchemaManager.ID)) {
-                outPropertyType = PropertyType.INTEGER;
-            } else {
-                outPropertyType = outProperties.get(idFields.getLeft());
-            }
-            PropertyType inPropertyType;
-            if (idFields.getRight().equals(SchemaManager.ID)) {
-                inPropertyType = PropertyType.INTEGER;
-            } else {
-                inPropertyType = inProperties.get(idFields.getRight());
-            }
-            columns.put("out", outPropertyType);
-            columns.put("in", inPropertyType);
-            SecureRandom random = new SecureRandom();
-            byte bytes[] = new byte[6];
-            random.nextBytes(bytes);
-            String tmpTableIdentified = Base64.getEncoder().encodeToString(bytes);
-            tmpTableIdentified = SchemaManager.BULK_TEMP_EDGE + tmpTableIdentified;
-            sqlgGraph.getTopology().createTempTable(tmpTableIdentified, columns);
-            this.copyInBulkTempEdges(sqlgGraph, SchemaTable.of(out.getSchema(), tmpTableIdentified), uids, outPropertyType, inPropertyType);
-            //executeRegularQuery copy from select. select the edge ids to copy into the new table by joining on the temp table
-
-            Optional<VertexLabel> outVertexLabelOptional = sqlgGraph.getTopology().getVertexLabel(out.getSchema(), out.getTable());
-            Optional<VertexLabel> inVertexLabelOptional = sqlgGraph.getTopology().getVertexLabel(in.getSchema(), in.getTable());
-            Preconditions.checkState(outVertexLabelOptional.isPresent(), "Out VertexLabel must be present. Not found for %s", out.toString());
-            Preconditions.checkState(inVertexLabelOptional.isPresent(), "In VertexLabel must be present. Not found for %s", in.toString());
-
-            //noinspection OptionalGetWithoutIsPresent
-            sqlgGraph.getTopology().ensureEdgeLabelExist(edgeLabel, outVertexLabelOptional.get(), inVertexLabelOptional.get(), Collections.emptyMap());
-
-            StringBuilder sql = new StringBuilder("INSERT INTO \n");
-            sql.append(this.maybeWrapInQoutes(out.getSchema()));
-            sql.append(".");
-            sql.append(this.maybeWrapInQoutes(EDGE_PREFIX + edgeLabel));
-            sql.append(" (");
-            sql.append(this.maybeWrapInQoutes(out.getSchema() + "." + out.getTable() + SchemaManager.OUT_VERTEX_COLUMN_END));
-            sql.append(",");
-            sql.append(this.maybeWrapInQoutes(in.getSchema() + "." + in.getTable() + SchemaManager.IN_VERTEX_COLUMN_END));
-            sql.append(") \n");
-            sql.append("select _out.\"ID\" as \"");
-            sql.append(out.getSchema() + "." + out.getTable() + SchemaManager.OUT_VERTEX_COLUMN_END);
-            sql.append("\", _in.\"ID\" as \"");
-            sql.append(in.getSchema() + "." + in.getTable() + SchemaManager.IN_VERTEX_COLUMN_END);
-            sql.append("\" FROM ");
-            sql.append(this.maybeWrapInQoutes(in.getSchema()));
-            sql.append(".");
-            sql.append(this.maybeWrapInQoutes(VERTEX_PREFIX + in.getTable()));
-            sql.append(" _in join ");
-            sql.append(this.maybeWrapInQoutes(tmpTableIdentified) + " ab on ab.in = _in." + this.maybeWrapInQoutes(idFields.getRight()) + " join ");
-            sql.append(this.maybeWrapInQoutes(out.getSchema()));
-            sql.append(".");
-            sql.append(this.maybeWrapInQoutes(VERTEX_PREFIX + out.getTable()));
-            sql.append(" _out on ab.out = _out." + this.maybeWrapInQoutes(idFields.getLeft()));
-            if (logger.isDebugEnabled()) {
-                logger.debug(sql.toString());
-            }
-            Connection conn = sqlgGraph.tx().getConnection();
-            try (PreparedStatement preparedStatement = conn.prepareStatement(sql.toString())) {
-                preparedStatement.executeUpdate();
-            } catch (SQLException e) {
-                throw new RuntimeException(e);
-            }
-        }
-    }
-
-    @Override
-    public void lockTable(SqlgGraph sqlgGraph, SchemaTable schemaTable, String prefix) {
-        Preconditions.checkArgument(prefix.equals(VERTEX_PREFIX) || prefix.equals(EDGE_PREFIX), "prefix must be " + VERTEX_PREFIX + " or " + EDGE_PREFIX);
-        StringBuilder sql = new StringBuilder();
-        sql.append("LOCK TABLE ");
-        sql.append(sqlgGraph.getSchemaManager().getSqlDialect().maybeWrapInQoutes(schemaTable.getSchema()));
-        sql.append(".");
-        sql.append(sqlgGraph.getSchemaManager().getSqlDialect().maybeWrapInQoutes(prefix + schemaTable.getTable()));
-        sql.append(" IN SHARE MODE");
-        if (this.needsSemicolon()) {
-            sql.append(";");
-        }
-        if (logger.isDebugEnabled()) {
-            logger.debug(sql.toString());
-        }
-        Connection conn = sqlgGraph.tx().getConnection();
-        try (PreparedStatement preparedStatement = conn.prepareStatement(sql.toString())) {
-            preparedStatement.executeUpdate();
-        } catch (SQLException e) {
-            throw new RuntimeException(e);
-        }
-    }
-
-    @Override
-    public void alterSequenceCacheSize(SqlgGraph sqlgGraph, SchemaTable schemaTable, String sequence, int batchSize) {
-        StringBuilder sql = new StringBuilder();
-        sql.append("ALTER SEQUENCE ");
-        sql.append(sequence);
-        sql.append(" CACHE ");
-        sql.append(String.valueOf(batchSize));
-        if (this.needsSemicolon()) {
-            sql.append(";");
-        }
-        if (logger.isDebugEnabled()) {
-            logger.debug(sql.toString());
-        }
-        Connection conn = sqlgGraph.tx().getConnection();
-        try (PreparedStatement preparedStatement = conn.prepareStatement(sql.toString())) {
-            preparedStatement.executeUpdate();
-        } catch (SQLException e) {
-            throw new RuntimeException(e);
-        }
-    }
-
-    @Override
-    public long nextSequenceVal(SqlgGraph sqlgGraph, SchemaTable schemaTable, String prefix) {
-        Preconditions.checkArgument(prefix.equals(VERTEX_PREFIX) || prefix.equals(EDGE_PREFIX), "prefix must be " + VERTEX_PREFIX + " or " + EDGE_PREFIX);
-        long result;
-        Connection conn = sqlgGraph.tx().getConnection();
-        StringBuilder sql = new StringBuilder();
-        sql.append("SELECT NEXTVAL('\"" + schemaTable.getSchema() + "\".\"" + prefix + schemaTable.getTable() + "_ID_seq\"');");
-        if (logger.isDebugEnabled()) {
-            logger.debug(sql.toString());
-        }
-        try (PreparedStatement preparedStatement = conn.prepareStatement(sql.toString())) {
-            ResultSet resultSet = preparedStatement.executeQuery();
-            resultSet.next();
-            result = resultSet.getLong(1);
-            resultSet.close();
-        } catch (SQLException e) {
-            throw new RuntimeException(e);
-        }
-        return result;
-    }
-
-    @Override
-    public long currSequenceVal(SqlgGraph sqlgGraph, SchemaTable schemaTable, String prefix) {
-        Preconditions.checkArgument(prefix.equals(VERTEX_PREFIX) || prefix.equals(EDGE_PREFIX), "prefix must be " + VERTEX_PREFIX + " or " + EDGE_PREFIX);
-        long result;
-        Connection conn = sqlgGraph.tx().getConnection();
-        StringBuilder sql = new StringBuilder();
-        sql.append("SELECT CURRVAL('\"" + schemaTable.getSchema() + "\".\"" + prefix + schemaTable.getTable() + "_ID_seq\"');");
-        if (logger.isDebugEnabled()) {
-            logger.debug(sql.toString());
-        }
-        try (PreparedStatement preparedStatement = conn.prepareStatement(sql.toString())) {
-            ResultSet resultSet = preparedStatement.executeQuery();
-            resultSet.next();
-            result = resultSet.getLong(1);
-            resultSet.close();
-        } catch (SQLException e) {
-            throw new RuntimeException(e);
-        }
-        return result;
-    }
-
-    @Override
-    public String sequenceName(SqlgGraph sqlgGraph, SchemaTable outSchemaTable, String prefix) {
-        Preconditions.checkArgument(prefix.equals(VERTEX_PREFIX) || prefix.equals(EDGE_PREFIX), "prefix must be " + VERTEX_PREFIX + " or " + EDGE_PREFIX);
-//        select pg_get_serial_sequence('public."V_Person"', 'ID')
-        String result;
-        StringBuilder sql = new StringBuilder();
-        sql.append("SELECT pg_get_serial_sequence('\"");
-        sql.append(outSchemaTable.getSchema());
-        sql.append("\".\"");
-        sql.append(prefix).append(outSchemaTable.getTable()).append("\"', 'ID')");
-        if (logger.isDebugEnabled()) {
-            logger.debug(sql.toString());
-        }
-        Connection conn = sqlgGraph.tx().getConnection();
-        try (PreparedStatement preparedStatement = conn.prepareStatement(sql.toString())) {
-            ResultSet resultSet = preparedStatement.executeQuery();
-            resultSet.next();
-            result = resultSet.getString(1);
-            resultSet.close();
-        } catch (SQLException e) {
-            throw new RuntimeException(e);
-        }
-        return result;
-    }
-
-    @Override
-    public boolean supportsBulkWithinOut() {
-        return true;
-    }
-
-    @Override
-    public boolean isPostgresql() {
-        return true;
-    }
-
-    //This is not being called but leaving it here for prosperity.
-//    @Override
-//    public void registerGisDataTypes(Connection connection) {
-//        try {
-//            ((Jdbc4Connection) ((com.mchange.v2.c3p0.impl.NewProxyConnection) connection).unwrap(Jdbc4Connection.class)).addDataType("geometry", "org.postgis.PGgeometry");
-//        } catch (SQLException e) {
-//            throw new RuntimeException(e);
-//        }
-//    }
-
-    @Override
-    public <T> T getGis(SqlgGraph sqlgGraph) {
-        Gis gis = Gis.GIS;
-        gis.setSqlgGraph(sqlgGraph);
-        return (T) gis;
-    }
-
-    @Override
-    public String afterCreateTemporaryTableStatement() {
-        return "ON COMMIT DROP";
-    }
-
-    @Override
-    public List<String> columnsToIgnore() {
-        return Arrays.asList(COPY_DUMMY);
-    }
-
-    @Override
-    public List<String> sqlgTopologyCreationScripts() {
-        List<String> result = new ArrayList<>();
-
-        result.add("CREATE TABLE IF NOT EXISTS \"sqlg_schema\".\"V_schema\" (\"ID\" SERIAL PRIMARY KEY, \"createdOn\" TIMESTAMP WITH TIME ZONE, \"name\" TEXT);");
-        result.add("CREATE TABLE IF NOT EXISTS \"sqlg_schema\".\"V_vertex\" (\"ID\" SERIAL PRIMARY KEY, \"createdOn\" TIMESTAMP WITH TIME ZONE, \"name\" TEXT, \"schemaVertex\" TEXT);");
-        result.add("CREATE TABLE IF NOT EXISTS \"sqlg_schema\".\"V_edge\" (\"ID\" SERIAL PRIMARY KEY, \"createdOn\" TIMESTAMP WITH TIME ZONE, \"name\" TEXT);");
-        result.add("CREATE TABLE IF NOT EXISTS \"sqlg_schema\".\"V_property\" (\"ID\" SERIAL PRIMARY KEY, \"createdOn\" TIMESTAMP WITH TIME ZONE, \"name\" TEXT, \"type\" TEXT);");
-        result.add("CREATE TABLE IF NOT EXISTS \"sqlg_schema\".\"V_index\" (\"ID\" SERIAL PRIMARY KEY, \"createdOn\" TIMESTAMP WITH TIME ZONE, \"name\" TEXT, \"index_type\" TEXT);");
-        result.add("CREATE TABLE IF NOT EXISTS \"sqlg_schema\".\"V_globalUniqueIndex\" (" +
-                "\"ID\" SERIAL PRIMARY KEY, " +
-                "\"createdOn\" TIMESTAMP WITH TIME ZONE, " +
-                "\"name\" TEXT, " +
-                "CONSTRAINT propertyUniqueConstraint UNIQUE(name));");
-        result.add("CREATE TABLE IF NOT EXISTS \"sqlg_schema\".\"E_schema_vertex\"(\"ID\" SERIAL PRIMARY KEY, \"sqlg_schema.vertex__I\" BIGINT, \"sqlg_schema.schema__O\" BIGINT, FOREIGN KEY (\"sqlg_schema.vertex__I\") REFERENCES \"sqlg_schema\".\"V_vertex\" (\"ID\"), FOREIGN KEY (\"sqlg_schema.schema__O\") REFERENCES \"sqlg_schema\".\"V_schema\" (\"ID\"));");
-        result.add("CREATE INDEX IF NOT EXISTS \"E_schema_vertex_vertex__I_idx\" ON \"sqlg_schema\".\"E_schema_vertex\" (\"sqlg_schema.vertex__I\");");
-        result.add("CREATE INDEX IF NOT EXISTS \"E_schema_vertex_schema__O_idx\" ON \"sqlg_schema\".\"E_schema_vertex\" (\"sqlg_schema.schema__O\");");
-
-        result.add("CREATE TABLE IF NOT EXISTS \"sqlg_schema\".\"E_in_edges\"(\"ID\" SERIAL PRIMARY KEY, \"sqlg_schema.edge__I\" BIGINT, \"sqlg_schema.vertex__O\" BIGINT, FOREIGN KEY (\"sqlg_schema.edge__I\") REFERENCES \"sqlg_schema\".\"V_edge\" (\"ID\"), FOREIGN KEY (\"sqlg_schema.vertex__O\") REFERENCES \"sqlg_schema\".\"V_vertex\" (\"ID\"));");
-        result.add("CREATE INDEX IF NOT EXISTS \"E_in_edges_edge__I_ix\" ON \"sqlg_schema\".\"E_in_edges\" (\"sqlg_schema.edge__I\");");
-        result.add("CREATE INDEX IF NOT EXISTS \"E_in_edges_vertex__O_idx\" ON \"sqlg_schema\".\"E_in_edges\" (\"sqlg_schema.vertex__O\");");
-
-        result.add("CREATE TABLE IF NOT EXISTS \"sqlg_schema\".\"E_out_edges\"(\"ID\" SERIAL PRIMARY KEY, \"sqlg_schema.edge__I\" BIGINT, \"sqlg_schema.vertex__O\" BIGINT, FOREIGN KEY (\"sqlg_schema.edge__I\") REFERENCES \"sqlg_schema\".\"V_edge\" (\"ID\"), FOREIGN KEY (\"sqlg_schema.vertex__O\") REFERENCES \"sqlg_schema\".\"V_vertex\" (\"ID\"));");
-        result.add("CREATE INDEX IF NOT EXISTS \"E_out_edges_edge__I_idx\" ON \"sqlg_schema\".\"E_out_edges\" (\"sqlg_schema.edge__I\");");
-        result.add("CREATE INDEX IF NOT EXISTS \"E_out_edges_vertex__O_idx\" ON \"sqlg_schema\".\"E_out_edges\" (\"sqlg_schema.vertex__O\");");
-
-        result.add("CREATE TABLE IF NOT EXISTS \"sqlg_schema\".\"E_vertex_property\"(\"ID\" SERIAL PRIMARY KEY, \"sqlg_schema.property__I\" BIGINT, \"sqlg_schema.vertex__O\" BIGINT, FOREIGN KEY (\"sqlg_schema.property__I\") REFERENCES \"sqlg_schema\".\"V_property\" (\"ID\"), FOREIGN KEY (\"sqlg_schema.vertex__O\") REFERENCES \"sqlg_schema\".\"V_vertex\" (\"ID\"));");
-        result.add("CREATE INDEX IF NOT EXISTS \"E_vertex_property_property__I_idx\" ON \"sqlg_schema\".\"E_vertex_property\" (\"sqlg_schema.property__I\");");
-        result.add("CREATE INDEX IF NOT EXISTS \"E_vertex_property_vertex__O_idx\" ON \"sqlg_schema\".\"E_vertex_property\" (\"sqlg_schema.vertex__O\");");
-
-        result.add("CREATE TABLE IF NOT EXISTS \"sqlg_schema\".\"E_edge_property\"(\"ID\" SERIAL PRIMARY KEY, \"sqlg_schema.property__I\" BIGINT, \"sqlg_schema.edge__O\" BIGINT, FOREIGN KEY (\"sqlg_schema.property__I\") REFERENCES \"sqlg_schema\".\"V_property\" (\"ID\"), FOREIGN KEY (\"sqlg_schema.edge__O\") REFERENCES \"sqlg_schema\".\"V_edge\" (\"ID\"));");
-        result.add("CREATE INDEX IF NOT EXISTS \"E_edge_property_property__I_idx\" ON \"sqlg_schema\".\"E_edge_property\" (\"sqlg_schema.property__I\");");
-        result.add("CREATE INDEX IF NOT EXISTS \"E_edge_property_edge__O_idx\" ON \"sqlg_schema\".\"E_edge_property\" (\"sqlg_schema.edge__O\");");
-
-        result.add("CREATE TABLE IF NOT EXISTS \"sqlg_schema\".\"E_vertex_index\"(\"ID\" SERIAL PRIMARY KEY, \"sqlg_schema.index__I\" BIGINT, \"sqlg_schema.vertex__O\" BIGINT, FOREIGN KEY (\"sqlg_schema.index__I\") REFERENCES \"sqlg_schema\".\"V_index\" (\"ID\"), FOREIGN KEY (\"sqlg_schema.vertex__O\") REFERENCES \"sqlg_schema\".\"V_vertex\" (\"ID\"));");
-        result.add("CREATE INDEX IF NOT EXISTS \"E_vertex_index_index__I_idx\" ON \"sqlg_schema\".\"E_vertex_index\" (\"sqlg_schema.index__I\");");
-        result.add("CREATE INDEX IF NOT EXISTS \"E_vertex_index_vertex__O_idx\" ON \"sqlg_schema\".\"E_vertex_index\" (\"sqlg_schema.vertex__O\");");
-
-        result.add("CREATE TABLE IF NOT EXISTS \"sqlg_schema\".\"E_edge_index\"(\"ID\" SERIAL PRIMARY KEY, \"sqlg_schema.index__I\" BIGINT, \"sqlg_schema.edge__O\" BIGINT, FOREIGN KEY (\"sqlg_schema.index__I\") REFERENCES \"sqlg_schema\".\"V_index\" (\"ID\"), FOREIGN KEY (\"sqlg_schema.edge__O\") REFERENCES \"sqlg_schema\".\"V_edge\" (\"ID\"));");
-        result.add("CREATE INDEX IF NOT EXISTS \"E_edge_index_index__I_idx\" ON \"sqlg_schema\".\"E_edge_index\" (\"sqlg_schema.index__I\");");
-        result.add("CREATE INDEX IF NOT EXISTS \"E_edge_index_vertex__O_idx\" ON \"sqlg_schema\".\"E_edge_index\" (\"sqlg_schema.edge__O\");");
-
-        result.add("CREATE TABLE IF NOT EXISTS \"sqlg_schema\".\"E_index_property\"(\"ID\" SERIAL PRIMARY KEY, \"sqlg_schema.property__I\" BIGINT, \"sqlg_schema.index__O\" BIGINT, FOREIGN KEY (\"sqlg_schema.property__I\") REFERENCES \"sqlg_schema\".\"V_property\" (\"ID\"), FOREIGN KEY (\"sqlg_schema.index__O\") REFERENCES \"sqlg_schema\".\"V_index\" (\"ID\"));");
-        result.add("CREATE INDEX IF NOT EXISTS \"E_index_property_property__I_idx\" ON \"sqlg_schema\".\"E_index_property\" (\"sqlg_schema.property__I\");");
-        result.add("CREATE INDEX IF NOT EXISTS \"E_index_property_index__O_idx\" ON \"sqlg_schema\".\"E_index_property\" (\"sqlg_schema.index__O\");");
-
-        result.add("CREATE TABLE IF NOT EXISTS \"sqlg_schema\".\"E_globalUniqueIndex_property\"(\"ID\" SERIAL PRIMARY KEY, \"sqlg_schema.property__I\" BIGINT, \"sqlg_schema.globalUniqueIndex__O\" BIGINT, FOREIGN KEY (\"sqlg_schema.property__I\") REFERENCES \"sqlg_schema\".\"V_property\" (\"ID\"), FOREIGN KEY (\"sqlg_schema.globalUniqueIndex__O\") REFERENCES \"sqlg_schema\".\"V_globalUniqueIndex\" (\"ID\"));");
-
-        result.add("CREATE TABLE IF NOT EXISTS \"sqlg_schema\".\"V_log\"(\"ID\" SERIAL PRIMARY KEY, \"timestamp\" TIMESTAMP, \"pid\" INTEGER, \"log\" JSONB);");
-
-        return result;
-    }
-
-    @Override
-    public String sqlgAddPropertyIndexTypeColumn() {
-        return "ALTER TABLE \"sqlg_schema\".\"V_property\" ADD COLUMN \"index_type\" TEXT DEFAULT 'NONE';";
-    }
-
-    private Array createArrayOf(Connection conn, PropertyType propertyType, Object[] data) {
-        try {
-            switch (propertyType) {
-                case LOCALTIME_ARRAY:
-                    // shit DST for local time
-                    if (data != null) {
-                        int a = 0;
-                        for (Object o : data) {
-                            data[a++] = shiftDST(((Time) o).toLocalTime());
-                        }
-                    }
-                    // fall through
-                case STRING_ARRAY:
-                case long_ARRAY:
-                case LONG_ARRAY:
-                case int_ARRAY:
-                case INTEGER_ARRAY:
-                case short_ARRAY:
-                case SHORT_ARRAY:
-                case float_ARRAY:
-                case FLOAT_ARRAY:
-                case double_ARRAY:
-                case DOUBLE_ARRAY:
-                case boolean_ARRAY:
-                case BOOLEAN_ARRAY:
-                case LOCALDATETIME_ARRAY:
-                case LOCALDATE_ARRAY:
-                case ZONEDDATETIME_ARRAY:
-                case JSON_ARRAY:
-                    return conn.createArrayOf(getArrayDriverType(propertyType), data);
-                default:
-                    throw new IllegalStateException("Unhandled array type " + propertyType.name());
-            }
-        } catch (SQLException e) {
-            throw new RuntimeException(e);
-        }
-    }
-
-    @Override
-    public Object convertArray(PropertyType propertyType, java.sql.Array array) throws SQLException {
-        switch (propertyType) {
-            case BOOLEAN_ARRAY:
-                return array.getArray();
-            case boolean_ARRAY:
-                return SqlgUtil.convertObjectArrayToBooleanPrimitiveArray((Object[]) array.getArray());
-            case SHORT_ARRAY:
-                return SqlgUtil.convertObjectOfIntegersArrayToShortArray((Object[]) array.getArray());
-            case short_ARRAY:
-                return SqlgUtil.convertObjectOfIntegersArrayToShortPrimitiveArray((Object[]) array.getArray());
-            case INTEGER_ARRAY:
-                return array.getArray();
-            case int_ARRAY:
-                return SqlgUtil.convertObjectOfIntegersArrayToIntegerPrimitiveArray((Object[]) array.getArray());
-            case LONG_ARRAY:
-                return array.getArray();
-            case long_ARRAY:
-                return SqlgUtil.convertObjectOfLongsArrayToLongPrimitiveArray((Object[]) array.getArray());
-            case DOUBLE_ARRAY:
-                return array.getArray();
-            case double_ARRAY:
-                return SqlgUtil.convertObjectOfDoublesArrayToDoublePrimitiveArray((Object[]) array.getArray());
-            case FLOAT_ARRAY:
-                return array.getArray();
-            case float_ARRAY:
-                return SqlgUtil.convertObjectOfFloatsArrayToFloatPrimitiveArray((Object[]) array.getArray());
-            case STRING_ARRAY:
-                return array.getArray();
-            case LOCALDATETIME_ARRAY:
-                Timestamp[] timestamps = (Timestamp[]) array.getArray();
-                return SqlgUtil.copyToLocalDateTime(timestamps, new LocalDateTime[timestamps.length]);
-            case LOCALDATE_ARRAY:
-                Date[] dates = (Date[]) array.getArray();
-                return SqlgUtil.copyToLocalDate(dates, new LocalDate[dates.length]);
-            case LOCALTIME_ARRAY:
-                Time[] times = (Time[]) array.getArray();
-                return SqlgUtil.copyToLocalTime(times, new LocalTime[times.length]);
-            case JSON_ARRAY:
-                String arrayAsString = array.toString();
-                //remove the wrapping curly brackets
-                arrayAsString = arrayAsString.substring(1);
-                arrayAsString = arrayAsString.substring(0, arrayAsString.length() - 1);
-                arrayAsString = StringEscapeUtils.unescapeJava(arrayAsString);
-                //remove the wrapping qoutes
-                arrayAsString = arrayAsString.substring(1);
-                arrayAsString = arrayAsString.substring(0, arrayAsString.length() - 1);
-                String[] jsons = arrayAsString.split("\",\"");
-                JsonNode[] jsonNodes = new JsonNode[jsons.length];
-                ObjectMapper objectMapper = new ObjectMapper();
-                int count = 0;
-                for (String json : jsons) {
-                    try {
-                        JsonNode jsonNode = objectMapper.readTree(json);
-                        jsonNodes[count++] = jsonNode;
-                    } catch (IOException e) {
-                        throw new RuntimeException(e);
-                    }
-                }
-                return jsonNodes;
-            default:
-                throw new IllegalStateException("Unhandled property type " + propertyType.name());
-        }
-    }
-
-    @Override
-    public void setArray(PreparedStatement statement, int index, PropertyType type,
-                         Object[] values) throws SQLException {
-        statement.setArray(index, createArrayOf(statement.getConnection(), type, values));
-    }
-
-    @Override
-    public void prepareDB(Connection conn) {
-        //get the database name
-        String dbName;
-        try (Statement st = conn.createStatement();
-             ResultSet rs = st.executeQuery("SELECT current_database();")) {
-
-            if (!rs.next()) {
-                throw new IllegalStateException("Could not obtain the name of the current database.");
-            }
-
-            dbName = rs.getString(1);
-        } catch (SQLException e) {
-            throw new IllegalStateException("Failed to find the name of the current database.", e);
-        }
-
-        try (Statement st = conn.createStatement()) {
-            //prepared statement for "ALTER DATABASE ?" doesn't seem to work, but the below should be enough to prevent
-            //disasters with funny database names containing quotes...
-            dbName = dbName.replace("\"", "\"\"");
-            //configure the DB to use the standard conforming strings otherwise the escape sequences cause errors
-            st.executeUpdate("ALTER DATABASE \"" + dbName + "\" SET standard_conforming_strings TO ON;");
-        } catch (SQLException e) {
-            // ignore concurrency error, probably only works if PostgreSQL uses english
-            // but the error code is always 0, and the SQLState is "internal error" which is not really helpful
-            if (!e.getMessage().toLowerCase().contains("tuple concurrently updated")) {
-                throw new IllegalStateException("Failed to modify the database configuration.", e);
-            }
-        }
-    }
-
-    private PropertyType getPostGisGeometryType(SqlgGraph sqlgGraph, String schema, String table, String column) {
-        Connection connection = sqlgGraph.tx().getConnection();
-        try (PreparedStatement statement = connection.prepareStatement("SELECT type FROM geometry_columns WHERE f_table_schema = ? and f_table_name = ? and f_geometry_column = ?")) {
-            statement.setString(1, schema);
-            statement.setString(2, table);
-            statement.setString(3, column);
-            ResultSet resultSet = statement.executeQuery();
-            if (resultSet.next()) {
-                String type = resultSet.getString(1);
-                return PropertyType.valueOf(type);
-            } else {
-                throw new IllegalStateException("PostGis property type for column " + column + " not found");
-            }
-        } catch (SQLException e) {
-            throw new RuntimeException(e);
-        }
-    }
-
-    private PropertyType getPostGisGeographyType(SqlgGraph sqlgGraph, String schema, String table, String column) {
-        Connection connection = sqlgGraph.tx().getConnection();
-        try (PreparedStatement statement = connection.prepareStatement("SELECT type FROM geography_columns WHERE f_table_schema = ? and f_table_name = ? and f_geography_column = ?")) {
-            statement.setString(1, schema);
-            statement.setString(2, table);
-            statement.setString(3, column);
-            ResultSet resultSet = statement.executeQuery();
-            if (resultSet.next()) {
-                String type = resultSet.getString(1);
-                switch (type) {
-                    case "Point":
-                        return PropertyType.GEOGRAPHY_POINT;
-                    case "Polygon":
-                        return PropertyType.GEOGRAPHY_POLYGON;
-                    default:
-                        throw new IllegalStateException("Unhandled geography type " + type);
-                }
-            } else {
-                throw new IllegalStateException("PostGis property type for column " + column + " not found");
-            }
-        } catch (SQLException e) {
-            throw new RuntimeException(e);
-        }
-    }
-
-    @Override
-    public void lock(SqlgGraph sqlgGraph) {
-        StringBuilder sql = new StringBuilder();
-        sql.append("LOCK TABLE \"");
-        sql.append(SQLG_SCHEMA);
-        sql.append("\".\"");
-        sql.append(VERTEX_PREFIX);
-        sql.append(SQLG_SCHEMA_LOG);
-        sql.append("\" IN EXCLUSIVE MODE");
-        if (this.needsSemicolon()) {
-            sql.append(";");
-        }
-        if (logger.isDebugEnabled()) {
-            logger.info(sql.toString());
-        }
-        Connection conn = sqlgGraph.tx().getConnection();
-        try (PreparedStatement preparedStatement = conn.prepareStatement(sql.toString())) {
-            preparedStatement.executeUpdate();
-        } catch (SQLException e) {
-            throw new RuntimeException(e);
-        }
-    }
-
-    @Override
-    public void registerListener(SqlgGraph sqlgGraph) {
-        this.executorService = Executors.newSingleThreadExecutor(r -> new Thread(r, "Sqlg notification merge " + sqlgGraph.toString()));
-        this.scheduledExecutorService = Executors.newSingleThreadScheduledExecutor(
-                r -> new Thread(r, "Sqlg notification listener " + sqlgGraph.toString()));
-        try {
-            this.listeningSemaphore = new Semaphore(1);
-            listener = new TopologyChangeListener(sqlgGraph, this.listeningSemaphore);
-            this.future = scheduledExecutorService.schedule(listener, 500, MILLISECONDS);
-            //block here to only return once the listener is listening.
-            this.listeningSemaphore.acquire();
-            this.listeningSemaphore.tryAcquire(5, TimeUnit.MINUTES);
-        } catch (Exception e) {
-            throw new RuntimeException(e);
-        }
-    }
-
-    @Override
-    public void unregisterListener() {
-        if (listener != null) {
-            listener.stop();
-            listener = null;
-        }
-        this.future.cancel(true);
-        this.scheduledExecutorService.shutdownNow();
-        this.executorService.shutdownNow();
-    }
-
-    @Override
-    public int notifyChange(SqlgGraph sqlgGraph, LocalDateTime timestamp, JsonNode jsonNode) {
-        Connection connection = sqlgGraph.tx().getConnection();
-        try {
-        	
-            PGConnection pgConnection = connection.unwrap(PGConnection.class);
-            int pid=pgConnection.getBackendPID();
-            if (sqlgGraph.tx().isInBatchMode()) {
-                BatchManager.BatchModeType batchModeType = sqlgGraph.tx().getBatchModeType();
-                sqlgGraph.tx().flush();
-                sqlgGraph.tx().batchMode(BatchManager.BatchModeType.NONE);
-                sqlgGraph.addVertex(
-                        T.label,
-                        SQLG_SCHEMA + "." + SQLG_SCHEMA_LOG,
-                        "timestamp", timestamp,
-                        "pid", pid,
-                        "log", jsonNode
-                );
-                sqlgGraph.tx().batchMode(batchModeType);
-            } else {
-                sqlgGraph.addVertex(
-                        T.label,
-                        SQLG_SCHEMA + "." + SQLG_SCHEMA_LOG,
-                        "timestamp", timestamp,
-                        "pid", pid,
-                        "log", jsonNode
-                );
-            }
-            try (Statement statement = connection.createStatement()) {
-                statement.execute("NOTIFY " + SQLG_NOTIFICATION_CHANNEL + ", '" + timestamp.format(DateTimeFormatter.ISO_LOCAL_DATE_TIME) + "'");
-            }
-            return pid;
-        } catch (SQLException e) {
-            throw new RuntimeException(e);
-        }
-    }
-
-    /**
-     * Listens to topology changes notifications from the database and loads the changes into our own version of the schema
-     */
-    private class TopologyChangeListener implements Runnable {
-
-        private SqlgGraph sqlgGraph;
-        private Semaphore semaphore;
-        /**
-         * should we keep running?
-         */
-        private AtomicBoolean run = new AtomicBoolean(true);
-
-        TopologyChangeListener(SqlgGraph sqlgGraph, Semaphore semaphore) throws SQLException {
-            this.sqlgGraph = sqlgGraph;
-            this.semaphore = semaphore;
-        }
-
-        void stop() {
-            run.set(false);
-        }
-
-        @Override
-        public void run() {
-            try {
-                Connection connection = this.sqlgGraph.tx().getConnection();
-                while (run.get()) {
-                    PGConnection pgConnection = connection.unwrap(org.postgresql.PGConnection.class);
-                    Statement stmt = connection.createStatement();
-                    stmt.execute("LISTEN " + SQLG_NOTIFICATION_CHANNEL);
-                    stmt.close();
-                    connection.commit();
-                    this.semaphore.release();
-                    // issue a dummy query to contact the backend
-                    // and receive any pending notifications.
-                    stmt = connection.createStatement();
-                    ResultSet rs = stmt.executeQuery("SELECT 1");
-                    rs.close();
-                    stmt.close();
-                    //Does not work while in a transaction.
-                    connection.rollback();
-                    PGNotification notifications[] = pgConnection.getNotifications();
-                    if (notifications != null) {
-                        for (int i = 0; i < notifications.length; i++) {
-                            int pid = notifications[i].getPID();
-                            String notify = notifications[i].getParameter();
-                            LocalDateTime timestamp = LocalDateTime.parse(notify, DateTimeFormatter.ISO_LOCAL_DATE_TIME);
-                            PostgresDialect.this.executorService.submit(() -> {
-                                try {
-                                    Topology topology = this.sqlgGraph.getTopology();
-                                    //It is possible for the topology to be null when a notification is received just
-                                    // after the connection pool is setup but before the topology is created.
-                                    if (topology != null) {
-                                        topology.fromNotifyJson(pid, timestamp);
-                                    }
-                                } catch (Exception e) {
-                                    // we may get InterruptedException when we shut down
-                                    if (run.get()) {
-                                        logger.error("Error in Postgresql notification", e);
-                                    }
-                                } finally {
-                                    this.sqlgGraph.tx().rollback();
-                                }
-                            });
-                        }
-                    }
-                    Thread.sleep(500);
-                }
-                this.sqlgGraph.tx().rollback();
-            } catch (SQLException e) {
-                logger.error(String.format("change listener on graph %s error", this.sqlgGraph.toString()), e);
-                this.sqlgGraph.tx().rollback();
-                throw new RuntimeException(e);
-            } catch (InterruptedException e) {
-                if (run.get()) {
-                    logger.warn(String.format("change listener on graph %s interrupted.", this.sqlgGraph.toString()));
-                }
-                this.sqlgGraph.tx().rollback();
-                //swallow
-            }
-        }
-    }
-
-    /**
-     * Postgres gets confused by DST, it sets the timezone badly and then reads the wrong value out, so we convert the value to "winter time"
-     *
-     * @param lt the current time
-     * @return the time in "winter time" if there is DST in effect today
-     */
-    @SuppressWarnings("deprecation")
-    private static Time shiftDST(LocalTime lt) {
-        Time t = Time.valueOf(lt);
-        int offset = Calendar.getInstance().get(Calendar.DST_OFFSET) / 1000;
-        // I know this are deprecated methods, but it's so much clearer than alternatives
-        int m = t.getSeconds();
-        t.setSeconds(m + offset);
-        return t;
-    }
-
-    @Override
-    public boolean requiredPreparedStatementDeallocate() {
-        return true;
-    }
-
-    @Override
-    public String getFullTextQueryText(FullText fullText, String column) {
-        String toQuery = fullText.isPlain() ? "plainto_tsquery" : "to_tsquery";
-        // either we provided the query expression...
-        String leftHand = fullText.getQuery();
-        // or we use the column
-        if (leftHand == null) {
-            leftHand = column;
-        }
-        return "to_tsvector('" + fullText.getConfiguration() + "', " + leftHand + ") @@ " + toQuery + "('" + fullText.getConfiguration() + "',?)";
-    }
-
-    @Override
-    public Map<String, Set<IndexRef>> extractIndices(Connection conn, String catalog, String schema) throws SQLException {
-        // copied and simplified from the postgres JDBC driver class (PgDatabaseMetaData)
-        String sql = "SELECT NULL AS TABLE_CAT, n.nspname AS TABLE_SCHEM, "
-                + "  ct.relname AS TABLE_NAME, NOT i.indisunique AS NON_UNIQUE, "
-                + "  NULL AS INDEX_QUALIFIER, ci.relname AS INDEX_NAME, "
-                + "  CASE i.indisclustered "
-                + "    WHEN true THEN " + java.sql.DatabaseMetaData.tableIndexClustered
-                + "    ELSE CASE am.amname "
-                + "      WHEN 'hash' THEN " + java.sql.DatabaseMetaData.tableIndexHashed
-                + "      ELSE " + java.sql.DatabaseMetaData.tableIndexOther
-                + "    END "
-                + "  END AS TYPE, "
-                + "  (i.keys).n AS ORDINAL_POSITION, "
-                + "  trim(both '\"' from pg_catalog.pg_get_indexdef(ci.oid, (i.keys).n, false)) AS COLUMN_NAME "
-                + "FROM pg_catalog.pg_class ct "
-                + "  JOIN pg_catalog.pg_namespace n ON (ct.relnamespace = n.oid) "
-                + "  JOIN (SELECT i.indexrelid, i.indrelid, i.indoption, "
-                + "          i.indisunique, i.indisclustered, i.indpred, "
-                + "          i.indexprs, "
-                + "          information_schema._pg_expandarray(i.indkey) AS keys "
-                + "        FROM pg_catalog.pg_index i) i "
-                + "    ON (ct.oid = i.indrelid) "
-                + "  JOIN pg_catalog.pg_class ci ON (ci.oid = i.indexrelid) "
-                + "  JOIN pg_catalog.pg_am am ON (ci.relam = am.oid) "
-                + "WHERE true ";
-
-        if (schema != null && !"".equals(schema)) {
-            sql += " AND n.nspname = " + maybeWrapInQoutes(schema);
-        } else {
-            // exclude schemas we know we're not interested in
-            sql += " AND n.nspname <> 'pg_catalog' AND n.nspname <> 'pg_toast'  AND n.nspname <> '" + SQLG_SCHEMA + "'";
-        }
-        sql += " ORDER BY NON_UNIQUE, TYPE, INDEX_NAME, ORDINAL_POSITION ";
-        try (Statement s = conn.createStatement()) {
-            try (ResultSet indexRs = s.executeQuery(sql)) {
-                Map<String, Set<IndexRef>> ret = new HashMap<>();
-
-                String lastKey = null;
-                String lastIndexName = null;
-                IndexType lastIndexType = null;
-                List<String> lastColumns = new LinkedList<>();
-                while (indexRs.next()) {
-                    String cat = indexRs.getString("TABLE_CAT");
-                    String sch = indexRs.getString("TABLE_SCHEM");
-                    String tbl = indexRs.getString("TABLE_NAME");
-                    String key = cat + "." + sch + "." + tbl;
-                    String indexName = indexRs.getString("INDEX_NAME");
-                    boolean nonUnique = indexRs.getBoolean("NON_UNIQUE");
-
-                    if (lastIndexName == null) {
-                        lastIndexName = indexName;
-                        lastIndexType = nonUnique ? IndexType.NON_UNIQUE : IndexType.UNIQUE;
-                        lastKey = key;
-                    } else if (!lastIndexName.equals(indexName)) {
-                        if (!lastIndexName.endsWith("_pkey") && !lastIndexName.endsWith("_idx")) {
-                            if (!Schema.GLOBAL_UNIQUE_INDEX_SCHEMA.equals(schema)) {
-                                //System.out.println(lastColumns);
-                                //TopologyManager.addGlobalUniqueIndex(sqlgGraph,lastIndexName,lastColumns);
-                                //} else {
-                                MultiMap.put(ret, lastKey, new IndexRef(lastIndexName, lastIndexType, lastColumns));
-                            }
-                        }
-                        lastColumns.clear();
-                        lastIndexName = indexName;
-                        lastIndexType = nonUnique ? IndexType.NON_UNIQUE : IndexType.UNIQUE;
-                    }
-
-                    lastColumns.add(indexRs.getString("COLUMN_NAME"));
-                    lastKey = key;
-                }
-                if (lastIndexName != null && !lastIndexName.endsWith("_pkey") && !lastIndexName.endsWith("_idx")) {
-                    if (!Schema.GLOBAL_UNIQUE_INDEX_SCHEMA.equals(schema)) {
-                        //System.out.println(lastColumns);
-                        //TopologyManager.addGlobalUniqueIndex(sqlgGraph,lastIndexName,lastColumns);
-                        //} else {
-                        MultiMap.put(ret, lastKey, new IndexRef(lastIndexName, lastIndexType, lastColumns));
-                    }
-                }
-
-                return ret;
-            }
-        }
-
-    }
-
-    @Override
-    public boolean isSystemIndex(String indexName) {
-        return indexName.endsWith("_pkey") || indexName.endsWith("_idx");
-    }
-}
->>>>>>> c6cc27f5
+}