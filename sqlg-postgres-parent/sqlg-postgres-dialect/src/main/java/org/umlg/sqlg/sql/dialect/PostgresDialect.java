package org.umlg.sqlg.sql.dialect;

import com.fasterxml.jackson.databind.JsonNode;
import com.fasterxml.jackson.databind.ObjectMapper;
import com.google.common.base.Preconditions;
import com.google.common.collect.ImmutableSet;
import org.apache.commons.collections4.set.ListOrderedSet;
import org.apache.commons.lang3.StringEscapeUtils;
import org.apache.commons.lang3.StringUtils;
import org.apache.commons.lang3.tuple.Pair;
import org.apache.commons.lang3.tuple.Triple;
import org.apache.tinkerpop.gremlin.structure.Property;
import org.apache.tinkerpop.gremlin.structure.T;
import org.apache.tinkerpop.gremlin.util.tools.MultiMap;
import org.postgis.*;
import org.postgresql.PGConnection;
import org.postgresql.PGNotification;
import org.postgresql.copy.PGCopyOutputStream;
import org.postgresql.util.PGbytea;
import org.postgresql.util.PGobject;
import org.umlg.sqlg.gis.GeographyPoint;
import org.umlg.sqlg.gis.GeographyPolygon;
import org.umlg.sqlg.gis.Gis;
import org.umlg.sqlg.predicate.FullText;
import org.umlg.sqlg.sql.parse.SchemaTableTree;
import org.umlg.sqlg.strategy.SqlgSqlExecutor;
import org.umlg.sqlg.structure.*;
import org.umlg.sqlg.structure.topology.*;
import org.umlg.sqlg.util.SqlgUtil;

import java.io.*;
import java.security.SecureRandom;
import java.sql.*;
import java.sql.Date;
import java.time.*;
import java.time.format.DateTimeFormatter;
import java.util.*;
import java.util.concurrent.*;
import java.util.concurrent.atomic.AtomicBoolean;

import static java.util.concurrent.TimeUnit.MILLISECONDS;
import static org.umlg.sqlg.structure.PropertyType.*;
import static org.umlg.sqlg.structure.topology.Topology.*;

/**
 * Date: 2014/07/16
 * Time: 1:42 PM
 */
@SuppressWarnings("unused")
public class PostgresDialect extends BaseSqlDialect implements SqlBulkDialect {

    private static final String BATCH_NULL = "";
    private static final String COPY_COMMAND_DELIMITER = "\t";
    //this strange character is apparently an illegal json char so its good as a quote
    private static final String COPY_COMMAND_QUOTE = "e'\\x01'";
    private static final char QUOTE = 0x01;
    private static final char ESCAPE = '\\';
    private static final int PARAMETER_LIMIT = 32767;
    private static final String COPY_DUMMY = "_copy_dummy";
    private PropertyType postGisType;

    private ScheduledFuture<?> future;
    private ExecutorService executorService;
    private ScheduledExecutorService scheduledExecutorService;
    private TopologyChangeListener listener;

    public PostgresDialect() {
        super();
    }

    @Override
    public boolean supportsDistribution() {
        return true;
    }

    @Override
    public String dialectName() {
        return "Postgresql";
    }

    @Override
    public String createSchemaStatement(String schemaName) {
        // if ever schema is created outside of sqlg while the graph is already instantiated
        return "CREATE SCHEMA IF NOT EXISTS " + maybeWrapInQoutes(schemaName);
    }

    @Override
    public boolean supportsBatchMode() {
        return true;
    }

    @Override
    public boolean supportsStreamingBatchMode() {
        return true;
    }

    @Override
    public Set<String> getInternalSchemas() {
        return ImmutableSet.copyOf(Arrays.asList("pg_catalog", "information_schema", "tiger", "tiger_data", "topology", "citus"));
    }

    @Override
    public Set<String> getSpacialRefTable() {
        return ImmutableSet.copyOf(Arrays.asList("spatial_ref_sys", "us_gaz", "us_lex", "us_rules"));
    }

    @Override
    public List<String> getGisSchemas() {
        return Arrays.asList("tiger", "tiger_data", "topology");
    }

    @Override
    public String getForeignKeyTypeDefinition() {
        return "BIGINT";
    }

    @Override
    public String getColumnEscapeKey() {
        return "\"";
    }

    @Override
    public String getPrimaryKeyType() {
        return "BIGINT NOT NULL PRIMARY KEY";
    }

    @Override
    public String getAutoIncrementPrimaryKeyConstruct() {
        return "BIGSERIAL PRIMARY KEY";
    }

    @Override
    public String getAutoIncrement() {
        return "BIGSERIAL NOT NULL";
    }

    public void assertTableName(String tableName) {
        if (!StringUtils.isEmpty(tableName) && tableName.length() > 63) {
            throw SqlgExceptions.invalidTableName(String.format("Postgres table names must be 63 characters or less! Given table name is %s", tableName));
        }
    }

    @Override
    public String getArrayDriverType(PropertyType propertyType) {
        switch (propertyType) {
            case BYTE_ARRAY:
                return "bytea";
            case byte_ARRAY:
                return "bytea";
            case boolean_ARRAY:
                return "bool";
            case BOOLEAN_ARRAY:
                return "bool";
            case SHORT_ARRAY:
                return "smallint";
            case short_ARRAY:
                return "smallint";
            case INTEGER_ARRAY:
                return "integer";
            case int_ARRAY:
                return "integer";
            case LONG_ARRAY:
                return "bigint";
            case long_ARRAY:
                return "bigint";
            case FLOAT_ARRAY:
                return "float";
            case float_ARRAY:
                return "float";
            case DOUBLE_ARRAY:
                return "float";
            case double_ARRAY:
                return "float";
            case STRING_ARRAY:
                return "varchar";
            case LOCALDATETIME_ARRAY:
                return "timestamptz";
            case LOCALDATE_ARRAY:
                return "date";
            case LOCALTIME_ARRAY:
                return "timetz";
            case ZONEDDATETIME_ARRAY:
                return "timestamptz";
            case JSON_ARRAY:
                return "jsonb";
            default:
                throw new IllegalStateException("propertyType " + propertyType.name() + " unknown!");
        }
    }

    @Override
    public String existIndexQuery(SchemaTable schemaTable, String prefix, String indexName) {
        StringBuilder sb = new StringBuilder("SELECT 1 FROM pg_class c JOIN pg_namespace n ON n.oid = c.relnamespace");
        sb.append(" WHERE  c.relname = '");
        sb.append(indexName);
        sb.append("' AND n.nspname = '");
        sb.append(schemaTable.getSchema());
        sb.append("'");
        return sb.toString();
    }

    /**
     * flushes the cache via the copy command.
     *
     * @param vertexCache A rather complex object.
     *                    The map's key is the vertex being cached.
     *                    The Triple holds,
     *                    1) The in labels
     *                    2) The out labels
     *                    3) The properties as a map of key values
     */
    @Override
    public void flushVertexCache(SqlgGraph sqlgGraph, Map<SchemaTable, Pair<SortedSet<String>, Map<SqlgVertex, Map<String, Object>>>> vertexCache) {
        Connection con = sqlgGraph.tx().getConnection();
        for (SchemaTable schemaTable : vertexCache.keySet()) {
            Pair<SortedSet<String>, Map<SqlgVertex, Map<String, Object>>> vertices = vertexCache.get(schemaTable);
            String sql = internalConstructCompleteCopyCommandSqlVertex(sqlgGraph, schemaTable.isTemporary(), schemaTable.getSchema(), schemaTable.getTable(), vertices.getLeft());
            VertexLabel vertexLabel = null;
            if (!schemaTable.isTemporary()) {
                vertexLabel = sqlgGraph.getTopology().getVertexLabel(schemaTable.getSchema(), schemaTable.getTable()).orElseThrow(
                        () -> new IllegalStateException(String.format("VertexLabel %s not found.", schemaTable.toString())));
            }
            int numberInserted = 0;
            try (Writer writer = streamSql(sqlgGraph, sql)) {
                for (Map.Entry<SqlgVertex, Map<String, Object>> sqlgVertexKeyValueMapEntry : vertices.getRight().entrySet()) {
                    SqlgVertex sqlgVertex = sqlgVertexKeyValueMapEntry.getKey();
                    Map<String, Object> keyValueMap = sqlgVertexKeyValueMapEntry.getValue();
                    //The map must contain all the keys, so make a copy with it all.
                    LinkedHashMap<String, Object> values = new LinkedHashMap<>();
                    for (String key : vertices.getLeft()) {
                        values.put(key, keyValueMap.get(key));
                    }
                    writeStreamingVertex(writer, values);
                    numberInserted++;
                    if (vertexLabel != null && !vertexLabel.getIdentifiers().isEmpty()) {
                        ListOrderedSet<Object> identifiers = new ListOrderedSet<>();
                        for (String identifier : vertexLabel.getIdentifiers()) {
                            identifiers.add(values.get(identifier));
                        }
                        sqlgVertex.setInternalPrimaryKey(RecordId.from(SchemaTable.of(schemaTable.getSchema(), schemaTable.getTable()), identifiers));
                    }
                }
            } catch (IOException e) {
                throw new RuntimeException(e);
            }
            //noinspection ConstantConditions
            if (!schemaTable.isTemporary() && numberInserted > 0 && vertexLabel.getIdentifiers().isEmpty()) {
                long endHigh;
                sql = "SELECT CURRVAL('" + maybeWrapInQoutes(schemaTable.getSchema()) + "." + maybeWrapInQoutes(VERTEX_PREFIX + schemaTable.getTable() + "_ID_seq") + "');";
                if (logger.isDebugEnabled()) {
                    logger.debug(sql);
                }
                try (PreparedStatement preparedStatement = con.prepareStatement(sql)) {
                    ResultSet resultSet = preparedStatement.executeQuery();
                    resultSet.next();
                    endHigh = resultSet.getLong(1);
                    resultSet.close();
                } catch (SQLException e) {
                    throw new RuntimeException(e);
                }
                //set the id on the vertex
                long id = endHigh - numberInserted + 1;
                for (SqlgVertex sqlgVertex : vertices.getRight().keySet()) {
                    sqlgVertex.setInternalPrimaryKey(RecordId.from(schemaTable, id++));
                }
            }
        }
    }

    @Override
    public void flushEdgeGlobalUniqueIndexes(SqlgGraph sqlgGraph, Map<MetaEdge, Pair<SortedSet<String>, Map<SqlgEdge, Triple<SqlgVertex, SqlgVertex, Map<String, Object>>>>> edgeCache) {
        for (MetaEdge metaEdge : edgeCache.keySet()) {

            Pair<SortedSet<String>, Map<SqlgEdge, Triple<SqlgVertex, SqlgVertex, Map<String, Object>>>> triples = edgeCache.get(metaEdge);
            Map<SqlgEdge, Triple<SqlgVertex, SqlgVertex, Map<String, Object>>> edgeMap = triples.getRight();
            Map<String, PropertyColumn> propertyColumnMap = sqlgGraph.getTopology().getPropertiesFor(metaEdge.getSchemaTable().withPrefix(EDGE_PREFIX));


            for (Map.Entry<String, PropertyColumn> propertyColumnEntry : propertyColumnMap.entrySet()) {
                PropertyColumn propertyColumn = propertyColumnEntry.getValue();
                for (GlobalUniqueIndex globalUniqueIndex : propertyColumn.getGlobalUniqueIndices()) {
                    String sql = constructCompleteCopyCommandSqlVertex(
                            sqlgGraph,
                            Schema.GLOBAL_UNIQUE_INDEX_SCHEMA,
                            globalUniqueIndex.getName(),
                            new HashSet<>(Arrays.asList(GlobalUniqueIndex.GLOBAL_UNIQUE_INDEX_VALUE, GlobalUniqueIndex.GLOBAL_UNIQUE_INDEX_RECORD_ID, GlobalUniqueIndex.GLOBAL_UNIQUE_INDEX_PROPERTY_NAME))
                    );
                    try (Writer writer = streamSql(sqlgGraph, sql)) {
                        for (Map.Entry<SqlgEdge, Triple<SqlgVertex, SqlgVertex, Map<String, Object>>> sqlgEdgeTripleEntry : edgeMap.entrySet()) {
                            SqlgEdge sqlgEdge = sqlgEdgeTripleEntry.getKey();
                            Triple<SqlgVertex, SqlgVertex, Map<String, Object>> triple = sqlgEdgeTripleEntry.getValue();
                            Map<String, Object> keyValueMap = triple.getRight();
                            Object value = keyValueMap.get(propertyColumn.getName());
                            Map<String, Object> globalUniqueIndexValues = new HashMap<>();
                            if (value != null) {
                                globalUniqueIndexValues.put(GlobalUniqueIndex.GLOBAL_UNIQUE_INDEX_VALUE, value);
                                globalUniqueIndexValues.put(GlobalUniqueIndex.GLOBAL_UNIQUE_INDEX_RECORD_ID, sqlgEdge.id().toString());
                                globalUniqueIndexValues.put(GlobalUniqueIndex.GLOBAL_UNIQUE_INDEX_PROPERTY_NAME, propertyColumn.getName());
                                writeStreamingVertex(writer, globalUniqueIndexValues);
                            } else {
                                globalUniqueIndexValues.put(GlobalUniqueIndex.GLOBAL_UNIQUE_INDEX_VALUE, null);
                                globalUniqueIndexValues.put(GlobalUniqueIndex.GLOBAL_UNIQUE_INDEX_RECORD_ID, sqlgEdge.id().toString());
                                globalUniqueIndexValues.put(GlobalUniqueIndex.GLOBAL_UNIQUE_INDEX_PROPERTY_NAME, propertyColumn.getName());
                                writeStreamingVertex(writer, globalUniqueIndexValues);
                            }
                        }
                    } catch (IOException e) {
                        throw new RuntimeException(e);
                    }
                }
            }
        }
    }

    @Override
    public void flushVertexGlobalUniqueIndexes(SqlgGraph sqlgGraph, Map<SchemaTable, Pair<SortedSet<String>, Map<SqlgVertex, Map<String, Object>>>> vertexCache) {
        for (SchemaTable schemaTable : vertexCache.keySet()) {
            Pair<SortedSet<String>, Map<SqlgVertex, Map<String, Object>>> vertices = vertexCache.get(schemaTable);

            Map<String, PropertyColumn> propertyColumnMap = sqlgGraph.getTopology().getPropertiesFor(schemaTable.withPrefix(VERTEX_PREFIX));
            for (Map.Entry<String, PropertyColumn> propertyColumnEntry : propertyColumnMap.entrySet()) {
                PropertyColumn propertyColumn = propertyColumnEntry.getValue();
                for (GlobalUniqueIndex globalUniqueIndex : propertyColumn.getGlobalUniqueIndices()) {

                    String sql = constructCompleteCopyCommandSqlVertex(
                            sqlgGraph,
                            Schema.GLOBAL_UNIQUE_INDEX_SCHEMA,
                            globalUniqueIndex.getName(),
                            new HashSet<>(Arrays.asList(GlobalUniqueIndex.GLOBAL_UNIQUE_INDEX_VALUE, GlobalUniqueIndex.GLOBAL_UNIQUE_INDEX_RECORD_ID, GlobalUniqueIndex.GLOBAL_UNIQUE_INDEX_PROPERTY_NAME))
                    );
                    try (Writer writer = streamSql(sqlgGraph, sql)) {
                        Map<SqlgVertex, Map<String, Object>> a = vertices.getRight();
                        for (Map.Entry<SqlgVertex, Map<String, Object>> sqlgVertexMapEntry : a.entrySet()) {
                            SqlgVertex sqlgVertex = sqlgVertexMapEntry.getKey();
                            Map<String, Object> keyValueMap = sqlgVertexMapEntry.getValue();
                            Object value = keyValueMap.get(propertyColumn.getName());
                            Map<String, Object> globalUniqueIndexValues = new HashMap<>();
                            if (value != null) {
                                globalUniqueIndexValues.put(GlobalUniqueIndex.GLOBAL_UNIQUE_INDEX_VALUE, value);
                                globalUniqueIndexValues.put(GlobalUniqueIndex.GLOBAL_UNIQUE_INDEX_RECORD_ID, sqlgVertex.id().toString());
                                globalUniqueIndexValues.put(GlobalUniqueIndex.GLOBAL_UNIQUE_INDEX_PROPERTY_NAME, propertyColumn.getName());
                                writeStreamingVertex(writer, globalUniqueIndexValues);
                            } else {
                                globalUniqueIndexValues.put(GlobalUniqueIndex.GLOBAL_UNIQUE_INDEX_VALUE, null);
                                globalUniqueIndexValues.put(GlobalUniqueIndex.GLOBAL_UNIQUE_INDEX_RECORD_ID, sqlgVertex.id().toString());
                                globalUniqueIndexValues.put(GlobalUniqueIndex.GLOBAL_UNIQUE_INDEX_PROPERTY_NAME, propertyColumn.getName());
                                writeStreamingVertex(writer, globalUniqueIndexValues);
                            }
                        }
                    } catch (IOException e) {
                        throw new RuntimeException(e);
                    }
                }
            }
        }
    }

    @Override
    public void flushEdgeCache(SqlgGraph sqlgGraph, Map<MetaEdge, Pair<SortedSet<String>, Map<SqlgEdge, Triple<SqlgVertex, SqlgVertex, Map<String, Object>>>>> edgeCache) {
        Connection con = sqlgGraph.tx().getConnection();
        try {
            for (MetaEdge metaEdge : edgeCache.keySet()) {

                SchemaTable outSchemaTable = SchemaTable.from(sqlgGraph, metaEdge.getOutLabel());
                SchemaTable inSchemaTable = SchemaTable.from(sqlgGraph, metaEdge.getInLabel());
                VertexLabel outVertexLabel = sqlgGraph.getTopology().getVertexLabel(outSchemaTable.getSchema(), outSchemaTable.getTable()).orElseThrow(() -> new IllegalStateException(String.format("VertexLabel not found for %s.%s", outSchemaTable.getSchema(), outSchemaTable.getTable())));
                VertexLabel inVertexLabel = sqlgGraph.getTopology().getVertexLabel(inSchemaTable.getSchema(), inSchemaTable.getTable()).orElseThrow(() -> new IllegalStateException(String.format("VertexLabel not found for %s.%s", inSchemaTable.getSchema(), inSchemaTable.getTable())));
<<<<<<< HEAD
=======
                EdgeLabel edgeLabel = sqlgGraph.getTopology().getEdgeLabel(metaEdge.getSchemaTable().getSchema(), metaEdge.getSchemaTable().getTable()).orElseThrow(() -> new IllegalStateException(String.format("EdgeLabel not found for %s.%s", metaEdge.getSchemaTable().getSchema(), metaEdge.getSchemaTable().getTable())));
>>>>>>> 06554b93

                Pair<SortedSet<String>, Map<SqlgEdge, Triple<SqlgVertex, SqlgVertex, Map<String, Object>>>> triples = edgeCache.get(metaEdge);
                Map<String, PropertyType> propertyTypeMap = sqlgGraph.getTopology().getTableFor(metaEdge.getSchemaTable().withPrefix(EDGE_PREFIX));

                StringBuilder sql = new StringBuilder();
                sql.append("COPY ");
                sql.append(maybeWrapInQoutes(metaEdge.getSchemaTable().getSchema()));
                sql.append(".");
                sql.append(maybeWrapInQoutes(EDGE_PREFIX + metaEdge.getSchemaTable().getTable()));
                sql.append(" (");
                for (Triple<SqlgVertex, SqlgVertex, Map<String, Object>> triple : triples.getRight().values()) {
                    int count = 1;

                    if (outVertexLabel.hasIDPrimaryKey()) {
                        sql.append(maybeWrapInQoutes(triple.getLeft().getSchema() + "." + triple.getLeft().getTable() + Topology.OUT_VERTEX_COLUMN_END));
                    } else {
                        int i = 1;
                        for (String identifier : outVertexLabel.getIdentifiers()) {
                            sql.append(maybeWrapInQoutes(triple.getLeft().getSchema() + "." + triple.getLeft().getTable() + "." + identifier + Topology.OUT_VERTEX_COLUMN_END));
                            if (i++ < outVertexLabel.getIdentifiers().size()) {
<<<<<<< HEAD
                                sql.append(" AND ");
=======
                                sql.append(", ");
>>>>>>> 06554b93
                            }
                        }
                    }
                    sql.append(", ");
                    if (inVertexLabel.hasIDPrimaryKey()) {
                        sql.append(maybeWrapInQoutes(triple.getMiddle().getSchema() + "." + triple.getMiddle().getTable() + Topology.IN_VERTEX_COLUMN_END));
                    } else {
                        int i = 1;
                        for (String identifier : inVertexLabel.getIdentifiers()) {
                            sql.append(maybeWrapInQoutes(triple.getMiddle().getSchema() + "." + triple.getMiddle().getTable() + "." + identifier + Topology.IN_VERTEX_COLUMN_END));
                            if (i++ < inVertexLabel.getIdentifiers().size()) {
<<<<<<< HEAD
                                sql.append(" AND ");
=======
                                sql.append(",");
>>>>>>> 06554b93
                            }
                        }
                    }
                    for (String key : triples.getLeft()) {
                        if (count <= triples.getLeft().size()) {
                            sql.append(", ");
                        }
                        count++;
                        appendKeyForStream(propertyTypeMap.get(key), sql, key);
                    }
                    break;
                }
                sql.append(") ");

                sql.append(" FROM stdin CSV DELIMITER '");
                sql.append(COPY_COMMAND_DELIMITER);
                sql.append("' ");
                sql.append("QUOTE ");
                sql.append(COPY_COMMAND_QUOTE);
                sql.append(" ESCAPE '");
                sql.append(ESCAPE);
                sql.append("';");
                if (logger.isDebugEnabled()) {
                    logger.debug(sql.toString());
                }
                long numberInserted = 0;
                try (Writer writer = streamSql(sqlgGraph, sql.toString())) {
                    for (Map.Entry<SqlgEdge, Triple<SqlgVertex, SqlgVertex, Map<String, Object>>> sqlgEdgeTripleEntry : triples.getRight().entrySet()) {
                        SqlgEdge sqlgEdge = sqlgEdgeTripleEntry.getKey();
                        Triple<SqlgVertex, SqlgVertex, Map<String, Object>> outInVertexKeyValueMap = sqlgEdgeTripleEntry.getValue();
                        LinkedHashMap<String, Object> values = new LinkedHashMap<>();
                        for (String key : triples.getLeft()) {
                            values.put(key, outInVertexKeyValueMap.getRight().get(key));
                        }
                        writeStreamingEdge(writer, sqlgEdge, outVertexLabel, inVertexLabel, outInVertexKeyValueMap.getLeft(), outInVertexKeyValueMap.getMiddle(), values);
                        numberInserted++;
                        if (!edgeLabel.getIdentifiers().isEmpty()) {
                            ListOrderedSet<Object> identifiers = new ListOrderedSet<>();
                            for (String identifier : edgeLabel.getIdentifiers()) {
                                identifiers.add(values.get(identifier));
                            }
                            sqlgEdge.setInternalPrimaryKey(RecordId.from(SchemaTable.of(metaEdge.getSchemaTable().getSchema(), metaEdge.getSchemaTable().getTable()), identifiers));
                        }
                    }
                }
                if (edgeLabel.getIdentifiers().isEmpty()) {
                    long endHigh;
                    sql.setLength(0);
                    sql.append("SELECT CURRVAL('" + maybeWrapInQoutes(metaEdge.getSchemaTable().getSchema()) + "." + maybeWrapInQoutes(EDGE_PREFIX + metaEdge.getSchemaTable().getTable() + "_ID_seq") + "');");
                    if (logger.isDebugEnabled()) {
                        logger.debug(sql.toString());
                    }
                    try (PreparedStatement preparedStatement = con.prepareStatement(sql.toString())) {
                        ResultSet resultSet = preparedStatement.executeQuery();
                        resultSet.next();
                        endHigh = resultSet.getLong(1);
                        resultSet.close();
                    }
                    //set the id on the vertex
                    long id = endHigh - numberInserted + 1;
                    for (SqlgEdge sqlgEdge : triples.getRight().keySet()) {
                        sqlgEdge.setInternalPrimaryKey(RecordId.from(metaEdge.getSchemaTable(), id++));
                    }
                }
            }
        } catch (Exception e) {
            throw new RuntimeException(e);
        }
    }

    @Override
    public void flushVertexPropertyCache(SqlgGraph sqlgGraph, Map<SchemaTable, Pair<SortedSet<String>, Map<SqlgVertex, Map<String, Object>>>> schemaVertexPropertyCache) {
        flushElementPropertyCache(sqlgGraph, true, schemaVertexPropertyCache);
    }

    @Override
    public void flushVertexGlobalUniqueIndexPropertyCache(SqlgGraph sqlgGraph, Map<SchemaTable, Pair<SortedSet<String>, Map<SqlgVertex, Map<String, Object>>>> schemaVertexPropertyCache) {
        flushElementGlobalUniqueIndexPropertyCache(sqlgGraph, true, schemaVertexPropertyCache);
    }

    @Override
    public void flushEdgePropertyCache(SqlgGraph sqlgGraph, Map<SchemaTable, Pair<SortedSet<String>, Map<SqlgEdge, Map<String, Object>>>> edgePropertyCache) {
        flushElementPropertyCache(sqlgGraph, false, edgePropertyCache);
    }

    @Override
    public void flushEdgeGlobalUniqueIndexPropertyCache(SqlgGraph sqlgGraph, Map<SchemaTable, Pair<SortedSet<String>, Map<SqlgEdge, Map<String, Object>>>> edgePropertyCache) {
        flushElementGlobalUniqueIndexPropertyCache(sqlgGraph, false, edgePropertyCache);
    }

    private <T extends SqlgElement> void flushElementGlobalUniqueIndexPropertyCache(SqlgGraph sqlgGraph, boolean forVertices, Map<SchemaTable, Pair<SortedSet<String>, Map<T, Map<String, Object>>>> schemaVertexPropertyCache) {

        Connection conn = sqlgGraph.tx().getConnection();
        for (SchemaTable schemaTable : schemaVertexPropertyCache.keySet()) {

            Pair<SortedSet<String>, Map<T, Map<String, Object>>> vertexPropertyCache = schemaVertexPropertyCache.get(schemaTable);
            Map<String, PropertyColumn> globalUniqueIndexPropertyMap = sqlgGraph.getTopology().getPropertiesWithGlobalUniqueIndexFor(schemaTable.withPrefix(VERTEX_PREFIX));

            for (Map.Entry<String, PropertyColumn> propertyColumnEntry : globalUniqueIndexPropertyMap.entrySet()) {
                PropertyColumn propertyColumn = propertyColumnEntry.getValue();
                for (GlobalUniqueIndex globalUniqueIndex : propertyColumn.getGlobalUniqueIndices()) {
                    SortedSet<String> keys = new TreeSet<>();
                    keys.add("value");
                    StringBuilder sql = new StringBuilder();
                    sql.append("UPDATE ");
                    sql.append(maybeWrapInQoutes(Schema.GLOBAL_UNIQUE_INDEX_SCHEMA));
                    sql.append(".");
                    sql.append(maybeWrapInQoutes((forVertices ? VERTEX_PREFIX : EDGE_PREFIX) + globalUniqueIndex.getName()));
                    sql.append(" a \nSET\n\t(");
                    appendKeyForBatchUpdate(PropertyType.STRING, sql, "recordId", false);
                    sql.append(", ");
                    appendKeyForBatchUpdate(PropertyType.STRING, sql, "property", false);
                    sql.append(", ");
                    appendKeyForBatchUpdate(propertyColumn.getPropertyType(), sql, "value", false);
                    sql.append(") = \n\t(");
                    sql.append("v.");
                    appendKeyForBatchUpdate(PropertyType.STRING, sql, "recordId", true);
                    sql.append(", v.");
                    appendKeyForBatchUpdate(PropertyType.STRING, sql, "property", true);
                    sql.append(", ");
                    int count = 1;
                    for (String key : keys) {
                        sql.append("v.");
                        PropertyType propertyType = propertyColumn.getPropertyType();
                        appendKeyForBatchUpdate(propertyType, sql, key, true);
                        sqlCastArray(sql, propertyType);
                        if (count++ < keys.size()) {
                            sql.append(", ");
                        }
                    }
                    sql.append(")\nFROM (\nVALUES\n\t");
                    count = 1;
                    boolean foundSomething = false;
                    for (SqlgElement sqlgElement : vertexPropertyCache.getRight().keySet()) {
                        Map<String, Object> properties = vertexPropertyCache.getRight().get(sqlgElement);
                        if (!foundSomething && properties.containsKey(propertyColumn.getName())) {
                            foundSomething = true;
                        }
                        sql.append("($token$");
                        sql.append(sqlgElement.id().toString());
                        sql.append("$token$, $token$");
                        sql.append(propertyColumn.getName());
                        sql.append("$token$, ");
                        int countProperties = 1;
                        Object value = properties.get(propertyColumn.getName());
                        if (value == null) {
                            if (sqlgElement.property(propertyColumn.getName()).isPresent()) {
                                value = sqlgElement.value(propertyColumn.getName());
                            } else {
                                value = null;
                            }
                        }
                        PropertyType propertyType = propertyColumn.getPropertyType();
                        appendSqlValue(sql, value, propertyType);
                        sql.append(")");
                        if (count++ < vertexPropertyCache.getRight().size()) {
                            sql.append(",\n\t");
                        }
                    }

                    if (!foundSomething) {
                        continue;
                    }

                    sql.append("\n) AS v(\"recordId\", property, ");
                    count = 1;
                    for (String key : keys) {
                        PropertyType propertyType = propertyColumn.getPropertyType();
                        appendKeyForBatchUpdate(propertyType, sql, key, false);
                        if (count++ < keys.size()) {
                            sql.append(", ");
                        }
                    }
                    sql.append(")");
                    sql.append("\nWHERE a.\"recordId\" = v.\"recordId\" and a.property = v.property");
                    if (logger.isDebugEnabled()) {
                        logger.debug(sql.toString());
                    }
                    try (Statement statement = conn.createStatement()) {
                        statement.execute(sql.toString());
                    } catch (SQLException e) {
                        throw new RuntimeException(e);
                    }
                }
            }
        }

    }

    private void appendSqlValue(StringBuilder sql, Object value, PropertyType propertyType) {
        switch (propertyType) {
            case BOOLEAN:
                if (value != null) {
                    sql.append(value);
                } else {
                    sql.append("null");
                }
                break;
            case BYTE:
                if (value != null) {
                    sql.append(value);
                } else {
                    sql.append("null");
                }
                break;
            case SHORT:
                if (value != null) {
                    sql.append(value);
                } else {
                    sql.append("null");
                }
                break;
            case INTEGER:
                if (value != null) {
                    sql.append(value);
                } else {
                    sql.append("null");
                }
                break;
            case LONG:
                if (value != null) {
                    sql.append(value);
                } else {
                    sql.append("null");
                }
                break;
            case FLOAT:
                if (value != null) {
                    sql.append(value);
                } else {
                    sql.append("null");
                }
                break;
            case DOUBLE:
                if (value != null) {
                    sql.append(value);
                } else {
                    sql.append("null");
                }
                break;
            case STRING:
                if (value != null) {
                    sql.append("'");
                    sql.append(escapeQuotes(value));
                    sql.append("'");
                } else {
                    sql.append("null");
                }
                break;
            case LOCALDATETIME:
                if (value != null) {
                    sql.append("'");
                    sql.append(value.toString());
                    sql.append("'::TIMESTAMP");
                } else {
                    sql.append("null");
                }
                break;
            case LOCALDATE:
                if (value != null) {
                    sql.append("'");
                    sql.append(value.toString());
                    sql.append("'::DATE");
                } else {
                    sql.append("null");
                }
                break;
            case LOCALTIME:
                if (value != null) {
                    sql.append("'");
                    sql.append(shiftDST((LocalTime) value).toString());
                    sql.append("'::TIME");
                } else {
                    sql.append("null");
                }
                break;
            case ZONEDDATETIME:
                if (value != null) {
                    ZonedDateTime zonedDateTime = (ZonedDateTime) value;
                    LocalDateTime localDateTime = zonedDateTime.toLocalDateTime();
                    TimeZone timeZone = TimeZone.getTimeZone(zonedDateTime.getZone());
                    sql.append("'");
                    sql.append(localDateTime.toString());
                    sql.append("'::TIMESTAMP");
                    sql.append(",'");
                    sql.append(timeZone.getID());
                    sql.append("'");
                } else {
                    sql.append("null,null");
                }
                break;
            case DURATION:
                if (value != null) {
                    Duration duration = (Duration) value;
                    sql.append("'");
                    sql.append(duration.getSeconds());
                    sql.append("'::BIGINT");
                    sql.append(",'");
                    sql.append(duration.getNano());
                    sql.append("'::INTEGER");
                } else {
                    sql.append("null,null");
                }
                break;
            case PERIOD:
                if (value != null) {
                    Period period = (Period) value;
                    sql.append("'");
                    sql.append(period.getYears());
                    sql.append("'::INTEGER");
                    sql.append(",'");
                    sql.append(period.getMonths());
                    sql.append("'::INTEGER");
                    sql.append(",'");
                    sql.append(period.getDays());
                    sql.append("'::INTEGER");
                } else {
                    sql.append("null,null,null");
                }
                break;
            case JSON:
                if (value != null) {
                    sql.append("'");
                    sql.append(escapeQuotes(value));
                    sql.append("'::JSONB");
                } else {
                    sql.append("null");
                }
                break;
            case boolean_ARRAY:
                if (value != null) {
                    sql.append("'{");
                    boolean[] booleanArray = (boolean[]) value;
                    int countBooleanArray = 1;
                    for (Boolean b : booleanArray) {
                        sql.append(b);
                        if (countBooleanArray++ < booleanArray.length) {
                            sql.append(",");
                        }
                    }
                    sql.append("}'");
                } else {
                    sql.append("null");
                }
                break;
            case BOOLEAN_ARRAY:
                if (value != null) {
                    sql.append("'{");
                    Boolean[] BooleanArray = (Boolean[]) value;
                    int countBOOLEANArray = 1;
                    for (Boolean b : BooleanArray) {
                        sql.append(b);
                        if (countBOOLEANArray++ < BooleanArray.length) {
                            sql.append(",");
                        }
                    }
                    sql.append("}'");
                } else {
                    sql.append("null");
                }
                break;
            case byte_ARRAY:
                if (value != null) {
                    sql.append("'");
                    sql.append(escapeQuotes(PGbytea.toPGString((byte[]) value)));
                    sql.append("'");
                } else {
                    sql.append("null");
                }
                break;
            case BYTE_ARRAY:
                if (value != null) {
                    sql.append("'");
                    sql.append(escapeQuotes(PGbytea.toPGString((byte[]) SqlgUtil.convertByteArrayToPrimitiveArray((Byte[]) value))));
                    sql.append("'");
                } else {
                    sql.append("null");
                }
                break;
            case short_ARRAY:
                if (value != null) {
                    sql.append("'{");
                    short[] sortArray = (short[]) value;
                    int countShortArray = 1;
                    for (Short s : sortArray) {
                        sql.append(s);
                        if (countShortArray++ < sortArray.length) {
                            sql.append(",");
                        }
                    }
                    sql.append("}'");
                } else {
                    sql.append("null");
                }
                break;
            case SHORT_ARRAY:
                if (value != null) {
                    sql.append("'{");
                    Short[] shortObjectArray = (Short[]) value;
                    for (int i = 0; i < shortObjectArray.length; i++) {
                        Short s = shortObjectArray[i];
                        sql.append(s);
                        if (i < shortObjectArray.length - 1) {
                            sql.append(",");
                        }
                    }
                    sql.append("}'");
                } else {
                    sql.append("null");
                }
                break;
            case int_ARRAY:
                if (value != null) {
                    sql.append("'{");
                    int[] intArray = (int[]) value;
                    int countIntArray = 1;
                    for (Integer i : intArray) {
                        sql.append(i);
                        if (countIntArray++ < intArray.length) {
                            sql.append(",");
                        }
                    }
                    sql.append("}'");
                } else {
                    sql.append("null");
                }
                break;
            case INTEGER_ARRAY:
                if (value != null) {
                    sql.append("'{");
                    Integer[] integerArray = (Integer[]) value;
                    int countIntegerArray = 1;
                    for (Integer i : integerArray) {
                        sql.append(i);
                        if (countIntegerArray++ < integerArray.length) {
                            sql.append(",");
                        }
                    }
                    sql.append("}'");
                } else {
                    sql.append("null");
                }
                break;
            case LONG_ARRAY:
                if (value != null) {
                    sql.append("'{");
                    Long[] longArray = (Long[]) value;
                    int countLongArray = 1;
                    for (Long l : longArray) {
                        sql.append(l);
                        if (countLongArray++ < longArray.length) {
                            sql.append(",");
                        }
                    }
                    sql.append("}'");
                } else {
                    sql.append("null");
                }
                break;
            case long_ARRAY:
                if (value != null) {
                    sql.append("'{");
                    long[] longPrimitiveArray = (long[]) value;
                    int countLongPrimitiveArray = 1;
                    for (Long l : longPrimitiveArray) {
                        sql.append(l);
                        if (countLongPrimitiveArray++ < longPrimitiveArray.length) {
                            sql.append(",");
                        }
                    }
                    sql.append("}'");
                } else {
                    sql.append("null");
                }
                break;
            case FLOAT_ARRAY:
                if (value != null) {
                    sql.append("'{");
                    Float[] floatArray = (Float[]) value;
                    int countFloatArray = 1;
                    for (Float f : floatArray) {
                        sql.append(f);
                        if (countFloatArray++ < floatArray.length) {
                            sql.append(",");
                        }
                    }
                    sql.append("}'");
                } else {
                    sql.append("null");
                }
                break;
            case float_ARRAY:
                if (value != null) {
                    sql.append("'{");
                    float[] floatPrimitiveArray = (float[]) value;
                    int countFloatPrimitiveArray = 1;
                    for (Float f : floatPrimitiveArray) {
                        sql.append(f);
                        if (countFloatPrimitiveArray++ < floatPrimitiveArray.length) {
                            sql.append(",");
                        }
                    }
                    sql.append("}'");
                } else {
                    sql.append("null");
                }
                break;
            case DOUBLE_ARRAY:
                if (value != null) {
                    sql.append("'{");
                    Double[] doubleArray = (Double[]) value;
                    int countDoubleArray = 1;
                    for (Double d : doubleArray) {
                        sql.append(d);
                        if (countDoubleArray++ < doubleArray.length) {
                            sql.append(",");
                        }
                    }
                    sql.append("}'");
                } else {
                    sql.append("null");
                }
                break;
            case double_ARRAY:
                if (value != null) {
                    sql.append("'{");
                    double[] doublePrimitiveArray = (double[]) value;
                    int countDoublePrimitiveArray = 1;
                    for (Double d : doublePrimitiveArray) {
                        sql.append(d);
                        if (countDoublePrimitiveArray++ < doublePrimitiveArray.length) {
                            sql.append(",");
                        }
                    }
                    sql.append("}'");
                } else {
                    sql.append("null");
                }
                break;
            case STRING_ARRAY:
                if (value != null) {
                    sql.append("'{");
                    String[] stringArray = (String[]) value;
                    int countStringArray = 1;
                    for (String s : stringArray) {
                        sql.append("\"");
                        sql.append(s);
                        sql.append("\"");
                        if (countStringArray++ < stringArray.length) {
                            sql.append(",");
                        }
                    }
                    sql.append("}'");
                } else {
                    sql.append("null");
                }
                break;
            case LOCALDATETIME_ARRAY:
                if (value != null) {
                    sql.append("ARRAY[");
                    LocalDateTime[] localDateTimeArray = (LocalDateTime[]) value;
                    int countStringArray = 1;
                    for (LocalDateTime s : localDateTimeArray) {
                        sql.append("'");
                        sql.append(s.toString());
                        sql.append("'::TIMESTAMP");
                        if (countStringArray++ < localDateTimeArray.length) {
                            sql.append(",");
                        }
                    }
                    sql.append("]");
                } else {
                    sql.append("null");
                }
                break;
            case LOCALDATE_ARRAY:
                if (value != null) {
                    sql.append("ARRAY[");
                    LocalDate[] localDateArray = (LocalDate[]) value;
                    int countStringArray = 1;
                    for (LocalDate s : localDateArray) {
                        sql.append("'");
                        sql.append(s.toString());
                        sql.append("'::DATE");
                        if (countStringArray++ < localDateArray.length) {
                            sql.append(",");
                        }
                    }
                    sql.append("]");
                } else {
                    sql.append("null");
                }
                break;
            case LOCALTIME_ARRAY:
                if (value != null) {
                    sql.append("ARRAY[");
                    LocalTime[] localTimeArray = (LocalTime[]) value;
                    int countStringArray = 1;
                    for (LocalTime s : localTimeArray) {
                        sql.append("'");
                        sql.append(shiftDST(s).toLocalTime().toString());
                        sql.append("'::TIME");
                        if (countStringArray++ < localTimeArray.length) {
                            sql.append(",");
                        }
                    }
                    sql.append("]");
                } else {
                    sql.append("null");
                }
                break;
            case ZONEDDATETIME_ARRAY:
                if (value != null) {
                    sql.append("ARRAY[");
                    ZonedDateTime[] localZonedDateTimeArray = (ZonedDateTime[]) value;
                    int countStringArray = 1;
                    for (ZonedDateTime zonedDateTime : localZonedDateTimeArray) {
                        LocalDateTime localDateTime = zonedDateTime.toLocalDateTime();
                        TimeZone timeZone = TimeZone.getTimeZone(zonedDateTime.getZone());
                        sql.append("'");
                        sql.append(localDateTime.toString());
                        sql.append("'::TIMESTAMP");
                        if (countStringArray++ < localZonedDateTimeArray.length) {
                            sql.append(",");
                        }
                    }
                    sql.append("],");
                    sql.append("ARRAY[");
                    countStringArray = 1;
                    for (ZonedDateTime zonedDateTime : localZonedDateTimeArray) {
                        LocalDateTime localDateTime = zonedDateTime.toLocalDateTime();
                        TimeZone timeZone = TimeZone.getTimeZone(zonedDateTime.getZone());
                        sql.append("'");
                        sql.append(timeZone.getID());
                        sql.append("'");
                        if (countStringArray++ < localZonedDateTimeArray.length) {
                            sql.append(",");
                        }
                    }
                    sql.append("]");
                } else {
                    sql.append("null,null");
                }
                break;
            case DURATION_ARRAY:
                if (value != null) {
                    sql.append("ARRAY[");
                    Duration[] durationArray = (Duration[]) value;
                    int countStringArray = 1;
                    for (Duration duration : durationArray) {
                        sql.append("'");
                        sql.append(duration.getSeconds());
                        sql.append("'::BIGINT");
                        if (countStringArray++ < durationArray.length) {
                            sql.append(",");
                        }
                    }
                    sql.append("],");
                    sql.append("ARRAY[");
                    countStringArray = 1;
                    for (Duration duration : durationArray) {
                        sql.append("'");
                        sql.append(duration.getNano());
                        sql.append("'::INTEGER");
                        if (countStringArray++ < durationArray.length) {
                            sql.append(",");
                        }
                    }
                    sql.append("]");
                } else {
                    sql.append("null,null");
                }
                break;
            case PERIOD_ARRAY:
                if (value != null) {
                    sql.append("ARRAY[");
                    Period[] periodArray = (Period[]) value;
                    int countStringArray = 1;
                    for (Period period : periodArray) {
                        sql.append("'");
                        sql.append(period.getYears());
                        sql.append("'::INTEGER");
                        if (countStringArray++ < periodArray.length) {
                            sql.append(",");
                        }
                    }
                    sql.append("],");
                    sql.append("ARRAY[");
                    countStringArray = 1;
                    for (Period period : periodArray) {
                        sql.append("'");
                        sql.append(period.getMonths());
                        sql.append("'::INTEGER");
                        if (countStringArray++ < periodArray.length) {
                            sql.append(",");
                        }
                    }
                    sql.append("],");
                    sql.append("ARRAY[");
                    countStringArray = 1;
                    for (Period period : periodArray) {
                        sql.append("'");
                        sql.append(period.getDays());
                        sql.append("'::INTEGER");
                        if (countStringArray++ < periodArray.length) {
                            sql.append(",");
                        }
                    }
                    sql.append("]");
                } else {
                    sql.append("null,null,null");
                }
                break;
            case POINT:
                throw new IllegalStateException("JSON Arrays are not supported.");
            case LINESTRING:
                throw new IllegalStateException("JSON Arrays are not supported.");
            case POLYGON:
                throw new IllegalStateException("JSON Arrays are not supported.");
            case GEOGRAPHY_POINT:
                throw new IllegalStateException("JSON Arrays are not supported.");
            case GEOGRAPHY_POLYGON:
                throw new IllegalStateException("JSON Arrays are not supported.");
            case JSON_ARRAY:
                throw new IllegalStateException("JSON Arrays are not supported.");
            default:
                throw new IllegalStateException("Unknown propertyType " + propertyType.name());
        }
    }

    private void sqlCastArray(StringBuilder sql, PropertyType propertyType) {
        switch (propertyType) {
            case boolean_ARRAY:
                sql.append("::boolean[]");
                break;
            case byte_ARRAY:
                sql.append("::bytea");
                break;
            case short_ARRAY:
                sql.append("::smallint[]");
                break;
            case int_ARRAY:
                sql.append("::int[]");
                break;
            case long_ARRAY:
                sql.append("::bigint[]");
                break;
            case float_ARRAY:
                sql.append("::real[]");
                break;
            case double_ARRAY:
                sql.append("::double precision[]");
                break;
            case STRING_ARRAY:
                sql.append("::text[]");
                break;
            case BOOLEAN_ARRAY:
                sql.append("::boolean[]");
                break;
            case BYTE_ARRAY:
                sql.append("::bytea");
                break;
            case SHORT_ARRAY:
                sql.append("::smallint[]");
                break;
            case INTEGER_ARRAY:
                sql.append("::int[]");
                break;
            case LONG_ARRAY:
                sql.append("::bigint[]");
                break;
            case FLOAT_ARRAY:
                sql.append("::real[]");
                break;
            case DOUBLE_ARRAY:
                sql.append("::double precision[]");
                break;
            default:
                // noop
                break;
        }
    }

    private <T extends SqlgElement> void flushElementPropertyCache(SqlgGraph sqlgGraph, boolean forVertices, Map<SchemaTable, Pair<SortedSet<String>, Map<T, Map<String, Object>>>> schemaVertexPropertyCache) {

        Connection conn = sqlgGraph.tx().getConnection();
        for (SchemaTable schemaTable : schemaVertexPropertyCache.keySet()) {

            Pair<SortedSet<String>, Map<T, Map<String, Object>>> vertexKeysPropertyCache = schemaVertexPropertyCache.get(schemaTable);
            SortedSet<String> keys = vertexKeysPropertyCache.getLeft();
            Map<? extends SqlgElement, Map<String, Object>> vertexPropertyCache = vertexKeysPropertyCache.getRight();

            StringBuilder sql = new StringBuilder();
            sql.append("UPDATE ");
            sql.append(maybeWrapInQoutes(schemaTable.getSchema()));
            sql.append(".");
            sql.append(maybeWrapInQoutes((forVertices ? VERTEX_PREFIX : EDGE_PREFIX) + schemaTable.getTable()));
            sql.append(" a \nSET\n\t");
            if (keys.size() > 1) {
                sql.append("(");
            }
            int count = 1;
            //this map is for optimizations reason to not look up the property via all tables within the loop
            Map<String, PropertyType> keyPropertyTypeMap = new HashMap<>();
            for (String key : keys) {
                PropertyType propertyType = sqlgGraph.getTopology().getTableFor(schemaTable.withPrefix(forVertices ? VERTEX_PREFIX : EDGE_PREFIX)).get(key);
                if (keys.size() == 1 && propertyType.getPostFixes().length > 0) {
                    sql.append("(");
                }
                keyPropertyTypeMap.put(key, propertyType);
                appendKeyForBatchUpdate(propertyType, sql, key, false);
                if (count++ < keys.size()) {
                    sql.append(", ");
                }
                if (keys.size() == 1 && propertyType.getPostFixes().length > 0) {
                    sql.append(")");
                }
            }
            if (keys.size() > 1) {
                sql.append(")");
            }
            sql.append(" = \n\t(");
            count = 1;
            for (String key : keys) {
                sql.append("v.");
                PropertyType propertyType = keyPropertyTypeMap.get(key);
                appendKeyForBatchUpdate(propertyType, sql, key, true);
                sqlCastArray(sql, propertyType);
                if (count++ < keys.size()) {
                    sql.append(", ");
                }
            }
            sql.append(")\nFROM (\nVALUES\n\t");
            count = 1;
            for (SqlgElement sqlgElement : vertexPropertyCache.keySet()) {
                Map<String, Object> properties = vertexPropertyCache.get(sqlgElement);
                sql.append("(");
                sql.append(((RecordId) sqlgElement.id()).getId());
                sql.append(", ");
                int countProperties = 1;
                for (String key : keys) {
                    Object value = properties.get(key);
                    if (value == null) {
                        if (sqlgElement.property(key).isPresent()) {
                            value = sqlgElement.value(key);
                        } else {
                            value = null;
                        }
                    }
                    PropertyType propertyType = keyPropertyTypeMap.get(key);
                    appendSqlValue(sql, value, propertyType);
                    if (countProperties++ < keys.size()) {
                        sql.append(", ");
                    }
                }
                sql.append(")");
                if (count++ < vertexPropertyCache.size()) {
                    sql.append(",\n\t");
                }
            }

            sql.append("\n) AS v(id, ");
            count = 1;
            for (String key : keys) {
                PropertyType propertyType = keyPropertyTypeMap.get(key);
                appendKeyForBatchUpdate(propertyType, sql, key, false);
                if (count++ < keys.size()) {
                    sql.append(", ");
                }
            }
            sql.append(")");
            sql.append("\nWHERE a.\"ID\" = v.id");
            if (logger.isDebugEnabled()) {
                logger.debug(sql.toString());
            }
            try (Statement statement = conn.createStatement()) {
                statement.execute(sql.toString());
            } catch (SQLException e) {
                throw new RuntimeException(e);
            }
        }

    }

    @Override
    public String constructCompleteCopyCommandTemporarySqlVertex(SqlgGraph sqlgGraph, SqlgVertex vertex, Map<String, Object> keyValueMap) {
        return internalConstructCompleteCopyCommandSqlVertex(sqlgGraph, true, vertex, keyValueMap);
    }

    @Override
    public String constructCompleteCopyCommandSqlVertex(SqlgGraph sqlgGraph, SqlgVertex vertex, Map<String, Object> keyValueMap) {
        return internalConstructCompleteCopyCommandSqlVertex(sqlgGraph, false, vertex, keyValueMap);
    }

    @Override
    public String constructCompleteCopyCommandSqlVertex(SqlgGraph sqlgGraph, String schema, String table, Set<String> keys) {
        return internalConstructCompleteCopyCommandSqlVertex(sqlgGraph, false, schema, table, keys);
    }

    private String internalConstructCompleteCopyCommandSqlVertex(SqlgGraph sqlgGraph, boolean isTemp, SqlgVertex vertex, Map<String, Object> keyValueMap) {
        return internalConstructCompleteCopyCommandSqlVertex(sqlgGraph, isTemp, vertex.getSchema(), vertex.getTable(), keyValueMap.keySet());
    }

    private String internalConstructCompleteCopyCommandSqlVertex(SqlgGraph sqlgGraph, boolean isTemp, String schema, String table, Set<String> keys) {
        Map<String, PropertyType> propertyTypeMap;
        if (isTemp) {
            propertyTypeMap = sqlgGraph.getTopology().getPublicSchema().getTemporaryTable(VERTEX_PREFIX + table);
        } else {
            propertyTypeMap = sqlgGraph.getTopology().getTableFor(SchemaTable.of(schema, VERTEX_PREFIX + table));
        }
        StringBuilder sql = new StringBuilder();
        sql.append("COPY ");
        if (!isTemp) {
            sql.append(maybeWrapInQoutes(schema));
            sql.append(".");
        }
        sql.append(maybeWrapInQoutes(VERTEX_PREFIX + table));
        sql.append(" (");
        if (keys.isEmpty()) {
            //copy command needs at least one field.
            //check if the dummy field exist, if not createVertexLabel it
            Map<String, PropertyType> columns = new HashMap<>();
            columns.put(COPY_DUMMY, PropertyType.from(0));
            sqlgGraph.getTopology().ensureVertexLabelPropertiesExist(
                    schema,
                    table,
                    columns
            );
            sql.append(maybeWrapInQoutes(COPY_DUMMY));
        } else {
            int count = 1;
            for (String key : keys) {
                if (count > 1 && count <= keys.size()) {
                    sql.append(", ");
                }
                count++;
                appendKeyForStream(propertyTypeMap.get(key), sql, key);
            }
        }
        sql.append(")");
        sql.append(" FROM stdin CSV DELIMITER '");
        sql.append(COPY_COMMAND_DELIMITER);
        sql.append("' ");
        sql.append("QUOTE ");
        sql.append(COPY_COMMAND_QUOTE);
        sql.append(" ESCAPE '");
        sql.append(ESCAPE);
        sql.append("'");
        sql.append(" NULL'");
        sql.append(BATCH_NULL);
        sql.append("';");
        if (logger.isDebugEnabled()) {
            logger.debug(sql.toString());
        }
        return sql.toString();
    }

    @Override
    public String constructCompleteCopyCommandSqlEdge(SqlgGraph sqlgGraph, SqlgEdge sqlgEdge, VertexLabel outVertexLabel, VertexLabel inVertexLabel, SqlgVertex outVertex, SqlgVertex inVertex, Map<String, Object> keyValueMap) {
        Map<String, PropertyType> propertyTypeMap = sqlgGraph.getTopology().getTableFor(SchemaTable.of(sqlgEdge.getSchema(), EDGE_PREFIX + sqlgEdge.getTable()));
        StringBuilder sql = new StringBuilder();
        sql.append("COPY ");
        sql.append(maybeWrapInQoutes(sqlgEdge.getSchema()));
        sql.append(".");
        sql.append(maybeWrapInQoutes(EDGE_PREFIX + sqlgEdge.getTable()));
        sql.append(" (");
        if (outVertexLabel.hasIDPrimaryKey()) {
            sql.append(maybeWrapInQoutes(outVertex.getSchema() + "." + outVertex.getTable() + Topology.OUT_VERTEX_COLUMN_END));
        } else {
            int i = 1;
            for (String identifier : outVertexLabel.getIdentifiers()) {
                sql.append(maybeWrapInQoutes(outVertex.getSchema() + "." + outVertex.getTable() + "." + identifier + Topology.OUT_VERTEX_COLUMN_END));
                if (i++ < outVertexLabel.getIdentifiers().size()) {
                    sql.append(",");
                }
            }
        }
        sql.append(", ");
        if (inVertexLabel.hasIDPrimaryKey()) {
            sql.append(maybeWrapInQoutes(inVertex.getSchema() + "." + inVertex.getTable() + Topology.IN_VERTEX_COLUMN_END));
        } else {
            int i = 1;
            for (String identifier : inVertexLabel.getIdentifiers()) {
                sql.append(maybeWrapInQoutes(inVertex.getSchema() + "." + inVertex.getTable() + "." + identifier + Topology.IN_VERTEX_COLUMN_END));
                if (i++ < inVertexLabel.getIdentifiers().size()) {
                    sql.append(",");
                }
            }

        }
        int count = 1;
        for (String key : keyValueMap.keySet()) {
            if (count <= keyValueMap.size()) {
                sql.append(", ");
            }
            count++;
            appendKeyForStream(propertyTypeMap.get(key), sql, key);
        }
        sql.append(") ");

        sql.append(" FROM stdin CSV DELIMITER '");
        sql.append(COPY_COMMAND_DELIMITER);
        sql.append("' ");
        sql.append("QUOTE ");
        sql.append(COPY_COMMAND_QUOTE);
        sql.append(";");
        if (logger.isDebugEnabled()) {
            logger.debug(sql.toString());
        }
        return sql.toString();
    }

    private void appendKeyForStream(PropertyType propertyType, StringBuilder sql, String key) {
        String[] sqlDefinitions = propertyTypeToSqlDefinition(propertyType);
        int countPerKey = 1;
        for (@SuppressWarnings("unused") String sqlDefinition : sqlDefinitions) {
            if (countPerKey > 1) {
                sql.append(maybeWrapInQoutes(key + propertyType.getPostFixes()[countPerKey - 2]));
            } else {
                sql.append(maybeWrapInQoutes(key));
            }
            if (countPerKey++ < sqlDefinitions.length) {
                sql.append(",");
            }
        }
    }

    private void appendKeyForBatchUpdate(PropertyType propertyType, StringBuilder sql, String key, boolean withV) {
        String[] sqlDefinitions = propertyTypeToSqlDefinition(propertyType);
        int countPerKey = 1;
        for (@SuppressWarnings("unused") String sqlDefinition : sqlDefinitions) {
            if (countPerKey > 1) {
                if (withV) {
                    sql.append("v.");
                }
                sql.append(maybeWrapInQoutes(key + propertyType.getPostFixes()[countPerKey - 2]));
            } else {
                sql.append(maybeWrapInQoutes(key));
            }
            if (countPerKey++ < sqlDefinitions.length) {
                sql.append(",");
            }
        }
    }


    @Override
    public String temporaryTableCopyCommandSqlVertex(SqlgGraph sqlgGraph, SchemaTable schemaTable, Set<String> keys) {
        StringBuilder sql = new StringBuilder();
        sql.append("COPY ");
        //Temp tables only
        sql.append(maybeWrapInQoutes(VERTEX_PREFIX + schemaTable.getTable()));
        sql.append(" (");
        if (keys.isEmpty()) {
            //copy command needs at least one field.
            //check if the dummy field exist, if not createVertexLabel it
            Map<String, PropertyType> columns = new HashMap<>();
            columns.put(COPY_DUMMY, PropertyType.from(0));
            sqlgGraph.getTopology().ensureVertexLabelPropertiesExist(
                    schemaTable.getSchema(),
                    schemaTable.getTable(),
                    columns
            );
            sql.append(maybeWrapInQoutes(COPY_DUMMY));
        } else {
            int count = 1;
            for (String key : keys) {
                if (count > 1 && count <= keys.size()) {
                    sql.append(", ");
                }
                count++;
                sql.append(maybeWrapInQoutes(key));
            }
        }
        sql.append(")");
        sql.append(" FROM stdin CSV DELIMITER '");
        sql.append(COPY_COMMAND_DELIMITER);
        sql.append("' ");
        sql.append("QUOTE ");
        sql.append(COPY_COMMAND_QUOTE);
        sql.append(" ESCAPE '");
        sql.append(ESCAPE);
        sql.append("';");
        if (logger.isDebugEnabled()) {
            logger.debug(sql.toString());
        }
        return sql.toString();
    }

    @Override
    public void writeStreamingVertex(Writer writer, Map<String, Object> keyValueMap) {
        try {
            int countKeys = 1;
            if (keyValueMap.isEmpty()) {
                writer.write(Integer.toString(1));
            } else {
                for (Map.Entry<String, Object> entry : keyValueMap.entrySet()) {
                    if (countKeys > 1 && countKeys <= keyValueMap.size()) {
                        writer.write(COPY_COMMAND_DELIMITER);
                    }
                    countKeys++;
                    Object value = entry.getValue();
                    PropertyType propertyType;
                    if (value == null) {
                        propertyType = PropertyType.STRING;
                    } else {
                        propertyType = PropertyType.from(value);
                    }
                    valueToStreamBytes(writer, propertyType, value);
                }
            }
            writer.write("\n");
        } catch (IOException e) {
            throw new RuntimeException(e);
        }
    }

    @Override
    public void writeStreamingEdge(Writer writer, SqlgEdge sqlgEdge, VertexLabel outVertexLabel, VertexLabel inVertexLabel, SqlgVertex outVertex, SqlgVertex inVertex, Map<String, Object> keyValueMap) {
        try {
            String encoding = "UTF-8";
            if (outVertexLabel.hasIDPrimaryKey()) {
                writer.write(((RecordId) outVertex.id()).getId().toString());
                writer.write(COPY_COMMAND_DELIMITER);
            } else {
                for (String identifier : outVertexLabel.getIdentifiers()) {
                    Object value = outVertex.value(identifier);
                    PropertyType propertyType = outVertexLabel.getProperty(identifier).orElseThrow(
                            () -> new IllegalStateException(String.format("identifier %s must be present on %s", identifier, outVertexLabel.getFullName()))
                    ).getPropertyType();
                    valueToStreamBytes(writer, propertyType, value);
                    writer.write(COPY_COMMAND_DELIMITER);
                }
            }
            if (inVertexLabel.hasIDPrimaryKey()) {
                writer.write(((RecordId) inVertex.id()).getId().toString());
            } else {
                int i = 1;
                for (String identifier : inVertexLabel.getIdentifiers()) {
                    Object value = inVertex.value(identifier);
                    PropertyType propertyType = inVertexLabel.getProperty(identifier).orElseThrow(
                            () -> new IllegalStateException(String.format("identifier %s must be present on %s", identifier, inVertexLabel.getFullName()))
                    ).getPropertyType();
                    valueToStreamBytes(writer, propertyType, value);
                    if (i++ < inVertexLabel.getIdentifiers().size()) {
                        writer.write(COPY_COMMAND_DELIMITER);
                    }
                }
            }
            for (Map.Entry<String, Object> entry : keyValueMap.entrySet()) {
                writer.write(COPY_COMMAND_DELIMITER);
                Object value = entry.getValue();
                PropertyType propertyType;
                if (value == null) {
                    propertyType = PropertyType.STRING;
                } else {
                    propertyType = PropertyType.from(value);
                }
                if (JSON_ARRAY == propertyType) {
                    throw SqlgExceptions.invalidPropertyType(propertyType);
                }
                valueToStreamBytes(writer, propertyType, value);
            }
            writer.write("\n");
        } catch (Exception e) {
            throw new RuntimeException(e);
        }
    }

    private void valueToStreamBytes(Writer outputStream, PropertyType propertyType, Object value) throws UnsupportedEncodingException {
        String s = valueToStringForBulkLoad(propertyType, value);
        try {
            outputStream.write(s);
        } catch (IOException e) {
            throw new RuntimeException(e);
        }
    }

    private String valueToStringForBulkLoad(PropertyType propertyType, Object value) {
        String result;
        if (value == null) {
            result = getBatchNull();
        } else {
            switch (propertyType) {
                case ZONEDDATETIME:
                    ZonedDateTime zonedDateTime = (ZonedDateTime) value;
                    LocalDateTime localDateTime = zonedDateTime.toLocalDateTime();
                    TimeZone timeZone = TimeZone.getTimeZone(zonedDateTime.getZone());
                    result = localDateTime.toString() + COPY_COMMAND_DELIMITER + timeZone.getID();
                    break;
                case PERIOD:
                    Period period = (Period) value;
                    result = period.getYears() + COPY_COMMAND_DELIMITER + period.getMonths() + COPY_COMMAND_DELIMITER + period.getDays();
                    break;
                case DURATION:
                    Duration duration = (Duration) value;
                    result = duration.getSeconds() + COPY_COMMAND_DELIMITER + duration.getNano();
                    break;
                case LOCALTIME:
                    LocalTime lt = (LocalTime) value;
                    result = shiftDST(lt).toString();
                    break;
                case ZONEDDATETIME_ARRAY:
                    ZonedDateTime[] zonedDateTimes = (ZonedDateTime[]) value;
                    StringBuilder sb = new StringBuilder();
                    sb.append("{");
                    int length = java.lang.reflect.Array.getLength(value);
                    for (int i = 0; i < length; i++) {
                        zonedDateTime = zonedDateTimes[i];
                        localDateTime = zonedDateTime.toLocalDateTime();
                        result = localDateTime.toString();
                        sb.append(result);
                        if (i < length - 1) {
                            sb.append(",");
                        }
                    }
                    sb.append("}");
                    sb.append(COPY_COMMAND_DELIMITER);
                    sb.append("{");
                    for (int i = 0; i < length; i++) {
                        zonedDateTime = zonedDateTimes[i];
                        timeZone = TimeZone.getTimeZone(zonedDateTime.getZone());
                        result = timeZone.getID();
                        sb.append(result);
                        if (i < length - 1) {
                            sb.append(",");
                        }
                    }
                    sb.append("}");
                    return sb.toString();
                case DURATION_ARRAY:
                    Duration[] durations = (Duration[]) value;
                    sb = new StringBuilder();
                    sb.append("{");
                    length = java.lang.reflect.Array.getLength(value);
                    for (int i = 0; i < length; i++) {
                        duration = durations[i];
                        sb.append(duration.getSeconds());
                        if (i < length - 1) {
                            sb.append(",");
                        }
                    }
                    sb.append("}");
                    sb.append(COPY_COMMAND_DELIMITER);
                    sb.append("{");
                    for (int i = 0; i < length; i++) {
                        duration = durations[i];
                        sb.append(duration.getNano());
                        if (i < length - 1) {
                            sb.append(",");
                        }
                    }
                    sb.append("}");
                    return sb.toString();
                case PERIOD_ARRAY:
                    Period[] periods = (Period[]) value;
                    sb = new StringBuilder();
                    sb.append("{");
                    length = java.lang.reflect.Array.getLength(value);
                    for (int i = 0; i < length; i++) {
                        period = periods[i];
                        sb.append(period.getYears());
                        if (i < length - 1) {
                            sb.append(",");
                        }
                    }
                    sb.append("}");
                    sb.append(COPY_COMMAND_DELIMITER);
                    sb.append("{");
                    for (int i = 0; i < length; i++) {
                        period = periods[i];
                        sb.append(period.getMonths());
                        if (i < length - 1) {
                            sb.append(",");
                        }
                    }
                    sb.append("}");
                    sb.append(COPY_COMMAND_DELIMITER);
                    sb.append("{");
                    for (int i = 0; i < length; i++) {
                        period = periods[i];
                        sb.append(period.getDays());
                        if (i < length - 1) {
                            sb.append(",");
                        }
                    }
                    sb.append("}");
                    return sb.toString();
                case LOCALTIME_ARRAY:
                    LocalTime[] localTimes = (LocalTime[]) value;
                    sb = new StringBuilder();
                    sb.append("{");
                    length = java.lang.reflect.Array.getLength(value);
                    for (int i = 0; i < length; i++) {
                        LocalTime localTime = localTimes[i];
                        result = shiftDST(localTime).toString();
                        sb.append(result);
                        if (i < length - 1) {
                            sb.append(",");
                        }
                    }
                    sb.append("}");
                    return sb.toString();
                case JSON_ARRAY:
                    throw SqlgExceptions.invalidPropertyType(propertyType);
                case BYTE_ARRAY:
                    return PGbytea.toPGString((byte[]) SqlgUtil.convertByteArrayToPrimitiveArray((Byte[]) value));
                case byte_ARRAY:
                    return PGbytea.toPGString((byte[]) value);
                default:
                    if (value.getClass().isArray()) {
                        sb = new StringBuilder();
                        sb.append("{");
                        length = java.lang.reflect.Array.getLength(value);
                        for (int i = 0; i < length; i++) {
                            String valueOfArray = java.lang.reflect.Array.get(value, i).toString();
                            sb.append(escapeSpecialCharacters(valueOfArray));
                            if (i < length - 1) {
                                sb.append(",");
                            }
                        }
                        sb.append("}");
                        return sb.toString();
                    }
                    result = escapeSpecialCharacters(value.toString());
            }
        }
        return result;
    }

    @Override
    public void flushRemovedGlobalUniqueIndexVertices(SqlgGraph sqlgGraph, Map<SchemaTable, List<SqlgVertex>> removeVertexCache) {

        if (!removeVertexCache.isEmpty()) {

            Map<String, PropertyType> tmpColumns = new HashMap<>();
            tmpColumns.put("recordId", PropertyType.STRING);
            tmpColumns.put("property", PropertyType.STRING);

            //split the list of vertices, postgres existVertexLabel a 2 byte limit in the in clause
            for (Map.Entry<SchemaTable, List<SqlgVertex>> schemaVertices : removeVertexCache.entrySet()) {
                SchemaTable schemaTable = schemaVertices.getKey();
                Map<String, PropertyColumn> propertyColumns = sqlgGraph.getTopology().getPropertiesWithGlobalUniqueIndexFor(schemaTable.withPrefix(VERTEX_PREFIX));
                for (PropertyColumn propertyColumn : propertyColumns.values()) {
                    for (GlobalUniqueIndex globalUniqueIndex : propertyColumn.getGlobalUniqueIndices()) {
                        List<SqlgVertex> vertices = schemaVertices.getValue();
                        if (!vertices.isEmpty()) {
                            SecureRandom random = new SecureRandom();
                            byte bytes[] = new byte[6];
                            random.nextBytes(bytes);
                            String tmpTableIdentified = Base64.getEncoder().encodeToString(bytes);
                            sqlgGraph.getTopology().getPublicSchema().createTempTable(VERTEX_PREFIX + tmpTableIdentified, tmpColumns);
                            String copySql = ((SqlBulkDialect) sqlgGraph.getSqlDialect())
                                    .temporaryTableCopyCommandSqlVertex(
                                            sqlgGraph,
                                            SchemaTable.of("public", tmpTableIdentified), tmpColumns.keySet());
                            Writer writer = ((SqlBulkDialect) sqlgGraph.getSqlDialect()).streamSql(sqlgGraph, copySql);
                            for (SqlgVertex sqlgVertex : vertices) {
                                Map<String, Object> tmpMap = new HashMap<>();
                                tmpMap.put("recordId", sqlgVertex.id().toString());
                                tmpMap.put("property", propertyColumn.getName());
                                ((SqlBulkDialect) sqlgGraph.getSqlDialect()).writeStreamingVertex(writer, tmpMap);
                            }
                            try {
                                writer.close();
                            } catch (IOException e) {
                                throw new RuntimeException(e);
                            }
                            StringBuilder sql = new StringBuilder("WITH tmp as (SELECT * FROM " + sqlgGraph.getSqlDialect().maybeWrapInQoutes(VERTEX_PREFIX + tmpTableIdentified) + ")\n");
                            sql.append("DELETE FROM ");
                            sql.append(sqlgGraph.getSqlDialect().maybeWrapInQoutes(Schema.GLOBAL_UNIQUE_INDEX_SCHEMA));
                            sql.append(".");
                            sql.append(sqlgGraph.getSqlDialect().maybeWrapInQoutes(VERTEX_PREFIX + globalUniqueIndex.getName()));
                            sql.append("as gui \nUSING tmp WHERE ");
                            sql.append("tmp.\"recordId\" = gui.\"recordId\" AND tmp.property = gui.property");
                            if (sqlgGraph.getSqlDialect().needsSemicolon()) {
                                sql.append(";");
                            }
                            if (logger.isDebugEnabled()) {
                                logger.debug(sql.toString());
                            }
                            Connection conn = sqlgGraph.tx().getConnection();
                            try (PreparedStatement preparedStatement = conn.prepareStatement(sql.toString())) {
                                preparedStatement.executeUpdate();
                            } catch (SQLException e) {
                                throw new RuntimeException(e);
                            }
                        }
                    }
                }
            }
        }
    }

    @Override
    public String getBatchNull() {
        return BATCH_NULL;
    }


    private InputStream mapVertexToInputStream(Map<String, PropertyType> propertyTypeMap, Pair<SortedSet<String>, Map<SqlgVertex, Map<String, Object>>> vertexCache) throws SQLException {
        //String str = "2,peter\n3,john";
        StringBuilder sb = new StringBuilder();
        int count = 1;
        for (SqlgVertex sqlgVertex : vertexCache.getRight().keySet()) {
            Map<String, Object> triple = vertexCache.getRight().get(sqlgVertex);
            //set the internal batch id to be used with inserting batch edges
            if (!vertexCache.getLeft().isEmpty()) {
                int countKeys = 1;
                for (String key : vertexCache.getLeft()) {
                    PropertyType propertyType = propertyTypeMap.get(key);
                    if (countKeys > 1 && countKeys <= vertexCache.getLeft().size()) {
                        sb.append(COPY_COMMAND_DELIMITER);
                    }
                    countKeys++;
                    Object value = triple.get(key);
                    switch (propertyType) {
                        case BYTE_ARRAY:
                            String valueOfArrayAsString = PGbytea.toPGString((byte[]) SqlgUtil.convertByteArrayToPrimitiveArray((Byte[]) value));
                            sb.append(valueOfArrayAsString);
                            break;
                        case byte_ARRAY:
                            valueOfArrayAsString = PGbytea.toPGString((byte[]) value);
                            sb.append(valueOfArrayAsString);
                            break;
                        default:
                            sb.append(valueToStringForBulkLoad(propertyType, value));
                    }
                }
            } else {
                sb.append("0");
            }
            if (count++ < vertexCache.getRight().size()) {
                sb.append("\n");
            }
        }
        return new ByteArrayInputStream(sb.toString().getBytes());
    }

//    private InputStream mapEdgeToInputStream(Map<String, PropertyType> propertyTypeMap, Pair<SortedSet<String>, Map<SqlgEdge, Triple<SqlgVertex, SqlgVertex, Map<String, Object>>>> edgeCache) throws SQLException {
//        StringBuilder sb = new StringBuilder();
//        int count = 1;
//        for (Triple<SqlgVertex, SqlgVertex, Map<String, Object>> triple : edgeCache.getRight().values()) {
//            sb.append(((RecordId) triple.getLeft().id()).getId());
//            sb.append(COPY_COMMAND_DELIMITER);
//            sb.append(((RecordId) triple.getMiddle().id()).getId());
//            if (!edgeCache.getLeft().isEmpty()) {
//                sb.append(COPY_COMMAND_DELIMITER);
//            }
//            int countKeys = 1;
//            for (String key : edgeCache.getLeft()) {
//                PropertyType propertyType = propertyTypeMap.get(key);
//                Object value = triple.getRight().get(key);
//                switch (propertyType) {
//                    case BYTE_ARRAY:
//                        String valueOfArrayAsString = PGbytea.toPGString((byte[]) SqlgUtil.convertByteArrayToPrimitiveArray((Byte[]) value));
//                        sb.append(valueOfArrayAsString);
//                        break;
//                    case byte_ARRAY:
//                        valueOfArrayAsString = PGbytea.toPGString((byte[]) value);
//                        sb.append(valueOfArrayAsString);
//                        break;
//                    default:
//                        sb.append(valueToStringForBulkLoad(propertyType, value));
//                }
//                if (countKeys < edgeCache.getLeft().size()) {
//                    sb.append(COPY_COMMAND_DELIMITER);
//                }
//                countKeys++;
//            }
//            if (count++ < edgeCache.getRight().size()) {
//                sb.append("\n");
//            }
//        }
//        return new ByteArrayInputStream(sb.toString().getBytes());
//    }

    /**
     * this follows the PostgreSQL rules at https://www.postgresql.org/docs/current/static/sql-copy.html#AEN77663
     * "If the value contains the delimiter character, the QUOTE character, the NULL string, a carriage return,
     * or line feed character, then the whole value is prefixed and suffixed by the QUOTE character,
     * and any occurrence within the value of a QUOTE character or the ESCAPE character is preceded
     * by the escape character."
     *
     * @param s
     * @return
     */
    private String escapeSpecialCharacters(String s) {
        StringBuilder sb = new StringBuilder();
        boolean needEscape = s.length() == 0; // escape empty strings
        for (int a = 0; a < s.length(); a++) {
            char c = s.charAt(a);
            if (c == '\n' || c == '\r' || c == 0 || c == COPY_COMMAND_DELIMITER.charAt(0)) {
                needEscape = true;
            }
            if (c == ESCAPE || c == QUOTE) {
                needEscape = true;
                sb.append(ESCAPE);
            }
            sb.append(c);
        }
        if (needEscape) {
            return QUOTE + sb.toString() + QUOTE;
        }
        return s;
    }

    @Override
    public String[] propertyTypeToSqlDefinition(PropertyType propertyType) {
        switch (propertyType) {
            case BOOLEAN:
                return new String[]{"BOOLEAN"};
            case SHORT:
                return new String[]{"SMALLINT"};
            case INTEGER:
                return new String[]{"INTEGER"};
            case LONG:
                return new String[]{"BIGINT"};
            case FLOAT:
                return new String[]{"REAL"};
            case DOUBLE:
                return new String[]{"DOUBLE PRECISION"};
            case LOCALDATE:
                return new String[]{"DATE"};
            case LOCALDATETIME:
                return new String[]{"TIMESTAMP WITH TIME ZONE"};
            case ZONEDDATETIME:
                return new String[]{"TIMESTAMP WITH TIME ZONE", "TEXT"};
            case LOCALTIME:
                return new String[]{"TIME WITH TIME ZONE"};
            case PERIOD:
                return new String[]{"INTEGER", "INTEGER", "INTEGER"};
            case DURATION:
                return new String[]{"BIGINT", "INTEGER"};
            case STRING:
                return new String[]{"TEXT"};
            case JSON:
                return new String[]{"JSONB"};
            case POINT:
                return new String[]{"geometry(POINT)"};
            case LINESTRING:
                return new String[]{"geometry(LINESTRING)"};
            case POLYGON:
                return new String[]{"geometry(POLYGON)"};
            case GEOGRAPHY_POINT:
                return new String[]{"geography(POINT, 4326)"};
            case GEOGRAPHY_POLYGON:
                return new String[]{"geography(POLYGON, 4326)"};
            case byte_ARRAY:
                return new String[]{"BYTEA"};
            case boolean_ARRAY:
                return new String[]{"BOOLEAN[]"};
            case short_ARRAY:
                return new String[]{"SMALLINT[]"};
            case int_ARRAY:
                return new String[]{"INTEGER[]"};
            case long_ARRAY:
                return new String[]{"BIGINT[]"};
            case float_ARRAY:
                return new String[]{"REAL[]"};
            case double_ARRAY:
                return new String[]{"DOUBLE PRECISION[]"};
            case STRING_ARRAY:
                return new String[]{"TEXT[]"};
            case LOCALDATETIME_ARRAY:
                return new String[]{"TIMESTAMP WITH TIME ZONE[]"};
            case LOCALDATE_ARRAY:
                return new String[]{"DATE[]"};
            case LOCALTIME_ARRAY:
                return new String[]{"TIME WITH TIME ZONE[]"};
            case ZONEDDATETIME_ARRAY:
                return new String[]{"TIMESTAMP WITH TIME ZONE[]", "TEXT[]"};
            case DURATION_ARRAY:
                return new String[]{"BIGINT[]", "INTEGER[]"};
            case PERIOD_ARRAY:
                return new String[]{"INTEGER[]", "INTEGER[]", "INTEGER[]"};
            case INTEGER_ARRAY:
                return new String[]{"INTEGER[]"};
            case BOOLEAN_ARRAY:
                return new String[]{"BOOLEAN[]"};
            case BYTE_ARRAY:
                return new String[]{"BYTEA"};
            case SHORT_ARRAY:
                return new String[]{"SMALLINT[]"};
            case LONG_ARRAY:
                return new String[]{"BIGINT[]"};
            case FLOAT_ARRAY:
                return new String[]{"REAL[]"};
            case DOUBLE_ARRAY:
                return new String[]{"DOUBLE PRECISION[]"};
            case JSON_ARRAY:
                return new String[]{"JSONB[]"};
            default:
                throw SqlgExceptions.invalidPropertyType(propertyType);
        }
    }

    /**
     * This is only used for upgrading from pre sqlg_schema sqlg to a sqlg_schema
     *
     * @param sqlType
     * @param typeName
     * @return
     */
    @Override
    public PropertyType sqlTypeToPropertyType(SqlgGraph sqlgGraph, String schema, String table, String column, int sqlType, String typeName, ListIterator<Triple<String, Integer, String>> metaDataIter) {
        switch (sqlType) {
            case Types.BIT:
                return PropertyType.BOOLEAN;
            case Types.SMALLINT:
                return PropertyType.SHORT;
            case Types.INTEGER:
                return PropertyType.INTEGER;
            case Types.BIGINT:
                return PropertyType.LONG;
            case Types.REAL:
                return PropertyType.FLOAT;
            case Types.DOUBLE:
                return PropertyType.DOUBLE;
            case Types.VARCHAR:
                return PropertyType.STRING;
            case Types.TIMESTAMP:
                return PropertyType.LOCALDATETIME;
            case Types.DATE:
                return PropertyType.LOCALDATE;
            case Types.TIME:
                return PropertyType.LOCALTIME;
            case Types.OTHER:
                //this is a f up as only JSON can be used for other.
                //means all the gis data types which are also OTHER are not supported
                switch (typeName) {
                    case "jsonb":
                        return PropertyType.JSON;
                    case "geometry":
                        return getPostGisGeometryType(sqlgGraph, schema, table, column);
                    case "geography":
                        return getPostGisGeographyType(sqlgGraph, schema, table, column);
                    default:
                        throw new RuntimeException("Other type not supported " + typeName);

                }
            case Types.BINARY:
                return BYTE_ARRAY;
            case Types.ARRAY:
                return sqlArrayTypeNameToPropertyType(typeName, sqlgGraph, schema, table, column, metaDataIter);
            default:
                throw new IllegalStateException("Unknown sqlType " + sqlType);
        }
    }

    @Override
    public PropertyType sqlArrayTypeNameToPropertyType(String typeName, SqlgGraph sqlgGraph, String schema, String table, String columnName, ListIterator<Triple<String, Integer, String>> metaDataIter) {
        switch (typeName) {
            case "_bool":
                return BOOLEAN_ARRAY;
            case "_int2":
                return SHORT_ARRAY;
            case "_int4":
                return PropertyType.INTEGER_ARRAY;
            case "_int8":
                return PropertyType.LONG_ARRAY;
            case "_float4":
                return PropertyType.FLOAT_ARRAY;
            case "_float8":
                return PropertyType.DOUBLE_ARRAY;
            case "_text":
                return PropertyType.STRING_ARRAY;
            case "_date":
                return PropertyType.LOCALDATE_ARRAY;
            case "_timetz":
                return PropertyType.LOCALTIME_ARRAY;
            case "_timestamptz":
                //need to check the next column to know if its a LocalDateTime or ZonedDateTime array
                Triple<String, Integer, String> metaData = metaDataIter.next();
                metaDataIter.previous();
                if (metaData.getLeft().startsWith(columnName + "~~~")) {
                    return PropertyType.ZONEDDATETIME_ARRAY;
                } else {
                    return PropertyType.LOCALDATETIME_ARRAY;
                }
            case "_jsonb":
                return PropertyType.JSON_ARRAY;
            default:
                throw new RuntimeException("Array type not supported " + typeName);
        }
    }

    @Override
    public int[] propertyTypeToJavaSqlType(PropertyType propertyType) {
        switch (propertyType) {
            case BYTE:
                return new int[]{Types.BOOLEAN};
            case BOOLEAN:
                return new int[]{Types.BOOLEAN};
            case SHORT:
                return new int[]{Types.SMALLINT};
            case INTEGER:
                return new int[]{Types.INTEGER};
            case LONG:
                return new int[]{Types.BIGINT};
            case FLOAT:
                return new int[]{Types.REAL};
            case DOUBLE:
                return new int[]{Types.DOUBLE};
            case STRING:
                return new int[]{Types.CLOB};
            case LOCALDATETIME:
                return new int[]{Types.TIMESTAMP};
            case LOCALDATE:
                return new int[]{Types.DATE};
            case LOCALTIME:
                return new int[]{Types.TIME};
            case ZONEDDATETIME:
                return new int[]{Types.TIMESTAMP, Types.CLOB};
            case PERIOD:
                return new int[]{Types.INTEGER, Types.INTEGER, Types.INTEGER};
            case DURATION:
                return new int[]{Types.BIGINT, Types.INTEGER};
            case JSON:
                //TODO support other others like Geometry...
                return new int[]{Types.OTHER};
            case byte_ARRAY:
                return new int[]{Types.ARRAY};
            case boolean_ARRAY:
                return new int[]{Types.ARRAY};
            case BOOLEAN_ARRAY:
                return new int[]{Types.ARRAY};
            case short_ARRAY:
                return new int[]{Types.ARRAY};
            case SHORT_ARRAY:
                return new int[]{Types.ARRAY};
            case int_ARRAY:
                return new int[]{Types.ARRAY};
            case INTEGER_ARRAY:
                return new int[]{Types.ARRAY};
            case long_ARRAY:
                return new int[]{Types.ARRAY};
            case LONG_ARRAY:
                return new int[]{Types.ARRAY};
            case float_ARRAY:
                return new int[]{Types.ARRAY};
            case FLOAT_ARRAY:
                return new int[]{Types.ARRAY};
            case double_ARRAY:
                return new int[]{Types.ARRAY};
            case DOUBLE_ARRAY:
                return new int[]{Types.ARRAY};
            case STRING_ARRAY:
                return new int[]{Types.ARRAY};
            case LOCALDATETIME_ARRAY:
                return new int[]{Types.ARRAY};
            case LOCALDATE_ARRAY:
                return new int[]{Types.ARRAY};
            case LOCALTIME_ARRAY:
                return new int[]{Types.ARRAY};
            case ZONEDDATETIME_ARRAY:
                return new int[]{Types.ARRAY, Types.ARRAY};
            case PERIOD_ARRAY:
                return new int[]{Types.ARRAY, Types.ARRAY, Types.ARRAY};
            case DURATION_ARRAY:
                return new int[]{Types.ARRAY, Types.ARRAY};
            case JSON_ARRAY:
                return new int[]{Types.ARRAY};
            default:
                throw new IllegalStateException("Unknown propertyType " + propertyType.name());
        }
    }

    @Override
    public void validateProperty(Object key, Object value) {
        if (key instanceof String && ((String) key).length() > 63) {
            validateColumnName((String) key);
        }
        if (value instanceof String) {
            return;
        }
        if (value instanceof Character) {
            return;
        }
        if (value instanceof Boolean) {
            return;
        }
        if (value instanceof Byte) {
            return;
        }
        if (value instanceof Short) {
            return;
        }
        if (value instanceof Integer) {
            return;
        }
        if (value instanceof Long) {
            return;
        }
        if (value instanceof Float) {
            return;
        }
        if (value instanceof Double) {
            return;
        }
        if (value instanceof LocalDate) {
            return;
        }
        if (value instanceof LocalDateTime) {
            return;
        }
        if (value instanceof ZonedDateTime) {
            return;
        }
        if (value instanceof LocalTime) {
            return;
        }
        if (value instanceof Period) {
            return;
        }
        if (value instanceof Duration) {
            return;
        }
        if (value instanceof JsonNode) {
            return;
        }
        if (value instanceof Point) {
            return;
        }
        if (value instanceof LineString) {
            return;
        }
        if (value instanceof Polygon) {
            return;
        }
        if (value instanceof byte[]) {
            return;
        }
        if (value instanceof boolean[]) {
            return;
        }
        if (value instanceof char[]) {
            return;
        }
        if (value instanceof short[]) {
            return;
        }
        if (value instanceof int[]) {
            return;
        }
        if (value instanceof long[]) {
            return;
        }
        if (value instanceof float[]) {
            return;
        }
        if (value instanceof double[]) {
            return;
        }
        if (value instanceof String[]) {
            return;
        }
        if (value instanceof Character[]) {
            return;
        }
        if (value instanceof Boolean[]) {
            return;
        }
        if (value instanceof Byte[]) {
            return;
        }
        if (value instanceof Short[]) {
            return;
        }
        if (value instanceof Integer[]) {
            return;
        }
        if (value instanceof Long[]) {
            return;
        }
        if (value instanceof Float[]) {
            return;
        }
        if (value instanceof Double[]) {
            return;
        }
        if (value instanceof LocalDateTime[]) {
            return;
        }
        if (value instanceof LocalDate[]) {
            return;
        }
        if (value instanceof LocalTime[]) {
            return;
        }
        if (value instanceof ZonedDateTime[]) {
            return;
        }
        if (value instanceof Duration[]) {
            return;
        }
        if (value instanceof Period[]) {
            return;
        }
        if (value instanceof JsonNode[]) {
            return;
        }
        throw Property.Exceptions.dataTypeOfPropertyValueNotSupported(value);
    }

    @Override
    public boolean needForeignKeyIndex() {
        return true;
    }

    private Set<String> getForeignKeyConstraintNames(SqlgGraph sqlgGraph, String foreignKeySchema, String foreignKeyTable) {
        Set<String> result = new HashSet<>();
        Connection conn = sqlgGraph.tx().getConnection();
        DatabaseMetaData metadata;
        try {
            metadata = conn.getMetaData();
            String childCatalog = null;
            String childSchemaPattern = foreignKeySchema;
            String childTableNamePattern = foreignKeyTable;
            ResultSet resultSet = metadata.getImportedKeys(childCatalog, childSchemaPattern, childTableNamePattern);
            while (resultSet.next()) {
                result.add(resultSet.getString("FK_NAME"));
            }
        } catch (SQLException e) {
            throw new RuntimeException(e);
        }
        return result;
    }

    public boolean supportsClientInfo() {
        return true;
    }

    public void validateSchemaName(String schema) {
        if (schema.length() > getMaximumSchemaNameLength()) {
            throw SqlgExceptions.invalidSchemaName("Postgresql schema names can only be 63 characters. " + schema + " exceeds that");
        }
    }

    public void validateTableName(String table) {
        if (table.length() > getMaximumTableNameLength()) {
            throw SqlgExceptions.invalidTableName("Postgresql table names can only be 63 characters. " + table + " exceeds that");
        }
    }

    @Override
    public void validateColumnName(String column) {
        super.validateColumnName(column);
        if (column.length() > getMaximumColumnNameLength()) {
            throw SqlgExceptions.invalidColumnName("Postgresql column names can only be 63 characters. " + column + " exceeds that");
        }
    }

    @Override
    public int getMaximumSchemaNameLength() {
        return 63;
    }

    @Override
    public int getMaximumTableNameLength() {
        return 63;
    }

    @Override
    public int getMaximumColumnNameLength() {
        return 63;
    }

    @Override
    public int getMaximumIndexNameLength() {
        return 63;
    }

    @Override
    public boolean supportsILike() {
        return Boolean.TRUE;
    }

    @Override
    public boolean needsTimeZone() {
        return Boolean.TRUE;
    }

    @Override
    public void setJson(PreparedStatement preparedStatement, int parameterStartIndex, JsonNode json) {
        PGobject jsonObject = new PGobject();
        jsonObject.setType("jsonb");
        try {
            jsonObject.setValue(json.toString());
            preparedStatement.setObject(parameterStartIndex, jsonObject);
        } catch (SQLException e) {
            throw new RuntimeException(e);
        }
    }

    @Override
    public void setPoint(PreparedStatement preparedStatement, int parameterStartIndex, Object point) {
        Preconditions.checkArgument(point instanceof Point, "point must be an instance of " + Point.class.getName());
        try {
            preparedStatement.setObject(parameterStartIndex, new PGgeometry((Point) point));
        } catch (SQLException e) {
            throw new RuntimeException(e);
        }
    }

    @Override
    public void setLineString(PreparedStatement preparedStatement, int parameterStartIndex, Object lineString) {
        Preconditions.checkArgument(lineString instanceof LineString, "lineString must be an instance of " + LineString.class.getName());
        try {
            preparedStatement.setObject(parameterStartIndex, new PGgeometry((LineString) lineString));
        } catch (SQLException e) {
            throw new RuntimeException(e);
        }
    }

    @Override
    public void setPolygon(PreparedStatement preparedStatement, int parameterStartIndex, Object polygon) {
        Preconditions.checkArgument(polygon instanceof Polygon, "polygon must be an instance of " + Polygon.class.getName());
        try {
            preparedStatement.setObject(parameterStartIndex, new PGgeometry((Polygon) polygon));
        } catch (SQLException e) {
            throw new RuntimeException(e);
        }
    }

    @Override
    public void setGeographyPoint(PreparedStatement preparedStatement, int parameterStartIndex, Object point) {
        Preconditions.checkArgument(point instanceof GeographyPoint, "point must be an instance of " + GeographyPoint.class.getName());
        try {
            preparedStatement.setObject(parameterStartIndex, new PGgeometry((GeographyPoint) point));
        } catch (SQLException e) {
            throw new RuntimeException(e);
        }
    }

    @Override
    public void handleOther(Map<String, Object> properties, String columnName, Object o, PropertyType propertyType) {
        switch (propertyType) {
            case POINT:
                properties.put(columnName, ((PGgeometry) o).getGeometry());
                break;
            case LINESTRING:
                properties.put(columnName, ((PGgeometry) o).getGeometry());
                break;
            case GEOGRAPHY_POINT:
                try {
                    Geometry geometry = PGgeometry.geomFromString(((PGobject) o).getValue());
                    properties.put(columnName, new GeographyPoint((Point) geometry));
                } catch (SQLException e) {
                    throw new RuntimeException(e);
                }
                break;
            case GEOGRAPHY_POLYGON:
                try {
                    Geometry geometry = PGgeometry.geomFromString(((PGobject) o).getValue());
                    properties.put(columnName, new GeographyPolygon((Polygon) geometry));
                } catch (SQLException e) {
                    throw new RuntimeException(e);
                }
                break;
            case POLYGON:
                properties.put(columnName, ((PGgeometry) o).getGeometry());
                break;
            case JSON:
                ObjectMapper objectMapper = new ObjectMapper();
                try {
                    JsonNode jsonNode = objectMapper.readTree(((PGobject) o).getValue());
                    properties.put(columnName, jsonNode);
                } catch (IOException e) {
                    throw new RuntimeException(e);
                }
                break;
            case BYTE_ARRAY:
                java.sql.Array array = (java.sql.Array) o;
                String arrayAsString = array.toString();
                //remove the wrapping curly brackets
                arrayAsString = arrayAsString.substring(1);
                arrayAsString = arrayAsString.substring(0, arrayAsString.length() - 1);
                String[] byteAsString = arrayAsString.split(",");
//                PGbytea.toBytes();
                Byte[] result = new Byte[byteAsString.length];
                int count = 0;
                for (String s : byteAsString) {
                    Integer byteAsInteger = Integer.parseUnsignedInt(s.replace("\"", ""));
                    result[count++] = new Byte("");
                }
                properties.put(columnName, result);
                break;
            default:
                throw new IllegalStateException("sqlgDialect.handleOther does not handle " + propertyType.name());
        }
//        if (o instanceof PGgeometry) {
//            properties.put(columnName, ((PGgeometry) o).getGeometry());
//        } else if ((o instanceof PGobject) && ((PGobject) o).getType().equals("geography")) {
//            try {
//                Geometry geometry = PGgeometry.geomFromString(((PGobject) o).getValue());
//                if (geometry instanceof Point) {
//                    properties.put(columnName, new GeographyPoint((Point) geometry));
//                } else if (geometry instanceof Polygon) {
//                    properties.put(columnName, new GeographyPolygon((Polygon) geometry));
//                } else {
//                    throw new IllegalStateException("Gis type " + geometry.getClass().getName() + " is not supported.");
//                }
//            } catch (SQLException e) {
//                throw new RuntimeException(e);
//            }
//        } else {
//            //Assume json for now
//            if (o instanceof java.sql.Array) {
//                java.sql.Array array = (java.sql.Array) o;
//                String arrayAsString = array.toString();
//                //remove the wrapping curly brackets
//                arrayAsString = arrayAsString.substring(1);
//                arrayAsString = arrayAsString.substring(0, arrayAsString.length() - 1);
//                arrayAsString = StringEscapeUtils.unescapeJava(arrayAsString);
//                //remove the wrapping qoutes
//                arrayAsString = arrayAsString.substring(1);
//                arrayAsString = arrayAsString.substring(0, arrayAsString.length() - 1);
//                String[] jsons = arrayAsString.split("\",\"");
//                JsonNode[] jsonNodes = new JsonNode[jsons.length];
//                ObjectMapper objectMapper = new ObjectMapper();
//                int count = 0;
//                for (String json : jsons) {
//                    try {
//                        JsonNode jsonNode = objectMapper.readTree(json);
//                        jsonNodes[count++] = jsonNode;
//                    } catch (IOException e) {
//                        throw new RuntimeException(e);
//                    }
//                }
//                properties.put(columnName, jsonNodes);
//            } else {
//                ObjectMapper objectMapper = new ObjectMapper();
//                try {
//                    JsonNode jsonNode = objectMapper.readTree(((PGobject) o).getValue());
//                    properties.put(columnName, jsonNode);
//                } catch (IOException e) {
//                    throw new RuntimeException(e);
//                }
//            }
//        }
    }

    @Override
    public boolean supportsJsonType() {
        return true;
    }

    @Override
    public boolean supportsJsonArrayValues() {
        return true;
    }

    @Override
    public Writer streamSql(SqlgGraph sqlgGraph, String sql) {
        Connection conn = sqlgGraph.tx().getConnection();
        PGConnection pgConnection;
        try {
            pgConnection = conn.unwrap(PGConnection.class);
            OutputStream out = new PGCopyOutputStream(pgConnection, sql);
            return new OutputStreamWriter(out, "UTF-8");
        } catch (SQLException | UnsupportedEncodingException e) {
            throw new RuntimeException(e);
        }
    }

    private <L, R> void copyInBulkTempEdges(SqlgGraph sqlgGraph, SchemaTable schemaTable, Collection<Pair<L, R>> uids, PropertyType inPropertyType, PropertyType outPropertyType) {
        try {
            StringBuilder sql = new StringBuilder();
            sql.append("COPY ");
            sql.append(maybeWrapInQoutes(schemaTable.getTable()));
            sql.append(" (");
            int count = 1;
            for (String key : Arrays.asList("out", "in")) {
                if (count > 1 && count <= 2) {
                    sql.append(", ");
                }
                count++;
                sql.append(maybeWrapInQoutes(key));
            }
            sql.append(")");
            sql.append(" FROM stdin DELIMITER '");
            sql.append(COPY_COMMAND_DELIMITER);
            sql.append("';");
            if (logger.isDebugEnabled()) {
                logger.debug(sql.toString());
            }
            Writer writer = streamSql(sqlgGraph, sql.toString());
            for (Pair<L, R> uid : uids) {
                valueToStreamBytes(writer, inPropertyType, uid.getLeft());
                writer.write(COPY_COMMAND_DELIMITER);
                valueToStreamBytes(writer, outPropertyType, uid.getRight());
                writer.write("\n");
            }
            writer.close();
        } catch (Exception e) {
            throw new RuntimeException(e);
        }
    }

    @Override
    public <L, R> void bulkAddEdges(SqlgGraph sqlgGraph, SchemaTable out, SchemaTable in, String edgeLabel, Pair<String, String> idFields, Collection<Pair<L, R>> uids) {
        if (!sqlgGraph.tx().isInStreamingBatchMode() && !sqlgGraph.tx().isInStreamingWithLockBatchMode()) {
            throw SqlgExceptions.invalidMode("Transaction must be in " + BatchManager.BatchModeType.STREAMING + " or " + BatchManager.BatchModeType.STREAMING_WITH_LOCK + " mode for bulkAddEdges");
        }
        if (!uids.isEmpty()) {
            //createVertexLabel temp table and copy the uids into it
            Map<String, PropertyType> columns = new HashMap<>();
            Map<String, PropertyType> outProperties = sqlgGraph.getTopology().getTableFor(out.withPrefix(VERTEX_PREFIX));
            Map<String, PropertyType> inProperties = sqlgGraph.getTopology().getTableFor(in.withPrefix(VERTEX_PREFIX));
            PropertyType outPropertyType;
            if (idFields.getLeft().equals(Topology.ID)) {
                outPropertyType = PropertyType.INTEGER;
            } else {
                outPropertyType = outProperties.get(idFields.getLeft());
            }
            PropertyType inPropertyType;
            if (idFields.getRight().equals(Topology.ID)) {
                inPropertyType = PropertyType.INTEGER;
            } else {
                inPropertyType = inProperties.get(idFields.getRight());
            }
            columns.put("out", outPropertyType);
            columns.put("in", inPropertyType);
            SecureRandom random = new SecureRandom();
            byte bytes[] = new byte[6];
            random.nextBytes(bytes);
            String tmpTableIdentified = Base64.getEncoder().encodeToString(bytes);
            tmpTableIdentified = Topology.BULK_TEMP_EDGE + tmpTableIdentified;
            sqlgGraph.getTopology().getPublicSchema().createTempTable(tmpTableIdentified, columns);
            this.copyInBulkTempEdges(sqlgGraph, SchemaTable.of(out.getSchema(), tmpTableIdentified), uids, outPropertyType, inPropertyType);
            //executeRegularQuery copy from select. select the edge ids to copy into the new table by joining on the temp table

            Optional<VertexLabel> outVertexLabelOptional = sqlgGraph.getTopology().getVertexLabel(out.getSchema(), out.getTable());
            Optional<VertexLabel> inVertexLabelOptional = sqlgGraph.getTopology().getVertexLabel(in.getSchema(), in.getTable());
            Preconditions.checkState(outVertexLabelOptional.isPresent(), "Out VertexLabel must be present. Not found for %s", out.toString());
            Preconditions.checkState(inVertexLabelOptional.isPresent(), "In VertexLabel must be present. Not found for %s", in.toString());

            //noinspection OptionalGetWithoutIsPresent
            sqlgGraph.getTopology().ensureEdgeLabelExist(edgeLabel, outVertexLabelOptional.get(), inVertexLabelOptional.get(), Collections.emptyMap());

            StringBuilder sql = new StringBuilder("INSERT INTO \n");
            sql.append(this.maybeWrapInQoutes(out.getSchema()));
            sql.append(".");
            sql.append(this.maybeWrapInQoutes(EDGE_PREFIX + edgeLabel));
            sql.append(" (");
            sql.append(this.maybeWrapInQoutes(out.getSchema() + "." + out.getTable() + Topology.OUT_VERTEX_COLUMN_END));
            sql.append(",");
            sql.append(this.maybeWrapInQoutes(in.getSchema() + "." + in.getTable() + Topology.IN_VERTEX_COLUMN_END));
            sql.append(") \n");
            sql.append("select _out.\"ID\" as \"");
            sql.append(out.getSchema() + "." + out.getTable() + Topology.OUT_VERTEX_COLUMN_END);
            sql.append("\", _in.\"ID\" as \"");
            sql.append(in.getSchema() + "." + in.getTable() + Topology.IN_VERTEX_COLUMN_END);
            sql.append("\" FROM ");
            sql.append(this.maybeWrapInQoutes(in.getSchema()));
            sql.append(".");
            sql.append(this.maybeWrapInQoutes(VERTEX_PREFIX + in.getTable()));
            sql.append(" _in join ");
            sql.append(this.maybeWrapInQoutes(tmpTableIdentified) + " ab on ab.in = _in." + this.maybeWrapInQoutes(idFields.getRight()) + " join ");
            sql.append(this.maybeWrapInQoutes(out.getSchema()));
            sql.append(".");
            sql.append(this.maybeWrapInQoutes(VERTEX_PREFIX + out.getTable()));
            sql.append(" _out on ab.out = _out." + this.maybeWrapInQoutes(idFields.getLeft()));
            if (logger.isDebugEnabled()) {
                logger.debug(sql.toString());
            }
            Connection conn = sqlgGraph.tx().getConnection();
            try (PreparedStatement preparedStatement = conn.prepareStatement(sql.toString())) {
                preparedStatement.executeUpdate();
            } catch (SQLException e) {
                throw new RuntimeException(e);
            }
        }
    }

    @Override
    public void lockTable(SqlgGraph sqlgGraph, SchemaTable schemaTable, String prefix) {
        Preconditions.checkArgument(prefix.equals(VERTEX_PREFIX) || prefix.equals(EDGE_PREFIX), "prefix must be " + VERTEX_PREFIX + " or " + EDGE_PREFIX);
        StringBuilder sql = new StringBuilder();
        sql.append("LOCK TABLE ");
        sql.append(sqlgGraph.getSqlDialect().maybeWrapInQoutes(schemaTable.getSchema()));
        sql.append(".");
        sql.append(sqlgGraph.getSqlDialect().maybeWrapInQoutes(prefix + schemaTable.getTable()));
        sql.append(" IN SHARE MODE");
        if (this.needsSemicolon()) {
            sql.append(";");
        }
        if (logger.isDebugEnabled()) {
            logger.debug(sql.toString());
        }
        Connection conn = sqlgGraph.tx().getConnection();
        try (PreparedStatement preparedStatement = conn.prepareStatement(sql.toString())) {
            preparedStatement.executeUpdate();
        } catch (SQLException e) {
            throw new RuntimeException(e);
        }
    }

    @Override
    public void alterSequenceCacheSize(SqlgGraph sqlgGraph, SchemaTable schemaTable, String sequence, int batchSize) {
        StringBuilder sql = new StringBuilder();
        sql.append("ALTER SEQUENCE ");
        sql.append(sequence);
        sql.append(" CACHE ");
        sql.append(String.valueOf(batchSize));
        if (this.needsSemicolon()) {
            sql.append(";");
        }
        if (logger.isDebugEnabled()) {
            logger.debug(sql.toString());
        }
        Connection conn = sqlgGraph.tx().getConnection();
        try (PreparedStatement preparedStatement = conn.prepareStatement(sql.toString())) {
            preparedStatement.executeUpdate();
        } catch (SQLException e) {
            throw new RuntimeException(e);
        }
    }

    @Override
    public long nextSequenceVal(SqlgGraph sqlgGraph, SchemaTable schemaTable, String prefix) {
        Preconditions.checkArgument(prefix.equals(VERTEX_PREFIX) || prefix.equals(EDGE_PREFIX), "prefix must be " + VERTEX_PREFIX + " or " + EDGE_PREFIX);
        long result;
        Connection conn = sqlgGraph.tx().getConnection();
        StringBuilder sql = new StringBuilder();
        sql.append("SELECT NEXTVAL('\"" + schemaTable.getSchema() + "\".\"" + prefix + schemaTable.getTable() + "_ID_seq\"');");
        if (logger.isDebugEnabled()) {
            logger.debug(sql.toString());
        }
        try (PreparedStatement preparedStatement = conn.prepareStatement(sql.toString())) {
            ResultSet resultSet = preparedStatement.executeQuery();
            resultSet.next();
            result = resultSet.getLong(1);
            resultSet.close();
        } catch (SQLException e) {
            throw new RuntimeException(e);
        }
        return result;
    }

    @Override
    public long currSequenceVal(SqlgGraph sqlgGraph, SchemaTable schemaTable, String prefix) {
        Preconditions.checkArgument(prefix.equals(VERTEX_PREFIX) || prefix.equals(EDGE_PREFIX), "prefix must be " + VERTEX_PREFIX + " or " + EDGE_PREFIX);
        long result;
        Connection conn = sqlgGraph.tx().getConnection();
        StringBuilder sql = new StringBuilder();
        sql.append("SELECT CURRVAL('\"" + schemaTable.getSchema() + "\".\"" + prefix + schemaTable.getTable() + "_ID_seq\"');");
        if (logger.isDebugEnabled()) {
            logger.debug(sql.toString());
        }
        try (PreparedStatement preparedStatement = conn.prepareStatement(sql.toString())) {
            ResultSet resultSet = preparedStatement.executeQuery();
            resultSet.next();
            result = resultSet.getLong(1);
            resultSet.close();
        } catch (SQLException e) {
            throw new RuntimeException(e);
        }
        return result;
    }

    @Override
    public String sequenceName(SqlgGraph sqlgGraph, SchemaTable outSchemaTable, String prefix) {
        Preconditions.checkArgument(prefix.equals(VERTEX_PREFIX) || prefix.equals(EDGE_PREFIX), "prefix must be " + VERTEX_PREFIX + " or " + EDGE_PREFIX);
//        select pg_get_serial_sequence('public."V_Person"', 'ID')
        String result;
        StringBuilder sql = new StringBuilder();
        sql.append("SELECT pg_get_serial_sequence('\"");
        sql.append(outSchemaTable.getSchema());
        sql.append("\".\"");
        sql.append(prefix).append(outSchemaTable.getTable()).append("\"', 'ID')");
        if (logger.isDebugEnabled()) {
            logger.debug(sql.toString());
        }
        Connection conn = sqlgGraph.tx().getConnection();
        try (PreparedStatement preparedStatement = conn.prepareStatement(sql.toString())) {
            ResultSet resultSet = preparedStatement.executeQuery();
            resultSet.next();
            result = resultSet.getString(1);
            resultSet.close();
        } catch (SQLException e) {
            throw new RuntimeException(e);
        }
        return result;
    }

    @Override
    public boolean supportsBulkWithinOut() {
        return true;
    }

    @Override
    public boolean isPostgresql() {
        return true;
    }

    @Override
    public <T> T getGis(SqlgGraph sqlgGraph) {
        Gis gis = Gis.GIS;
        gis.setSqlgGraph(sqlgGraph);
        return (T) gis;
    }

    @Override
    public String afterCreateTemporaryTableStatement() {
        return "ON COMMIT DROP";
    }

    @Override
    public List<String> columnsToIgnore() {
        return Arrays.asList(COPY_DUMMY);
    }

    @Override
    public List<String> sqlgTopologyCreationScripts() {
        List<String> result = new ArrayList<>();
<<<<<<< HEAD
        result.add("CREATE TABLE IF NOT EXISTS \"sqlg_schema\".\"V_graph\" (\"ID\" SERIAL PRIMARY KEY, \"createdOn\" TIMESTAMP WITH TIME ZONE, \"updatedOn\" TIMESTAMP WITH TIME ZONE, \"version\" TEXT, \"dbVersion\" TEXT);");
        result.add("CREATE TABLE IF NOT EXISTS \"sqlg_schema\".\"V_schema\" (\"ID\" SERIAL PRIMARY KEY, \"createdOn\" TIMESTAMP WITH TIME ZONE, \"name\" TEXT);");
        result.add("CREATE TABLE IF NOT EXISTS \"sqlg_schema\".\"V_vertex\" (" +
=======
        result.add("CREATE TABLE IF NOT EXISTS \"sqlg_schema\".\"" + Topology.VERTEX_PREFIX + "graph\" (" +
                "\"ID\" SERIAL PRIMARY KEY, " +
                "\"createdOn\" TIMESTAMP WITH TIME ZONE, " +
                "\"updatedOn\" TIMESTAMP WITH TIME ZONE, " +
                "\"version\" TEXT, " +
                "\"dbVersion\" TEXT);");
        result.add("CREATE TABLE IF NOT EXISTS \"sqlg_schema\".\"" + Topology.VERTEX_PREFIX + "schema\" (" +
                "\"ID\" SERIAL PRIMARY KEY, " +
                "\"createdOn\" TIMESTAMP WITH TIME ZONE, " +
                "\"name\" TEXT);");
        result.add("CREATE TABLE IF NOT EXISTS \"sqlg_schema\".\"" + Topology.VERTEX_PREFIX + "vertex\" (" +
>>>>>>> 06554b93
                "\"ID\" SERIAL PRIMARY KEY, " +
                "\"createdOn\" TIMESTAMP WITH TIME ZONE, " +
                "\"name\" TEXT, \"schemaVertex\" TEXT, " +
                "\"partitionType\" TEXT, " +
<<<<<<< HEAD
                "\"partitionExpression\" TEXT);");
        result.add("CREATE TABLE IF NOT EXISTS \"sqlg_schema\".\"V_edge\" (" +
=======
                "\"partitionExpression\" TEXT," +
                "\"shardCount\" INTEGER);");
        result.add("CREATE TABLE IF NOT EXISTS \"sqlg_schema\".\"" + Topology.VERTEX_PREFIX + "edge\" (" +
>>>>>>> 06554b93
                "\"ID\" SERIAL PRIMARY KEY, " +
                "\"createdOn\" TIMESTAMP WITH TIME ZONE, " +
                "\"name\" TEXT, " +
                "\"partitionType\" TEXT, " +
<<<<<<< HEAD
                "\"partitionExpression\" TEXT);");
        result.add("CREATE TABLE IF NOT EXISTS \"sqlg_schema\".\"V_partition\" (" +
=======
                "\"partitionExpression\" TEXT, " +
                "\"shardCount\" INTEGER);");
        result.add("CREATE TABLE IF NOT EXISTS \"sqlg_schema\".\"" + Topology.VERTEX_PREFIX + "partition\" (" +
>>>>>>> 06554b93
                "\"ID\" SERIAL PRIMARY KEY, " +
                "\"createdOn\" TIMESTAMP WITH TIME ZONE, " +
                "\"name\" TEXT, " +
                "\"from\" TEXT, " +
                "\"to\" TEXT, " +
                "\"in\" TEXT, " +
                "\"partitionType\" TEXT, " +
                "\"partitionExpression\" TEXT);");
<<<<<<< HEAD
        result.add("CREATE TABLE IF NOT EXISTS \"sqlg_schema\".\"V_property\" (\"ID\" SERIAL PRIMARY KEY, \"createdOn\" TIMESTAMP WITH TIME ZONE, \"name\" TEXT, \"type\" TEXT);");
        result.add("CREATE TABLE IF NOT EXISTS \"sqlg_schema\".\"V_index\" (\"ID\" SERIAL PRIMARY KEY, \"createdOn\" TIMESTAMP WITH TIME ZONE, \"name\" TEXT, \"index_type\" TEXT);");
        result.add("CREATE TABLE IF NOT EXISTS \"sqlg_schema\".\"V_globalUniqueIndex\" (" +
=======
        result.add("CREATE TABLE IF NOT EXISTS \"sqlg_schema\".\"" + Topology.VERTEX_PREFIX + "property\" (" +
                "\"ID\" SERIAL PRIMARY KEY, " +
                "\"createdOn\" TIMESTAMP WITH TIME ZONE, " +
                "\"name\" TEXT, " +
                "\"type\" TEXT);");
        result.add("CREATE TABLE IF NOT EXISTS \"sqlg_schema\".\"" + Topology.VERTEX_PREFIX + "index\" (" +
                "\"ID\" SERIAL PRIMARY KEY, " +
                "\"createdOn\" TIMESTAMP WITH TIME ZONE, " +
                "\"name\" TEXT, " +
                "\"index_type\" TEXT);");
        result.add("CREATE TABLE IF NOT EXISTS \"sqlg_schema\".\"" + Topology.VERTEX_PREFIX + "globalUniqueIndex\" (" +
>>>>>>> 06554b93
                "\"ID\" SERIAL PRIMARY KEY, " +
                "\"createdOn\" TIMESTAMP WITH TIME ZONE, " +
                "\"name\" TEXT, " +
                "CONSTRAINT propertyUniqueConstraint UNIQUE(name));");

<<<<<<< HEAD
        result.add("CREATE TABLE IF NOT EXISTS \"sqlg_schema\".\"E_vertex_identifier\"(\"ID\" SERIAL PRIMARY KEY, \"sqlg_schema.property__I\" BIGINT, \"sqlg_schema.vertex__O\" BIGINT, \"identifier_index\" INTEGER, FOREIGN KEY (\"sqlg_schema.property__I\") REFERENCES \"sqlg_schema\".\"V_property\" (\"ID\") DEFERRABLE, FOREIGN KEY (\"sqlg_schema.vertex__O\") REFERENCES \"sqlg_schema\".\"V_vertex\" (\"ID\") DEFERRABLE);");
        result.add("CREATE INDEX IF NOT EXISTS \"E_vertex_identifier_property__I_idx\" ON \"sqlg_schema\".\"E_vertex_identifier\" (\"sqlg_schema.property__I\");");
        result.add("CREATE INDEX IF NOT EXISTS \"E_vertex_identifier_vertex__O_idx\" ON \"sqlg_schema\".\"E_vertex_identifier\" (\"sqlg_schema.vertex__O\");");

        result.add("CREATE TABLE IF NOT EXISTS \"sqlg_schema\".\"E_edge_identifier\"(\"ID\" SERIAL PRIMARY KEY, \"sqlg_schema.property__I\" BIGINT, \"sqlg_schema.edge__O\" BIGINT, \"identifier_index\" INTEGER, FOREIGN KEY (\"sqlg_schema.property__I\") REFERENCES \"sqlg_schema\".\"V_property\" (\"ID\") DEFERRABLE, FOREIGN KEY (\"sqlg_schema.edge__O\") REFERENCES \"sqlg_schema\".\"V_edge\" (\"ID\") DEFERRABLE);");
        result.add("CREATE INDEX IF NOT EXISTS \"E_vertex_identifier_property__I_idx\" ON \"sqlg_schema\".\"E_edge_identifier\" (\"sqlg_schema.property__I\");");
        result.add("CREATE INDEX IF NOT EXISTS \"E_vertex_identifier_edge__O_idx\" ON \"sqlg_schema\".\"E_edge_identifier\" (\"sqlg_schema.edge__O\");");

        result.add("CREATE TABLE IF NOT EXISTS \"sqlg_schema\".\"E_vertex_partition\"(\"ID\" SERIAL PRIMARY KEY, \"sqlg_schema.partition__I\" BIGINT, \"sqlg_schema.vertex__O\" BIGINT, FOREIGN KEY (\"sqlg_schema.partition__I\") REFERENCES \"sqlg_schema\".\"V_partition\" (\"ID\") DEFERRABLE, FOREIGN KEY (\"sqlg_schema.vertex__O\") REFERENCES \"sqlg_schema\".\"V_vertex\" (\"ID\") DEFERRABLE);");
        result.add("CREATE INDEX IF NOT EXISTS \"E_vertex_partition_partition__I_idx\" ON \"sqlg_schema\".\"E_vertex_partition\" (\"sqlg_schema.partition__I\");");
        result.add("CREATE INDEX IF NOT EXISTS \"E_vertex_partition_vertex__O_idx\" ON \"sqlg_schema\".\"E_vertex_partition\" (\"sqlg_schema.vertex__O\");");

        result.add("CREATE TABLE IF NOT EXISTS \"sqlg_schema\".\"E_edge_partition\"(\"ID\" SERIAL PRIMARY KEY, \"sqlg_schema.partition__I\" BIGINT, \"sqlg_schema.edge__O\" BIGINT, FOREIGN KEY (\"sqlg_schema.partition__I\") REFERENCES \"sqlg_schema\".\"V_partition\" (\"ID\") DEFERRABLE, FOREIGN KEY (\"sqlg_schema.edge__O\") REFERENCES \"sqlg_schema\".\"V_edge\" (\"ID\") DEFERRABLE);");
        result.add("CREATE INDEX IF NOT EXISTS \"E_vertex_partition_partition__I_idx\" ON \"sqlg_schema\".\"E_vertex_partition\" (\"sqlg_schema.partition__I\");");
        result.add("CREATE INDEX IF NOT EXISTS \"E_vertex_partition_edge__O_idx\" ON \"sqlg_schema\".\"E_edge_partition\" (\"sqlg_schema.edge__O\");");

        result.add("CREATE TABLE IF NOT EXISTS \"sqlg_schema\".\"E_partition_partition\"(" +
                "\"ID\" SERIAL PRIMARY KEY, " +
                "\"sqlg_schema.partition__I\" BIGINT, " +
                "\"sqlg_schema.partition__O\" BIGINT, " +
                "FOREIGN KEY (\"sqlg_schema.partition__I\") REFERENCES \"sqlg_schema\".\"V_partition\" (\"ID\") DEFERRABLE, " +
                "FOREIGN KEY (\"sqlg_schema.partition__O\") REFERENCES \"sqlg_schema\".\"V_partition\" (\"ID\") DEFERRABLE);");
        result.add("CREATE INDEX IF NOT EXISTS \"E_vertex_partition_partition__I_idx\" ON \"sqlg_schema\".\"E_vertex_partition\" (\"sqlg_schema.partition__I\");");
        result.add("CREATE INDEX IF NOT EXISTS \"E_vertex_partition_partition__O_idx\" ON \"sqlg_schema\".\"E_partition_partition\" (\"sqlg_schema.partition__O\");");

        result.add("CREATE TABLE IF NOT EXISTS \"sqlg_schema\".\"E_vertex_index\"(\"ID\" SERIAL PRIMARY KEY, \"sqlg_schema.index__I\" BIGINT, \"sqlg_schema.vertex__O\" BIGINT, FOREIGN KEY (\"sqlg_schema.index__I\") REFERENCES \"sqlg_schema\".\"V_index\" (\"ID\") DEFERRABLE, FOREIGN KEY (\"sqlg_schema.vertex__O\") REFERENCES \"sqlg_schema\".\"V_vertex\" (\"ID\") DEFERRABLE);");
        result.add("CREATE INDEX IF NOT EXISTS \"E_vertex_index_index__I_idx\" ON \"sqlg_schema\".\"E_vertex_index\" (\"sqlg_schema.index__I\");");
        result.add("CREATE INDEX IF NOT EXISTS \"E_vertex_index_vertex__O_idx\" ON \"sqlg_schema\".\"E_vertex_index\" (\"sqlg_schema.vertex__O\");");

        result.add("CREATE TABLE IF NOT EXISTS \"sqlg_schema\".\"E_edge_index\"(\"ID\" SERIAL PRIMARY KEY, \"sqlg_schema.index__I\" BIGINT, \"sqlg_schema.edge__O\" BIGINT, FOREIGN KEY (\"sqlg_schema.index__I\") REFERENCES \"sqlg_schema\".\"V_index\" (\"ID\") DEFERRABLE, FOREIGN KEY (\"sqlg_schema.edge__O\") REFERENCES \"sqlg_schema\".\"V_edge\" (\"ID\") DEFERRABLE);");
        result.add("CREATE INDEX IF NOT EXISTS \"E_edge_index_index__I_idx\" ON \"sqlg_schema\".\"E_edge_index\" (\"sqlg_schema.index__I\");");
        result.add("CREATE INDEX IF NOT EXISTS \"E_edge_index_vertex__O_idx\" ON \"sqlg_schema\".\"E_edge_index\" (\"sqlg_schema.edge__O\");");

        result.add("CREATE TABLE IF NOT EXISTS \"sqlg_schema\".\"E_index_property\"(\"ID\" SERIAL PRIMARY KEY, \"sqlg_schema.property__I\" BIGINT, \"sqlg_schema.index__O\" BIGINT, \"sequence\" INTEGER, FOREIGN KEY (\"sqlg_schema.property__I\") REFERENCES \"sqlg_schema\".\"V_property\" (\"ID\") DEFERRABLE, FOREIGN KEY (\"sqlg_schema.index__O\") REFERENCES \"sqlg_schema\".\"V_index\" (\"ID\") DEFERRABLE);");
        result.add("CREATE INDEX IF NOT EXISTS \"E_index_property_property__I_idx\" ON \"sqlg_schema\".\"E_index_property\" (\"sqlg_schema.property__I\");");
        result.add("CREATE INDEX IF NOT EXISTS \"E_index_property_index__O_idx\" ON \"sqlg_schema\".\"E_index_property\" (\"sqlg_schema.index__O\");");

        result.add("CREATE TABLE IF NOT EXISTS \"sqlg_schema\".\"E_globalUniqueIndex_property\"(\"ID\" SERIAL PRIMARY KEY, \"sqlg_schema.property__I\" BIGINT, \"sqlg_schema.globalUniqueIndex__O\" BIGINT, FOREIGN KEY (\"sqlg_schema.property__I\") REFERENCES \"sqlg_schema\".\"V_property\" (\"ID\") DEFERRABLE, FOREIGN KEY (\"sqlg_schema.globalUniqueIndex__O\") REFERENCES \"sqlg_schema\".\"V_globalUniqueIndex\" (\"ID\") DEFERRABLE);");
=======
        result.add("CREATE TABLE IF NOT EXISTS \"sqlg_schema\".\"" + Topology.EDGE_PREFIX + "schema_vertex\"(" +
                "\"ID\" SERIAL PRIMARY KEY, " +
                "\"sqlg_schema.vertex__I\" BIGINT, " +
                "\"sqlg_schema.schema__O\" BIGINT, " +
                "FOREIGN KEY (\"sqlg_schema.vertex__I\") REFERENCES \"sqlg_schema\".\"" + Topology.VERTEX_PREFIX + "vertex\" (\"ID\") DEFERRABLE, " +
                "FOREIGN KEY (\"sqlg_schema.schema__O\") REFERENCES \"sqlg_schema\".\"" + Topology.VERTEX_PREFIX + "schema\" (\"ID\") DEFERRABLE);");
        result.add("CREATE INDEX IF NOT EXISTS \"" + Topology.EDGE_PREFIX + "_schema_vertex_vertex__I_idx\" ON \"sqlg_schema\".\"E_schema_vertex\" (\"sqlg_schema.vertex__I\");");
        result.add("CREATE INDEX IF NOT EXISTS \"" + Topology.EDGE_PREFIX + "_schema_vertex_schema__O_idx\" ON \"sqlg_schema\".\"E_schema_vertex\" (\"sqlg_schema.schema__O\");");

        result.add("CREATE TABLE IF NOT EXISTS \"sqlg_schema\".\"" + Topology.EDGE_PREFIX + "in_edges\"(" +
                "\"ID\" SERIAL PRIMARY KEY, " +
                "\"sqlg_schema.edge__I\" BIGINT, " +
                "\"sqlg_schema.vertex__O\" BIGINT, " +
                "FOREIGN KEY (\"sqlg_schema.edge__I\") REFERENCES \"sqlg_schema\".\"" + Topology.VERTEX_PREFIX + "edge\" (\"ID\") DEFERRABLE, " +
                "FOREIGN KEY (\"sqlg_schema.vertex__O\") REFERENCES \"sqlg_schema\".\"" + Topology.VERTEX_PREFIX + "vertex\" (\"ID\") DEFERRABLE);");
        result.add("CREATE INDEX IF NOT EXISTS \"" + Topology.EDGE_PREFIX + "_in_edges_edge__I_ix\" ON \"sqlg_schema\".\"E_in_edges\" (\"sqlg_schema.edge__I\");");
        result.add("CREATE INDEX IF NOT EXISTS \"" + Topology.EDGE_PREFIX + "_in_edges_vertex__O_idx\" ON \"sqlg_schema\".\"E_in_edges\" (\"sqlg_schema.vertex__O\");");

        result.add("CREATE TABLE IF NOT EXISTS \"sqlg_schema\".\"" + Topology.EDGE_PREFIX + "out_edges\"(" +
                "\"ID\" SERIAL PRIMARY KEY, " +
                "\"sqlg_schema.edge__I\" BIGINT, " +
                "\"sqlg_schema.vertex__O\" BIGINT, " +
                "FOREIGN KEY (\"sqlg_schema.edge__I\") REFERENCES \"sqlg_schema\".\"" + Topology.VERTEX_PREFIX + "edge\" (\"ID\") DEFERRABLE, " +
                "FOREIGN KEY (\"sqlg_schema.vertex__O\") REFERENCES \"sqlg_schema\".\"" + Topology.VERTEX_PREFIX + "vertex\" (\"ID\") DEFERRABLE);");
        result.add("CREATE INDEX IF NOT EXISTS \"" + Topology.EDGE_PREFIX + "_out_edges_edge__I_idx\" ON \"sqlg_schema\".\"E_out_edges\" (\"sqlg_schema.edge__I\");");
        result.add("CREATE INDEX IF NOT EXISTS \"" + Topology.EDGE_PREFIX + "_out_edges_vertex__O_idx\" ON \"sqlg_schema\".\"E_out_edges\" (\"sqlg_schema.vertex__O\");");

        result.add("CREATE TABLE IF NOT EXISTS \"sqlg_schema\".\"" + Topology.EDGE_PREFIX + "vertex_property\"(" +
                "\"ID\" SERIAL PRIMARY KEY, " +
                "\"sqlg_schema.property__I\" BIGINT, " +
                "\"sqlg_schema.vertex__O\" BIGINT, " +
                "FOREIGN KEY (\"sqlg_schema.property__I\") REFERENCES \"sqlg_schema\".\"" + Topology.VERTEX_PREFIX + "property\" (\"ID\") DEFERRABLE, " +
                "FOREIGN KEY (\"sqlg_schema.vertex__O\") REFERENCES \"sqlg_schema\".\"" + Topology.VERTEX_PREFIX + "vertex\" (\"ID\") DEFERRABLE);");
        result.add("CREATE INDEX IF NOT EXISTS \"" + Topology.EDGE_PREFIX + "_vertex_property_property__I_idx\" ON \"sqlg_schema\".\"E_vertex_property\" (\"sqlg_schema.property__I\");");
        result.add("CREATE INDEX IF NOT EXISTS \"" + Topology.EDGE_PREFIX + "_vertex_property_vertex__O_idx\" ON \"sqlg_schema\".\"E_vertex_property\" (\"sqlg_schema.vertex__O\");");

        result.add("CREATE TABLE IF NOT EXISTS \"sqlg_schema\".\"" + Topology.EDGE_PREFIX + "edge_property\"(" +
                "\"ID\" SERIAL PRIMARY KEY, " +
                "\"sqlg_schema.property__I\" BIGINT, " +
                "\"sqlg_schema.edge__O\" BIGINT, " +
                "FOREIGN KEY (\"sqlg_schema.property__I\") REFERENCES \"sqlg_schema\".\"" + Topology.VERTEX_PREFIX + "property\" (\"ID\") DEFERRABLE, " +
                "FOREIGN KEY (\"sqlg_schema.edge__O\") REFERENCES \"sqlg_schema\".\"" + Topology.VERTEX_PREFIX + "edge\" (\"ID\") DEFERRABLE);");
        result.add("CREATE INDEX IF NOT EXISTS \"" + Topology.EDGE_PREFIX + "_edge_property_property__I_idx\" ON \"sqlg_schema\".\"E_edge_property\" (\"sqlg_schema.property__I\");");
        result.add("CREATE INDEX IF NOT EXISTS \"" + Topology.EDGE_PREFIX + "_edge_property_edge__O_idx\" ON \"sqlg_schema\".\"E_edge_property\" (\"sqlg_schema.edge__O\");");

        result.add("CREATE TABLE IF NOT EXISTS \"sqlg_schema\".\"" + Topology.EDGE_PREFIX + "vertex_identifier\"(" +
                "\"ID\" SERIAL PRIMARY KEY, " +
                "\"sqlg_schema.property__I\" BIGINT, " +
                "\"sqlg_schema.vertex__O\" BIGINT, " +
                "\"identifier_index\" INTEGER, " +
                "FOREIGN KEY (\"sqlg_schema.property__I\") REFERENCES \"sqlg_schema\".\"" + Topology.VERTEX_PREFIX + "property\" (\"ID\") DEFERRABLE, " +
                "FOREIGN KEY (\"sqlg_schema.vertex__O\") REFERENCES \"sqlg_schema\".\"" + Topology.VERTEX_PREFIX + "vertex\" (\"ID\") DEFERRABLE);");
        result.add("CREATE INDEX IF NOT EXISTS \"" + Topology.EDGE_PREFIX + "_vertex_identifier_property__I_idx\" ON \"sqlg_schema\".\"E_vertex_identifier\" (\"sqlg_schema.property__I\");");
        result.add("CREATE INDEX IF NOT EXISTS \"" + Topology.EDGE_PREFIX + "_vertex_identifier_vertex__O_idx\" ON \"sqlg_schema\".\"E_vertex_identifier\" (\"sqlg_schema.vertex__O\");");

        result.add("CREATE TABLE IF NOT EXISTS \"sqlg_schema\".\"" + Topology.EDGE_PREFIX + "edge_identifier\"(" +
                "\"ID\" SERIAL PRIMARY KEY, " +
                "\"sqlg_schema.property__I\" BIGINT, " +
                "\"sqlg_schema.edge__O\" BIGINT, " +
                "\"identifier_index\" INTEGER, " +
                "FOREIGN KEY (\"sqlg_schema.property__I\") REFERENCES \"sqlg_schema\".\"" + Topology.VERTEX_PREFIX + "property\" (\"ID\") DEFERRABLE, " +
                "FOREIGN KEY (\"sqlg_schema.edge__O\") REFERENCES \"sqlg_schema\".\"" + Topology.VERTEX_PREFIX + "edge\" (\"ID\") DEFERRABLE);");
        result.add("CREATE INDEX IF NOT EXISTS \"" + Topology.EDGE_PREFIX + "_vertex_identifier_property__I_idx\" ON \"sqlg_schema\".\"E_edge_identifier\" (\"sqlg_schema.property__I\");");
        result.add("CREATE INDEX IF NOT EXISTS \"" + Topology.EDGE_PREFIX + "_vertex_identifier_edge__O_idx\" ON \"sqlg_schema\".\"E_edge_identifier\" (\"sqlg_schema.edge__O\");");

        result.add("CREATE TABLE IF NOT EXISTS \"sqlg_schema\".\"" + Topology.EDGE_PREFIX + "vertex_partition\"(" +
                "\"ID\" SERIAL PRIMARY KEY, " +
                "\"sqlg_schema.partition__I\" BIGINT, " +
                "\"sqlg_schema.vertex__O\" BIGINT, " +
                "FOREIGN KEY (\"sqlg_schema.partition__I\") REFERENCES \"sqlg_schema\".\"" + Topology.VERTEX_PREFIX + "partition\" (\"ID\") DEFERRABLE, " +
                "FOREIGN KEY (\"sqlg_schema.vertex__O\") REFERENCES \"sqlg_schema\".\"" + Topology.VERTEX_PREFIX + "vertex\" (\"ID\") DEFERRABLE);");
        result.add("CREATE INDEX IF NOT EXISTS \"" + Topology.EDGE_PREFIX + "_vertex_partition_partition__I_idx\" ON \"sqlg_schema\".\"E_vertex_partition\" (\"sqlg_schema.partition__I\");");
        result.add("CREATE INDEX IF NOT EXISTS \"" + Topology.EDGE_PREFIX + "_vertex_partition_vertex__O_idx\" ON \"sqlg_schema\".\"E_vertex_partition\" (\"sqlg_schema.vertex__O\");");

        result.add("CREATE TABLE IF NOT EXISTS \"sqlg_schema\".\"" + Topology.EDGE_PREFIX + "edge_partition\"(" +
                "\"ID\" SERIAL PRIMARY KEY, " +
                "\"sqlg_schema.partition__I\" BIGINT, " +
                "\"sqlg_schema.edge__O\" BIGINT, " +
                "FOREIGN KEY (\"sqlg_schema.partition__I\") REFERENCES \"sqlg_schema\".\"" + Topology.VERTEX_PREFIX + "partition\" (\"ID\") DEFERRABLE, " +
                "FOREIGN KEY (\"sqlg_schema.edge__O\") REFERENCES \"sqlg_schema\".\"" + Topology.VERTEX_PREFIX + "edge\" (\"ID\") DEFERRABLE);");
        result.add("CREATE INDEX IF NOT EXISTS \"" + Topology.EDGE_PREFIX + "_vertex_partition_partition__I_idx\" ON \"sqlg_schema\".\"E_vertex_partition\" (\"sqlg_schema.partition__I\");");
        result.add("CREATE INDEX IF NOT EXISTS \"" + Topology.EDGE_PREFIX + "_vertex_partition_edge__O_idx\" ON \"sqlg_schema\".\"E_edge_partition\" (\"sqlg_schema.edge__O\");");

        result.add("CREATE TABLE IF NOT EXISTS \"sqlg_schema\".\"" + Topology.EDGE_PREFIX + "partition_partition\"(" +
                "\"ID\" SERIAL PRIMARY KEY, " +
                "\"sqlg_schema.partition__I\" BIGINT, " +
                "\"sqlg_schema.partition__O\" BIGINT, " +
                "FOREIGN KEY (\"sqlg_schema.partition__I\") REFERENCES \"sqlg_schema\".\"" + Topology.VERTEX_PREFIX + "partition\" (\"ID\") DEFERRABLE, " +
                "FOREIGN KEY (\"sqlg_schema.partition__O\") REFERENCES \"sqlg_schema\".\"" + Topology.VERTEX_PREFIX + "partition\" (\"ID\") DEFERRABLE);");
        result.add("CREATE INDEX IF NOT EXISTS \"" + Topology.EDGE_PREFIX + "_vertex_partition_partition__I_idx\" ON \"sqlg_schema\".\"E_vertex_partition\" (\"sqlg_schema.partition__I\");");
        result.add("CREATE INDEX IF NOT EXISTS \"" + Topology.EDGE_PREFIX + "_vertex_partition_partition__O_idx\" ON \"sqlg_schema\".\"E_partition_partition\" (\"sqlg_schema.partition__O\");");

        result.add("CREATE TABLE IF NOT EXISTS \"sqlg_schema\".\"" + Topology.EDGE_PREFIX + "vertex_distribution\"(" +
                "\"ID\" SERIAL PRIMARY KEY, " +
                "\"sqlg_schema.property__I\" BIGINT, " +
                "\"sqlg_schema.vertex__O\" BIGINT, " +
                "FOREIGN KEY (\"sqlg_schema.property__I\") REFERENCES \"sqlg_schema\".\"" + Topology.VERTEX_PREFIX + "property\" (\"ID\") DEFERRABLE, " +
                "FOREIGN KEY (\"sqlg_schema.vertex__O\") REFERENCES \"sqlg_schema\".\"" + Topology.VERTEX_PREFIX + "vertex\" (\"ID\") DEFERRABLE);");
        result.add("CREATE INDEX IF NOT EXISTS \"E_vertex_distribution_property__I_idx\" ON \"sqlg_schema\".\"E_vertex_distribution\" (\"sqlg_schema.property__I\");");
        result.add("CREATE INDEX IF NOT EXISTS \"E_vertex_distribution_vertex__O_idx\" ON \"sqlg_schema\".\"E_vertex_distribution\" (\"sqlg_schema.vertex__O\");");

        result.add("CREATE TABLE IF NOT EXISTS \"sqlg_schema\".\"" + Topology.EDGE_PREFIX + "vertex_colocate\"(" +
                "\"ID\" SERIAL PRIMARY KEY, " +
                "\"sqlg_schema.vertex__I\" BIGINT, " +
                "\"sqlg_schema.vertex__O\" BIGINT, " +
                "FOREIGN KEY (\"sqlg_schema.vertex__I\") REFERENCES \"sqlg_schema\".\"" + Topology.VERTEX_PREFIX + "vertex\" (\"ID\") DEFERRABLE, " +
                "FOREIGN KEY (\"sqlg_schema.vertex__O\") REFERENCES \"sqlg_schema\".\"" + Topology.VERTEX_PREFIX + "vertex\" (\"ID\") DEFERRABLE);");
        result.add("CREATE INDEX IF NOT EXISTS \"" + Topology.EDGE_PREFIX + "_vertex_colocate_vertex__I_idx\" ON \"sqlg_schema\".\"E_vertex_colocate\" (\"sqlg_schema.vertex__I\");");
        result.add("CREATE INDEX IF NOT EXISTS \"" + Topology.EDGE_PREFIX + "_vertex_colocate_vertex__O_idx\" ON \"sqlg_schema\".\"E_vertex_colocate\" (\"sqlg_schema.vertex__O\");");

        result.add("CREATE TABLE IF NOT EXISTS \"sqlg_schema\".\"" + Topology.EDGE_PREFIX + "edge_distribution\"(" +
                "\"ID\" SERIAL PRIMARY KEY, " +
                "\"sqlg_schema.property__I\" BIGINT, " +
                "\"sqlg_schema.edge__O\" BIGINT, " +
                "FOREIGN KEY (\"sqlg_schema.property__I\") REFERENCES \"sqlg_schema\".\"" + Topology.VERTEX_PREFIX + "property\" (\"ID\") DEFERRABLE, " +
                "FOREIGN KEY (\"sqlg_schema.edge__O\") REFERENCES \"sqlg_schema\".\"" + Topology.VERTEX_PREFIX + "edge\" (\"ID\") DEFERRABLE);");
        result.add("CREATE INDEX IF NOT EXISTS \"" + Topology.EDGE_PREFIX + "_edge_distribution_property__I_idx\" ON \"sqlg_schema\".\"E_edge_distribution\" (\"sqlg_schema.property__I\");");
        result.add("CREATE INDEX IF NOT EXISTS \"" + Topology.EDGE_PREFIX + "_edge_distribution_edge__O_idx\" ON \"sqlg_schema\".\"E_edge_distribution\" (\"sqlg_schema.edge__O\");");

        result.add("CREATE TABLE IF NOT EXISTS \"sqlg_schema\".\"" + Topology.EDGE_PREFIX + "edge_colocate\"(" +
                "\"ID\" SERIAL PRIMARY KEY, " +
                "\"sqlg_schema.vertex__I\" BIGINT, " +
                "\"sqlg_schema.edge__O\" BIGINT, " +
                "FOREIGN KEY (\"sqlg_schema.vertex__I\") REFERENCES \"sqlg_schema\".\"" + Topology.VERTEX_PREFIX + "vertex\" (\"ID\") DEFERRABLE, " +
                "FOREIGN KEY (\"sqlg_schema.edge__O\") REFERENCES \"sqlg_schema\".\"" + Topology.VERTEX_PREFIX + "edge\" (\"ID\") DEFERRABLE);");
        result.add("CREATE INDEX IF NOT EXISTS \"" + Topology.EDGE_PREFIX + "_edge_colocate_vertex__I_idx\" ON \"sqlg_schema\".\"E_edge_colocate\" (\"sqlg_schema.vertex__I\");");
        result.add("CREATE INDEX IF NOT EXISTS \"" + Topology.EDGE_PREFIX + "_edge_colocate_edge__O_idx\" ON \"sqlg_schema\".\"E_edge_colocate\" (\"sqlg_schema.edge__O\");");


        result.add("CREATE TABLE IF NOT EXISTS \"sqlg_schema\".\"" + Topology.EDGE_PREFIX + "vertex_index\"(\"ID\" SERIAL PRIMARY KEY, \"sqlg_schema.index__I\" BIGINT, \"sqlg_schema.vertex__O\" BIGINT, " +
                "FOREIGN KEY (\"sqlg_schema.index__I\") REFERENCES \"sqlg_schema\".\"" + Topology.VERTEX_PREFIX + "index\" (\"ID\") DEFERRABLE, " +
                "FOREIGN KEY (\"sqlg_schema.vertex__O\") REFERENCES \"sqlg_schema\".\"" + Topology.VERTEX_PREFIX + "vertex\" (\"ID\") DEFERRABLE);");
        result.add("CREATE INDEX IF NOT EXISTS \"" + Topology.EDGE_PREFIX + "_vertex_index_index__I_idx\" ON \"sqlg_schema\".\"E_vertex_index\" (\"sqlg_schema.index__I\");");
        result.add("CREATE INDEX IF NOT EXISTS \"" + Topology.EDGE_PREFIX + "_vertex_index_vertex__O_idx\" ON \"sqlg_schema\".\"E_vertex_index\" (\"sqlg_schema.vertex__O\");");

        result.add("CREATE TABLE IF NOT EXISTS \"sqlg_schema\".\"" + Topology.EDGE_PREFIX + "edge_index\"(\"ID\" SERIAL PRIMARY KEY, \"sqlg_schema.index__I\" BIGINT, \"sqlg_schema.edge__O\" BIGINT, " +
                "FOREIGN KEY (\"sqlg_schema.index__I\") REFERENCES \"sqlg_schema\".\"" + Topology.VERTEX_PREFIX + "index\" (\"ID\") DEFERRABLE, " +
                "FOREIGN KEY (\"sqlg_schema.edge__O\") REFERENCES \"sqlg_schema\".\"" + Topology.VERTEX_PREFIX + "edge\" (\"ID\") DEFERRABLE);");
        result.add("CREATE INDEX IF NOT EXISTS \"" + Topology.EDGE_PREFIX + "_edge_index_index__I_idx\" ON \"sqlg_schema\".\"E_edge_index\" (\"sqlg_schema.index__I\");");
        result.add("CREATE INDEX IF NOT EXISTS \"" + Topology.EDGE_PREFIX + "_edge_index_vertex__O_idx\" ON \"sqlg_schema\".\"E_edge_index\" (\"sqlg_schema.edge__O\");");

        result.add("CREATE TABLE IF NOT EXISTS \"sqlg_schema\".\"" + Topology.EDGE_PREFIX + "index_property\"(\"ID\" SERIAL PRIMARY KEY, \"sqlg_schema.property__I\" BIGINT, \"sqlg_schema.index__O\" BIGINT, \"sequence\" INTEGER, " +
                "FOREIGN KEY (\"sqlg_schema.property__I\") REFERENCES \"sqlg_schema\".\"" + Topology.VERTEX_PREFIX + "property\" (\"ID\") DEFERRABLE, " +
                "FOREIGN KEY (\"sqlg_schema.index__O\") REFERENCES \"sqlg_schema\".\"" + Topology.VERTEX_PREFIX + "index\" (\"ID\") DEFERRABLE);");
        result.add("CREATE INDEX IF NOT EXISTS \"" + Topology.EDGE_PREFIX + "_index_property_property__I_idx\" ON \"sqlg_schema\".\"E_index_property\" (\"sqlg_schema.property__I\");");
        result.add("CREATE INDEX IF NOT EXISTS \"" + Topology.EDGE_PREFIX + "_index_property_index__O_idx\" ON \"sqlg_schema\".\"E_index_property\" (\"sqlg_schema.index__O\");");

        result.add("CREATE TABLE IF NOT EXISTS \"sqlg_schema\".\"" + Topology.EDGE_PREFIX + "globalUniqueIndex_property\"(" +
                "\"ID\" SERIAL PRIMARY KEY, " +
                "\"sqlg_schema.property__I\" BIGINT, " +
                "\"sqlg_schema.globalUniqueIndex__O\" BIGINT, " +
                "FOREIGN KEY (\"sqlg_schema.property__I\") REFERENCES \"sqlg_schema\".\"" + Topology.VERTEX_PREFIX + "property\" (\"ID\") DEFERRABLE, " +
                "FOREIGN KEY (\"sqlg_schema.globalUniqueIndex__O\") REFERENCES \"sqlg_schema\".\"" + Topology.VERTEX_PREFIX + "globalUniqueIndex\" (\"ID\") DEFERRABLE);");
>>>>>>> 06554b93

        result.add("CREATE TABLE IF NOT EXISTS \"sqlg_schema\".\"" + Topology.VERTEX_PREFIX + "log\"(" +
                "\"ID\" SERIAL PRIMARY KEY, " +
                "\"timestamp\" TIMESTAMP, " +
                "\"pid\" INTEGER, " +
                "\"log\" JSONB);");

        return result;
    }

    @Override
    public String sqlgCreateTopologyGraph() {
        return "CREATE TABLE IF NOT EXISTS \"sqlg_schema\".\"V_graph\" (\"ID\" SERIAL PRIMARY KEY, \"createdOn\" TIMESTAMP WITH TIME ZONE, \"updatedOn\" TIMESTAMP WITH TIME ZONE, \"version\" TEXT, \"dbVersion\" TEXT);";
    }

    @Override
    public String sqlgAddIndexEdgeSequenceColumn() {
        return "ALTER TABLE \"sqlg_schema\".\"E_index_property\" ADD COLUMN \"sequence\" INTEGER DEFAULT 0;";
    }

    @Override
    public List<String> addPartitionTables() {
        return Arrays.asList(
                "ALTER TABLE \"sqlg_schema\".\"V_vertex\" ADD COLUMN \"partitionType\" TEXT DEFAULT 'NONE';",
                "ALTER TABLE \"sqlg_schema\".\"V_vertex\" ADD COLUMN \"partitionExpression\" TEXT;",
                "ALTER TABLE \"sqlg_schema\".\"V_edge\" ADD COLUMN \"partitionType\" TEXT DEFAULT 'NONE';",
                "ALTER TABLE \"sqlg_schema\".\"V_edge\" ADD COLUMN \"partitionExpression\" TEXT;",
                "CREATE TABLE IF NOT EXISTS \"sqlg_schema\".\"V_partition\" (" +
                        "\"ID\" SERIAL PRIMARY KEY, " +
                        "\"createdOn\" TIMESTAMP WITH TIME ZONE, " +
                        "\"name\" TEXT, " +
                        "\"from\" TEXT, " +
                        "\"to\" TEXT, " +
                        "\"in\" TEXT, " +
                        "\"partitionType\" TEXT, " +
                        "\"partitionExpression\" TEXT);",
                "CREATE TABLE IF NOT EXISTS \"sqlg_schema\".\"E_vertex_partition\"(\"ID\" SERIAL PRIMARY KEY, \"sqlg_schema.partition__I\" BIGINT, \"sqlg_schema.vertex__O\" BIGINT, FOREIGN KEY (\"sqlg_schema.partition__I\") REFERENCES \"sqlg_schema\".\"V_partition\" (\"ID\") DEFERRABLE, FOREIGN KEY (\"sqlg_schema.vertex__O\") REFERENCES \"sqlg_schema\".\"V_vertex\" (\"ID\") DEFERRABLE);",
                "CREATE INDEX IF NOT EXISTS \"E_vertex_partition_partition__I_idx\" ON \"sqlg_schema\".\"E_vertex_partition\" (\"sqlg_schema.partition__I\");",
                "CREATE INDEX IF NOT EXISTS \"E_vertex_partition_vertex__O_idx\" ON \"sqlg_schema\".\"E_vertex_partition\" (\"sqlg_schema.vertex__O\");",

                "CREATE TABLE IF NOT EXISTS \"sqlg_schema\".\"E_edge_partition\"(\"ID\" SERIAL PRIMARY KEY, \"sqlg_schema.partition__I\" BIGINT, \"sqlg_schema.edge__O\" BIGINT, FOREIGN KEY (\"sqlg_schema.partition__I\") REFERENCES \"sqlg_schema\".\"V_partition\" (\"ID\") DEFERRABLE, FOREIGN KEY (\"sqlg_schema.edge__O\") REFERENCES \"sqlg_schema\".\"V_edge\" (\"ID\") DEFERRABLE);",
                "CREATE INDEX IF NOT EXISTS \"E_vertex_partition_partition__I_idx\" ON \"sqlg_schema\".\"E_vertex_partition\" (\"sqlg_schema.partition__I\");",
                "CREATE INDEX IF NOT EXISTS \"E_vertex_partition_edge__O_idx\" ON \"sqlg_schema\".\"E_edge_partition\" (\"sqlg_schema.edge__O\");",

                "CREATE TABLE IF NOT EXISTS \"sqlg_schema\".\"E_partition_partition\"(" +
                        "\"ID\" SERIAL PRIMARY KEY, " +
                        "\"sqlg_schema.partition__I\" BIGINT, " +
                        "\"sqlg_schema.partition__O\" BIGINT, " +
                        "FOREIGN KEY (\"sqlg_schema.partition__I\") REFERENCES \"sqlg_schema\".\"V_partition\" (\"ID\") DEFERRABLE, " +
                        "FOREIGN KEY (\"sqlg_schema.partition__O\") REFERENCES \"sqlg_schema\".\"V_partition\" (\"ID\") DEFERRABLE);",
                "CREATE INDEX IF NOT EXISTS \"E_vertex_partition_partition__I_idx\" ON \"sqlg_schema\".\"E_vertex_partition\" (\"sqlg_schema.partition__I\");",
                "CREATE INDEX IF NOT EXISTS \"E_vertex_partition_partition__O_idx\" ON \"sqlg_schema\".\"E_partition_partition\" (\"sqlg_schema.partition__O\");"
        );
    }

    private Array createArrayOf(Connection conn, PropertyType propertyType, Object[] data) {
        try {
            switch (propertyType) {
                case LOCALTIME_ARRAY:
                    // shit DST for local time
                    if (data != null) {
                        int a = 0;
                        for (Object o : data) {
                            data[a++] = shiftDST(((Time) o).toLocalTime());
                        }
                    }
                    // fall through
                case STRING_ARRAY:
                case long_ARRAY:
                case LONG_ARRAY:
                case int_ARRAY:
                case INTEGER_ARRAY:
                case short_ARRAY:
                case SHORT_ARRAY:
                case float_ARRAY:
                case FLOAT_ARRAY:
                case double_ARRAY:
                case DOUBLE_ARRAY:
                case boolean_ARRAY:
                case BOOLEAN_ARRAY:
                case LOCALDATETIME_ARRAY:
                case LOCALDATE_ARRAY:
                case ZONEDDATETIME_ARRAY:
                case JSON_ARRAY:
                    return conn.createArrayOf(getArrayDriverType(propertyType), data);
                default:
                    throw new IllegalStateException("Unhandled array type " + propertyType.name());
            }
        } catch (SQLException e) {
            throw new RuntimeException(e);
        }
    }

    @Override
    public Object convertArray(PropertyType propertyType, java.sql.Array array) throws SQLException {
        switch (propertyType) {
            case BOOLEAN_ARRAY:
                return array.getArray();
            case boolean_ARRAY:
                return SqlgUtil.convertObjectArrayToBooleanPrimitiveArray((Object[]) array.getArray());
            case SHORT_ARRAY:
                return SqlgUtil.convertObjectOfShortsArrayToShortArray((Object[]) array.getArray());
            case short_ARRAY:
                return SqlgUtil.convertObjectOfShortsArrayToShortPrimitiveArray((Object[]) array.getArray());
            case INTEGER_ARRAY:
                return array.getArray();
            case int_ARRAY:
                return SqlgUtil.convertObjectOfIntegersArrayToIntegerPrimitiveArray((Object[]) array.getArray());
            case LONG_ARRAY:
                return array.getArray();
            case long_ARRAY:
                return SqlgUtil.convertObjectOfLongsArrayToLongPrimitiveArray((Object[]) array.getArray());
            case DOUBLE_ARRAY:
                return array.getArray();
            case double_ARRAY:
                return SqlgUtil.convertObjectOfDoublesArrayToDoublePrimitiveArray((Object[]) array.getArray());
            case FLOAT_ARRAY:
                return array.getArray();
            case float_ARRAY:
                return SqlgUtil.convertObjectOfFloatsArrayToFloatPrimitiveArray((Object[]) array.getArray());
            case STRING_ARRAY:
                return array.getArray();
            case LOCALDATETIME_ARRAY:
                Timestamp[] timestamps = (Timestamp[]) array.getArray();
                return SqlgUtil.copyToLocalDateTime(timestamps, new LocalDateTime[timestamps.length]);
            case LOCALDATE_ARRAY:
                Date[] dates = (Date[]) array.getArray();
                return SqlgUtil.copyToLocalDate(dates, new LocalDate[dates.length]);
            case LOCALTIME_ARRAY:
                Time[] times = (Time[]) array.getArray();
                return SqlgUtil.copyToLocalTime(times, new LocalTime[times.length]);
            case JSON_ARRAY:
                String arrayAsString = array.toString();
                //remove the wrapping curly brackets
                arrayAsString = arrayAsString.substring(1);
                arrayAsString = arrayAsString.substring(0, arrayAsString.length() - 1);
                arrayAsString = StringEscapeUtils.unescapeJava(arrayAsString);
                //remove the wrapping qoutes
                arrayAsString = arrayAsString.substring(1);
                arrayAsString = arrayAsString.substring(0, arrayAsString.length() - 1);
                String[] jsons = arrayAsString.split("\",\"");
                JsonNode[] jsonNodes = new JsonNode[jsons.length];
                ObjectMapper objectMapper = new ObjectMapper();
                int count = 0;
                for (String json : jsons) {
                    try {
                        JsonNode jsonNode = objectMapper.readTree(json);
                        jsonNodes[count++] = jsonNode;
                    } catch (IOException e) {
                        throw new RuntimeException(e);
                    }
                }
                return jsonNodes;
            default:
                throw new IllegalStateException("Unhandled property type " + propertyType.name());
        }
    }

    @Override
    public void setArray(PreparedStatement statement, int index, PropertyType type,
                         Object[] values) throws SQLException {
        statement.setArray(index, createArrayOf(statement.getConnection(), type, values));
    }

    @Override
    public void prepareDB(Connection conn) {
        //get the database name
        String dbName;
        try (Statement st = conn.createStatement();
             ResultSet rs = st.executeQuery("SELECT current_database();")) {

            if (!rs.next()) {
                throw new IllegalStateException("Could not obtain the name of the current database.");
            }

            dbName = rs.getString(1);
        } catch (SQLException e) {
            throw new IllegalStateException("Failed to find the name of the current database.", e);
        }

        try (Statement st = conn.createStatement()) {
            //prepared statement for "ALTER DATABASE ?" doesn't seem to work, but the below should be enough to prevent
            //disasters with funny database names containing quotes...
            dbName = dbName.replace("\"", "\"\"");
            //configure the DB to use the standard conforming strings otherwise the escape sequences cause errors
            st.executeUpdate("ALTER DATABASE \"" + dbName + "\" SET standard_conforming_strings TO ON;");
        } catch (SQLException e) {
            // ignore concurrency error, probably only works if PostgreSQL uses english
            // but the error code is always 0, and the SQLState is "internal error" which is not really helpful
            if (!e.getMessage().toLowerCase().contains("tuple concurrently updated")) {
                throw new IllegalStateException("Failed to modify the database configuration.", e);
            }
        }
    }

    private PropertyType getPostGisGeometryType(SqlgGraph sqlgGraph, String schema, String table, String column) {
        Connection connection = sqlgGraph.tx().getConnection();
        try (PreparedStatement statement = connection.prepareStatement("SELECT type FROM geometry_columns WHERE f_table_schema = ? and f_table_name = ? and f_geometry_column = ?")) {
            statement.setString(1, schema);
            statement.setString(2, table);
            statement.setString(3, column);
            ResultSet resultSet = statement.executeQuery();
            if (resultSet.next()) {
                String type = resultSet.getString(1);
                return PropertyType.valueOf(type);
            } else {
                throw new IllegalStateException("PostGis property type for column " + column + " not found");
            }
        } catch (SQLException e) {
            throw new RuntimeException(e);
        }
    }

    private PropertyType getPostGisGeographyType(SqlgGraph sqlgGraph, String schema, String table, String column) {
        Connection connection = sqlgGraph.tx().getConnection();
        try (PreparedStatement statement = connection.prepareStatement("SELECT type FROM geography_columns WHERE f_table_schema = ? and f_table_name = ? and f_geography_column = ?")) {
            statement.setString(1, schema);
            statement.setString(2, table);
            statement.setString(3, column);
            ResultSet resultSet = statement.executeQuery();
            if (resultSet.next()) {
                String type = resultSet.getString(1);
                switch (type) {
                    case "Point":
                        return PropertyType.GEOGRAPHY_POINT;
                    case "Polygon":
                        return PropertyType.GEOGRAPHY_POLYGON;
                    default:
                        throw new IllegalStateException("Unhandled geography type " + type);
                }
            } else {
                throw new IllegalStateException("PostGis property type for column " + column + " not found");
            }
        } catch (SQLException e) {
            throw new RuntimeException(e);
        }
    }

    @Override
    public void lock(SqlgGraph sqlgGraph) {
        StringBuilder sql = new StringBuilder();
        sql.append("LOCK TABLE \"");
        sql.append(SQLG_SCHEMA);
        sql.append("\".\"");
        sql.append(VERTEX_PREFIX);
        sql.append(SQLG_SCHEMA_LOG);
        sql.append("\" IN EXCLUSIVE MODE");
        if (this.needsSemicolon()) {
            sql.append(";");
        }
        if (logger.isDebugEnabled()) {
            logger.info(sql.toString());
        }
        Connection conn = sqlgGraph.tx().getConnection();
        try (PreparedStatement preparedStatement = conn.prepareStatement(sql.toString())) {
            preparedStatement.executeUpdate();
        } catch (SQLException e) {
            throw new RuntimeException(e);
        }
    }

    @Override
    public void registerListener(SqlgGraph sqlgGraph) {
        this.executorService = Executors.newSingleThreadExecutor(r -> new Thread(r, "Sqlg notification merge " + sqlgGraph.toString()));
        this.scheduledExecutorService = Executors.newSingleThreadScheduledExecutor(
                r -> new Thread(r, "Sqlg notification listener " + sqlgGraph.toString()));
        try {
            Semaphore listeningSemaphore = new Semaphore(1);
            listener = new TopologyChangeListener(sqlgGraph, listeningSemaphore);
            this.future = scheduledExecutorService.schedule(listener, 500, MILLISECONDS);
            //block here to only return once the listener is listening.
            listeningSemaphore.acquire();
            listeningSemaphore.tryAcquire(5, TimeUnit.MINUTES);
        } catch (Exception e) {
            throw new RuntimeException(e);
        }
    }

    @Override
    public void unregisterListener() {
        if (listener != null) {
            listener.stop();
            listener = null;
        }
        this.future.cancel(true);
        this.scheduledExecutorService.shutdownNow();
        this.executorService.shutdownNow();
    }

    @Override
    public int notifyChange(SqlgGraph sqlgGraph, LocalDateTime timestamp, JsonNode jsonNode) {
        Connection connection = sqlgGraph.tx().getConnection();
        try {

            PGConnection pgConnection = connection.unwrap(PGConnection.class);
            int pid = pgConnection.getBackendPID();
            if (sqlgGraph.tx().isInBatchMode()) {
                BatchManager.BatchModeType batchModeType = sqlgGraph.tx().getBatchModeType();
                sqlgGraph.tx().flush();
                sqlgGraph.tx().batchMode(BatchManager.BatchModeType.NONE);
                sqlgGraph.addVertex(
                        T.label,
                        SQLG_SCHEMA + "." + SQLG_SCHEMA_LOG,
                        "timestamp", timestamp,
                        "pid", pid,
                        "log", jsonNode
                );
                sqlgGraph.tx().batchMode(batchModeType);
            } else {
                sqlgGraph.addVertex(
                        T.label,
                        SQLG_SCHEMA + "." + SQLG_SCHEMA_LOG,
                        "timestamp", timestamp,
                        "pid", pid,
                        "log", jsonNode
                );
            }
            try (Statement statement = connection.createStatement()) {
                statement.execute("NOTIFY " + SQLG_NOTIFICATION_CHANNEL + ", '" + timestamp.format(DateTimeFormatter.ISO_LOCAL_DATE_TIME) + "'");
            }
            return pid;
        } catch (SQLException e) {
            throw new RuntimeException(e);
        }
    }

    /**
     * Listens to topology changes notifications from the database and loads the changes into our own version of the schema
     */
    private class TopologyChangeListener implements Runnable {

        private SqlgGraph sqlgGraph;
        private Semaphore semaphore;
        /**
         * should we keep running?
         */
        private AtomicBoolean run = new AtomicBoolean(true);

        TopologyChangeListener(SqlgGraph sqlgGraph, Semaphore semaphore) throws SQLException {
            this.sqlgGraph = sqlgGraph;
            this.semaphore = semaphore;
        }

        void stop() {
            run.set(false);
        }

        @Override
        public void run() {
            try {
                Connection connection = this.sqlgGraph.tx().getConnection();
                while (run.get()) {
                    PGConnection pgConnection = connection.unwrap(org.postgresql.PGConnection.class);
                    Statement stmt = connection.createStatement();
                    stmt.execute("LISTEN " + SQLG_NOTIFICATION_CHANNEL);
                    stmt.close();
                    connection.commit();
                    this.semaphore.release();
                    // issue a dummy query to contact the backend
                    // and receive any pending notifications.
                    stmt = connection.createStatement();
                    ResultSet rs = stmt.executeQuery("SELECT 1");
                    rs.close();
                    stmt.close();
                    //Does not work while in a transaction.
                    connection.rollback();
                    PGNotification notifications[] = pgConnection.getNotifications();
                    if (notifications != null) {
                        for (int i = 0; i < notifications.length; i++) {
                            int pid = notifications[i].getPID();
                            String notify = notifications[i].getParameter();
                            LocalDateTime timestamp = LocalDateTime.parse(notify, DateTimeFormatter.ISO_LOCAL_DATE_TIME);
                            PostgresDialect.this.executorService.submit(() -> {
                                try {
                                    Topology topology = this.sqlgGraph.getTopology();
                                    //It is possible for the topology to be null when a notification is received just
                                    // after the connection pool is setup but before the topology is created.
                                    if (topology != null) {
                                        topology.fromNotifyJson(pid, timestamp);
                                    }
                                } catch (Exception e) {
                                    // we may get InterruptedException when we shut down
                                    if (run.get()) {
                                        logger.error("Error in Postgresql notification", e);
                                    }
                                } finally {
                                    this.sqlgGraph.tx().rollback();
                                }
                            });
                        }
                    }
                    Thread.sleep(500);
                }
                this.sqlgGraph.tx().rollback();
            } catch (SQLException e) {
                logger.error(String.format("change listener on graph %s error", this.sqlgGraph.toString()), e);
                this.sqlgGraph.tx().rollback();
                throw new RuntimeException(e);
            } catch (InterruptedException e) {
                if (run.get()) {
                    logger.warn(String.format("change listener on graph %s interrupted.", this.sqlgGraph.toString()));
                }
                this.sqlgGraph.tx().rollback();
                //swallow
            }
        }
    }

    /**
     * Postgres gets confused by DST, it sets the timezone badly and then reads the wrong value out, so we convert the value to "winter time"
     *
     * @param lt the current time
     * @return the time in "winter time" if there is DST in effect today
     */
    @SuppressWarnings("deprecation")
    private static Time shiftDST(LocalTime lt) {
        Time t = Time.valueOf(lt);
        int offset = Calendar.getInstance().get(Calendar.DST_OFFSET) / 1000;
        // I know this are deprecated methods, but it's so much clearer than alternatives
        int m = t.getSeconds();
        t.setSeconds(m + offset);
        return t;
    }

    @Override
    public String getFullTextQueryText(FullText fullText, String column) {
        String toQuery = fullText.isPlain() ? "plainto_tsquery" : "to_tsquery";
        // either we provided the query expression...
        String leftHand = fullText.getQuery();
        // or we use the column
        if (leftHand == null) {
            leftHand = column;
        }
        return "to_tsvector('" + fullText.getConfiguration() + "', " + leftHand + ") @@ " + toQuery + "('" + fullText.getConfiguration() + "',?)";
    }

    @Override
    public Map<String, Set<IndexRef>> extractIndices(Connection conn, String catalog, String schema) throws SQLException {
        // copied and simplified from the postgres JDBC driver class (PgDatabaseMetaData)
        String sql = "SELECT NULL AS TABLE_CAT, n.nspname AS TABLE_SCHEM, "
                + "  ct.relname AS TABLE_NAME, NOT i.indisunique AS NON_UNIQUE, "
                + "  NULL AS INDEX_QUALIFIER, ci.relname AS INDEX_NAME, "
                + "  CASE i.indisclustered "
                + "    WHEN true THEN " + java.sql.DatabaseMetaData.tableIndexClustered
                + "    ELSE CASE am.amname "
                + "      WHEN 'hash' THEN " + java.sql.DatabaseMetaData.tableIndexHashed
                + "      ELSE " + java.sql.DatabaseMetaData.tableIndexOther
                + "    END "
                + "  END AS TYPE, "
                + "  (i.keys).n AS ORDINAL_POSITION, "
                + "  trim(both '\"' from pg_catalog.pg_get_indexdef(ci.oid, (i.keys).n, false)) AS COLUMN_NAME "
                + "FROM pg_catalog.pg_class ct "
                + "  JOIN pg_catalog.pg_namespace n ON (ct.relnamespace = n.oid) "
                + "  JOIN (SELECT i.indexrelid, i.indrelid, i.indoption, "
                + "          i.indisunique, i.indisclustered, i.indpred, "
                + "          i.indexprs, "
                + "          information_schema._pg_expandarray(i.indkey) AS keys "
                + "        FROM pg_catalog.pg_index i) i "
                + "    ON (ct.oid = i.indrelid) "
                + "  JOIN pg_catalog.pg_class ci ON (ci.oid = i.indexrelid) "
                + "  JOIN pg_catalog.pg_am am ON (ci.relam = am.oid) "
                + "WHERE true ";

        if (schema != null && !"".equals(schema)) {
            sql += " AND n.nspname = " + maybeWrapInQoutes(schema);
        } else {
            // exclude schemas we know we're not interested in
            sql += " AND n.nspname <> 'pg_catalog' AND n.nspname <> 'pg_toast'  AND n.nspname <> '" + SQLG_SCHEMA + "'";
        }
        sql += " ORDER BY NON_UNIQUE, TYPE, INDEX_NAME, ORDINAL_POSITION ";
        try (Statement s = conn.createStatement()) {
            try (ResultSet indexRs = s.executeQuery(sql)) {
                Map<String, Set<IndexRef>> ret = new HashMap<>();

                String lastKey = null;
                String lastIndexName = null;
                IndexType lastIndexType = null;
                List<String> lastColumns = new LinkedList<>();
                while (indexRs.next()) {
                    String cat = indexRs.getString("TABLE_CAT");
                    String sch = indexRs.getString("TABLE_SCHEM");
                    String tbl = indexRs.getString("TABLE_NAME");
                    String key = cat + "." + sch + "." + tbl;
                    String indexName = indexRs.getString("INDEX_NAME");
                    boolean nonUnique = indexRs.getBoolean("NON_UNIQUE");

                    if (lastIndexName == null) {
                        lastIndexName = indexName;
                        lastIndexType = nonUnique ? IndexType.NON_UNIQUE : IndexType.UNIQUE;
                        lastKey = key;
                    } else if (!lastIndexName.equals(indexName)) {
                        if (!lastIndexName.endsWith("_pkey") && !lastIndexName.endsWith("_idx")) {
                            if (!Schema.GLOBAL_UNIQUE_INDEX_SCHEMA.equals(schema)) {
                                //System.out.println(lastColumns);
                                //TopologyManager.addGlobalUniqueIndex(sqlgGraph,lastIndexName,lastColumns);
                                //} else {
                                MultiMap.put(ret, lastKey, new IndexRef(lastIndexName, lastIndexType, lastColumns));
                            }
                        }
                        lastColumns.clear();
                        lastIndexName = indexName;
                        lastIndexType = nonUnique ? IndexType.NON_UNIQUE : IndexType.UNIQUE;
                    }

                    lastColumns.add(indexRs.getString("COLUMN_NAME"));
                    lastKey = key;
                }
                if (lastIndexName != null && !lastIndexName.endsWith("_pkey") && !lastIndexName.endsWith("_idx")) {
                    if (!Schema.GLOBAL_UNIQUE_INDEX_SCHEMA.equals(schema)) {
                        //System.out.println(lastColumns);
                        //TopologyManager.addGlobalUniqueIndex(sqlgGraph,lastIndexName,lastColumns);
                        //} else {
                        MultiMap.put(ret, lastKey, new IndexRef(lastIndexName, lastIndexType, lastColumns));
                    }
                }

                return ret;
            }
        }

    }

    @Override
    public boolean isSystemIndex(String indexName) {
        return indexName.endsWith("_pkey") || indexName.endsWith("_idx");
    }

    @Override
    public String valueToValuesString(PropertyType propertyType, Object value) {
        Preconditions.checkState(supportsType(propertyType), "PropertyType %s is not supported", propertyType.name());
        switch (propertyType) {
            case BYTE_ARRAY:
                return "'" + PGbytea.toPGString((byte[]) SqlgUtil.convertByteArrayToPrimitiveArray((Byte[]) value)) + "'::" + this.propertyTypeToSqlDefinition(propertyType)[0];
            case byte_ARRAY:
                return "'" + PGbytea.toPGString((byte[]) value) + "'::" + this.propertyTypeToSqlDefinition(propertyType)[0];
            case BOOLEAN:
                return value.toString() + "::" + this.propertyTypeToSqlDefinition(propertyType)[0];
            case boolean_ARRAY:
                StringBuilder sb = toValuesArray(this.propertyTypeToSqlDefinition(propertyType)[0], value);
                return sb.toString();
            case BOOLEAN_ARRAY:
                sb = toValuesArray(this.propertyTypeToSqlDefinition(propertyType)[0], value);
                return sb.toString();
            case SHORT:
                return value.toString() + "::" + this.propertyTypeToSqlDefinition(propertyType)[0];
            case short_ARRAY:
                sb = toValuesArray(this.propertyTypeToSqlDefinition(propertyType)[0], value);
                return sb.toString();
            case SHORT_ARRAY:
                sb = toValuesArray(this.propertyTypeToSqlDefinition(propertyType)[0], value);
                return sb.toString();
            case INTEGER:
                return value.toString() + "::" + this.propertyTypeToSqlDefinition(propertyType)[0];
            case int_ARRAY:
                sb = toValuesArray(this.propertyTypeToSqlDefinition(propertyType)[0], value);
                return sb.toString();
            case INTEGER_ARRAY:
                sb = toValuesArray(this.propertyTypeToSqlDefinition(propertyType)[0], value);
                return sb.toString();
            case LONG:
                return value.toString() + "::" + this.propertyTypeToSqlDefinition(propertyType)[0];
            case long_ARRAY:
                sb = toValuesArray(this.propertyTypeToSqlDefinition(propertyType)[0], value);
                return sb.toString();
            case LONG_ARRAY:
                sb = toValuesArray(this.propertyTypeToSqlDefinition(propertyType)[0], value);
                return sb.toString();
            case FLOAT:
                return value.toString() + "::" + this.propertyTypeToSqlDefinition(propertyType)[0];
            case float_ARRAY:
                sb = toValuesArray(this.propertyTypeToSqlDefinition(propertyType)[0], value);
                return sb.toString();
            case FLOAT_ARRAY:
                sb = toValuesArray(this.propertyTypeToSqlDefinition(propertyType)[0], value);
                return sb.toString();
            case DOUBLE:
                return value.toString() + "::" + this.propertyTypeToSqlDefinition(propertyType)[0];
            case double_ARRAY:
                sb = toValuesArray(this.propertyTypeToSqlDefinition(propertyType)[0], value);
                return sb.toString();
            case DOUBLE_ARRAY:
                sb = toValuesArray(this.propertyTypeToSqlDefinition(propertyType)[0], value);
                return sb.toString();
            case STRING:
                return "'" + escapeQuotes(value) + "'" + "::" + this.propertyTypeToSqlDefinition(propertyType)[0];
            case STRING_ARRAY:
                sb = toValuesArray(this.propertyTypeToSqlDefinition(propertyType)[0], value);
                return sb.toString();
            case LOCALDATE:
                return "'" + escapeQuotes(value) + "'" + "::" + this.propertyTypeToSqlDefinition(propertyType)[0];
            case LOCALDATE_ARRAY:
                sb = toValuesArray(this.propertyTypeToSqlDefinition(propertyType)[0], value);
                return sb.toString();
            case LOCALDATETIME:
                return "'" + escapeQuotes(value) + "'" + "::" + this.propertyTypeToSqlDefinition(propertyType)[0];
            case LOCALDATETIME_ARRAY:
                sb = toValuesArray(this.propertyTypeToSqlDefinition(propertyType)[0], value);
                return sb.toString();
            case LOCALTIME:
                LocalTime lt = (LocalTime) value;
                return "'" + escapeQuotes(shiftDST(lt)) + "'" + "::" + this.propertyTypeToSqlDefinition(propertyType)[0];
            case LOCALTIME_ARRAY:
                sb = new StringBuilder();
                sb.append("'{");
                int length = java.lang.reflect.Array.getLength(value);
                for (int i = 0; i < length; i++) {
                    LocalTime valueOfArray = (LocalTime) java.lang.reflect.Array.get(value, i);
                    sb.append(shiftDST(valueOfArray).toString());
                    if (i < length - 1) {
                        sb.append(",");
                    }
                }
                sb.append("}'::");
                sb.append(this.propertyTypeToSqlDefinition(propertyType)[0]);
                return sb.toString();
            case ZONEDDATETIME:
                throw new IllegalStateException("ZONEDDATETIME is not supported in within.");
            case ZONEDDATETIME_ARRAY:
                throw new IllegalStateException("ZONEDDATETIME_ARRAY is not supported in within.");
            case PERIOD:
                throw new IllegalStateException("PERIOD is not supported in within.");
            case PERIOD_ARRAY:
                throw new IllegalStateException("PERIOD_ARRAY is not supported in within.");
            case DURATION:
                throw new IllegalStateException("DURATION is not supported in within.");
            case DURATION_ARRAY:
                throw new IllegalStateException("DURATION_ARRAY is not supported in within.");
            case JSON:
                return "'" + escapeQuotes(value) + "'" + "::" + this.propertyTypeToSqlDefinition(propertyType)[0];
            case JSON_ARRAY:
                sb = new StringBuilder();
                sb.append("'{");
                length = java.lang.reflect.Array.getLength(value);
                for (int i = 0; i < length; i++) {
                    String valueOfArray = java.lang.reflect.Array.get(value, i).toString();
                    sb.append("\"");
                    sb.append(escapeQuotes(valueOfArray.replace("\"", "\\\"")));
                    sb.append("\"");
                    if (i < length - 1) {
                        sb.append(",");
                    }
                }
                sb.append("}'::");
                sb.append(this.propertyTypeToSqlDefinition(propertyType)[0]);
                return sb.toString();
            case POINT:
                return "'" + escapeQuotes(value) + "'" + "::" + this.propertyTypeToSqlDefinition(propertyType)[0];
            case LINESTRING:
                return "'" + escapeQuotes(value) + "'" + "::" + this.propertyTypeToSqlDefinition(propertyType)[0];
            case POLYGON:
                return "'" + escapeQuotes(value) + "'" + "::" + this.propertyTypeToSqlDefinition(propertyType)[0];
            case GEOGRAPHY_POINT:
                return "'" + escapeQuotes(value) + "'" + "::" + this.propertyTypeToSqlDefinition(propertyType)[0];
            case GEOGRAPHY_POLYGON:
                return "'" + escapeQuotes(value) + "'" + "::" + this.propertyTypeToSqlDefinition(propertyType)[0];
            default:
                throw SqlgExceptions.invalidPropertyType(propertyType);
        }
    }

    private StringBuilder toValuesArray(String str, Object value) {
        StringBuilder sb;
        int length;
        sb = new StringBuilder();
        sb.append("'{");
        length = java.lang.reflect.Array.getLength(value);
        for (int i = 0; i < length; i++) {
            String valueOfArray = java.lang.reflect.Array.get(value, i).toString();
            sb.append(valueOfArray);
            if (i < length - 1) {
                sb.append(",");
            }
        }
        sb.append("}'::");
        sb.append(str);
        return sb;
    }

    @Override
    public boolean supportsType(PropertyType propertyType) {
        switch (propertyType) {
            case BOOLEAN:
                return true;
            case SHORT:
                return true;
            case INTEGER:
                return true;
            case LONG:
                return true;
            case FLOAT:
                return true;
            case DOUBLE:
                return true;
            case STRING:
                return true;
            case LOCALDATE:
                return true;
            case LOCALDATETIME:
                return true;
            case LOCALTIME:
                return true;
            case ZONEDDATETIME:
                return true;
            case PERIOD:
                return true;
            case DURATION:
                return true;
            case JSON:
                return true;
            case POINT:
                return true;
            case LINESTRING:
                return true;
            case POLYGON:
                return true;
            case GEOGRAPHY_POINT:
                return true;
            case GEOGRAPHY_POLYGON:
                return true;
            case boolean_ARRAY:
                return true;
            case BOOLEAN_ARRAY:
                return true;
            case byte_ARRAY:
                return true;
            case BYTE_ARRAY:
                return true;
            case short_ARRAY:
                return true;
            case SHORT_ARRAY:
                return true;
            case int_ARRAY:
                return true;
            case INTEGER_ARRAY:
                return true;
            case long_ARRAY:
                return true;
            case LONG_ARRAY:
                return true;
            case float_ARRAY:
                return true;
            case FLOAT_ARRAY:
                return true;
            case double_ARRAY:
                return true;
            case DOUBLE_ARRAY:
                return true;
            case STRING_ARRAY:
                return true;
            case LOCALDATETIME_ARRAY:
                return true;
            case LOCALDATE_ARRAY:
                return true;
            case LOCALTIME_ARRAY:
                return true;
            case ZONEDDATETIME_ARRAY:
                return true;
            case DURATION_ARRAY:
                return true;
            case PERIOD_ARRAY:
                return true;
            case JSON_ARRAY:
                return true;
        }
        return false;
    }

    @Override
    public int sqlInParameterLimit() {
        return PARAMETER_LIMIT;
    }

    @Override
    public List<Triple<SqlgSqlExecutor.DROP_QUERY, String, SchemaTable>> drop(SqlgGraph sqlgGraph, String leafElementsToDelete, Optional<String> edgesToDelete, LinkedList<SchemaTableTree> distinctQueryStack) {
        List<Triple<SqlgSqlExecutor.DROP_QUERY, String, SchemaTable>> sqls = new ArrayList<>();
        SchemaTableTree last = distinctQueryStack.getLast();

        SchemaTableTree lastEdge = null;
        //if the leaf elements are vertices then we need to delete its in and out edges.
        boolean isVertex = last.getSchemaTable().isVertexTable();
        VertexLabel lastVertexLabel = null;
        if (isVertex) {
            Optional<Schema> schemaOptional = sqlgGraph.getTopology().getSchema(last.getSchemaTable().getSchema());
            Preconditions.checkState(schemaOptional.isPresent(), "BUG: %s not found in the topology.", last.getSchemaTable().getSchema());
            Schema schema = schemaOptional.get();
            Optional<VertexLabel> vertexLabelOptional = schema.getVertexLabel(last.getSchemaTable().withOutPrefix().getTable());
            Preconditions.checkState(vertexLabelOptional.isPresent(), "BUG: %s not found in the topology.", last.getSchemaTable().withOutPrefix().getTable());
            lastVertexLabel = vertexLabelOptional.get();
        }
        boolean queryTraversesEdge = isVertex && (distinctQueryStack.size() > 1);
        EdgeLabel lastEdgeLabel = null;
        if (queryTraversesEdge) {
            lastEdge = distinctQueryStack.get(distinctQueryStack.size() - 2);
            Optional<Schema> edgeSchema = sqlgGraph.getTopology().getSchema(lastEdge.getSchemaTable().getSchema());
            Preconditions.checkState(edgeSchema.isPresent(), "BUG: %s not found in the topology.", lastEdge.getSchemaTable().getSchema());
            Optional<EdgeLabel> edgeLabelOptional = edgeSchema.get().getEdgeLabel(lastEdge.getSchemaTable().withOutPrefix().getTable());
            Preconditions.checkState(edgeLabelOptional.isPresent(), "BUG: %s not found in the topology.", lastEdge.getSchemaTable().getTable());
            lastEdgeLabel = edgeLabelOptional.get();
        }

        if (isVertex) {
            //First delete all edges except for this edge traversed to get to the vertices.
            StringBuilder sb;
            for (EdgeLabel edgeLabel : lastVertexLabel.getOutEdgeLabels().values()) {
                if (lastEdgeLabel == null || !edgeLabel.equals(lastEdgeLabel)) {
                    //Delete
                    sb = new StringBuilder();
                    sb.append("WITH todelete AS (");
                    sb.append(leafElementsToDelete);
                    sb.append("\n)\nDELETE FROM ");
                    sb.append(maybeWrapInQoutes(edgeLabel.getSchema().getName()));
                    sb.append(".");
                    sb.append(maybeWrapInQoutes(Topology.EDGE_PREFIX + edgeLabel.getName()));
                    sb.append(" a USING todelete\nWHERE a.");
                    sb.append(maybeWrapInQoutes(lastVertexLabel.getSchema().getName() + "." + lastVertexLabel.getName() + Topology.OUT_VERTEX_COLUMN_END));
                    sb.append(" = todelete.");
                    sb.append(maybeWrapInQoutes("alias1"));
                    sqls.add(Triple.of(SqlgSqlExecutor.DROP_QUERY.NORMAL, sb.toString(), SchemaTable.of(edgeLabel.getSchema().getName(), Topology.EDGE_PREFIX + edgeLabel.getName())));
                }
            }
            for (EdgeLabel edgeLabel : lastVertexLabel.getInEdgeLabels().values()) {
                if (lastEdgeLabel == null || !edgeLabel.equals(lastEdgeLabel)) {
                    //Delete
                    sb = new StringBuilder();
                    sb.append("WITH todelete AS (");
                    sb.append(leafElementsToDelete);
                    sb.append("\n)\nDELETE FROM ");
                    sb.append(maybeWrapInQoutes(edgeLabel.getSchema().getName()));
                    sb.append(".");
                    sb.append(maybeWrapInQoutes(Topology.EDGE_PREFIX + edgeLabel.getName()));
                    sb.append(" a USING todelete\nWHERE a.");
                    sb.append(maybeWrapInQoutes(lastVertexLabel.getSchema().getName() + "." + lastVertexLabel.getName() + Topology.IN_VERTEX_COLUMN_END));
                    sb.append(" = todelete.");
                    sb.append(maybeWrapInQoutes("alias1"));
                    sqls.add(Triple.of(SqlgSqlExecutor.DROP_QUERY.NORMAL, sb.toString(), SchemaTable.of(edgeLabel.getSchema().getName(), Topology.EDGE_PREFIX + edgeLabel.getName())));
                }
            }
        }

        //Need to defer foreign key constraint checks.
        if (queryTraversesEdge) {
            sqls.add(Triple.of(SqlgSqlExecutor.DROP_QUERY.ALTER, "SET CONSTRAINTS ALL DEFERRED", null));
        }
        //Delete the leaf vertices, if there are foreign keys then its been deferred.
        StringBuilder sb = new StringBuilder();
        sb.append("WITH todelete AS (");
        sb.append(leafElementsToDelete);
        sb.append("\n)\nDELETE FROM ");
        sb.append(maybeWrapInQoutes(last.getSchemaTable().getSchema()));
        sb.append(".");
        sb.append(maybeWrapInQoutes(last.getSchemaTable().getTable()));
        sb.append(" a USING todelete\nWHERE a.");
        sb.append(maybeWrapInQoutes("ID"));
        sb.append(" = todelete.");
        sb.append(maybeWrapInQoutes("alias1"));
        sqls.add(Triple.of(SqlgSqlExecutor.DROP_QUERY.NORMAL, sb.toString(), last.getSchemaTable()));

        if (queryTraversesEdge) {
            sb = new StringBuilder();
            sb.append("WITH todelete AS (");
            sb.append(edgesToDelete.get());
            sb.append("\n)\nDELETE FROM ");
            sb.append(maybeWrapInQoutes(lastEdge.getSchemaTable().getSchema()));
            sb.append(".");
            sb.append(maybeWrapInQoutes(lastEdge.getSchemaTable().getTable()));
            sb.append(" a USING todelete\nWHERE a.");
            sb.append(maybeWrapInQoutes("ID"));
            sb.append(" = todelete.");
            sb.append(maybeWrapInQoutes("alias1"));
            sqls.add(Triple.of(SqlgSqlExecutor.DROP_QUERY.EDGE, sb.toString(), lastEdge.getSchemaTable()));
        }
        //Enable the foreign key constraint
        if (queryTraversesEdge) {
            sqls.add(Triple.of(SqlgSqlExecutor.DROP_QUERY.ALTER, "SET CONSTRAINTS ALL IMMEDIATE", null));
        }
        return sqls;
    }

    @Override
    public String drop(VertexLabel vertexLabel, Collection<Long> ids) {
        StringBuilder sql = new StringBuilder();
        sql.append("DELETE FROM\n\t");
        sql.append(maybeWrapInQoutes(vertexLabel.getSchema().getName()));
        sql.append(".");
        sql.append(maybeWrapInQoutes(Topology.VERTEX_PREFIX + vertexLabel.getName()));
        sql.append(" AS a USING\n");
        sql.append("(VALUES");
        int count = 1;
        for (Long id : ids) {
            sql.append("(");
            sql.append(Long.toString(id));
            sql.append(")");
            if (count++ < ids.size()) {
                sql.append(",");
            }
        }
        sql.append(") as b(id)\nWHERE b.id = a.");
        sql.append(maybeWrapInQoutes("ID"));
        return sql.toString();
    }

    @Override
    public String drop(EdgeLabel edgeLabel, Collection<Long> ids) {
        StringBuilder sql = new StringBuilder();
        sql.append("DELETE FROM\n\t");
        sql.append(maybeWrapInQoutes(edgeLabel.getSchema().getName()));
        sql.append(".");
        sql.append(maybeWrapInQoutes(Topology.EDGE_PREFIX + edgeLabel.getName()));
        sql.append(" AS a USING\n");
        sql.append("(VALUES");
        int count = 1;
        for (Long id : ids) {
            sql.append("(");
            sql.append(Long.toString(id));
            sql.append(")");
            if (count++ < ids.size()) {
                sql.append(",");
            }
        }
        sql.append(") as b(id)\nWHERE b.id = a.");
        sql.append(maybeWrapInQoutes("ID"));
        return sql.toString();
    }

    @Override
    public String dropWithForeignKey(boolean out, EdgeLabel edgeLabel, VertexLabel vertexLabel, Collection<Long> ids, boolean mutatingCallbacks) {
        StringBuilder sql = new StringBuilder();
        sql.append("DELETE FROM\n\t");
        sql.append(maybeWrapInQoutes(edgeLabel.getSchema().getName()));
        sql.append(".");
        sql.append(maybeWrapInQoutes(Topology.EDGE_PREFIX + edgeLabel.getName()));
        sql.append(" AS a USING\n");
        sql.append("(VALUES");
        int count = 1;
        for (Long id : ids) {
            sql.append("(");
            sql.append(Long.toString(id));
            sql.append(")");
            if (count++ < ids.size()) {
                sql.append(",");
            }
        }
        sql.append(") as b(id)\nWHERE b.id = a.");
        sql.append(maybeWrapInQoutes(vertexLabel.getSchema().getName() + "." + vertexLabel.getName() +
                (out ? Topology.OUT_VERTEX_COLUMN_END : Topology.IN_VERTEX_COLUMN_END)));
        if (mutatingCallbacks) {
            sql.append(" RETURNING\n \"ID\"");
        }
        return sql.toString();
    }

    @Override
    public boolean supportsDeferrableForeignKey() {
        return true;
    }

    @Override
    public String sqlToGetAllForeignKeys() {
        return "select \n" +
                "    con.schema,\n" +
                "    con.table,\n" +
                "    con.fk\n" +
                "from\n" +
                "   (select \n" +
                "    \tns.nspname as \"schema\",\n" +
                "        unnest(con1.conkey) as \"parent\", \n" +
                "        unnest(con1.confkey) as \"child\", \n" +
                "        con1.confrelid, \n" +
                "        con1.conrelid,\n" +
                "        con1.conname as \"fk\",\n" +
                "        cl.relname as \"table\"\n" +
                "    from \n" +
                "        pg_class cl\n" +
                "        join pg_namespace ns on cl.relnamespace = ns.oid\n" +
                "        join pg_constraint con1 on con1.conrelid = cl.oid\n" +
                "    where\n" +
                "        cl.relname like '%E_%' AND\n" +
                "        con1.contype = 'f'\n" +
                "   ) con\n" +
                "   join pg_attribute att on\n" +
                "       att.attrelid = con.confrelid and att.attnum = con.child\n" +
                "   join pg_class cl on\n" +
                "       cl.oid = con.confrelid\n" +
                "   join pg_attribute att2 on\n" +
                "       att2.attrelid = con.conrelid and att2.attnum = con.parent";
    }

    @Override
    public String alterForeignKeyToDeferrable(String schema, String table, String foreignKeyName) {
        return "ALTER TABLE \n" +
                "\t\"" + schema + "\".\"" + table + "\" \n" +
                "ALTER CONSTRAINT \n" +
                "\t\"" + foreignKeyName + "\" DEFERRABLE;";
    }

    @Override
    public List<Triple<SqlgSqlExecutor.DROP_QUERY, String, SchemaTable>> sqlTruncate(SqlgGraph sqlgGraph, SchemaTable schemaTable) {
        Preconditions.checkState(schemaTable.isWithPrefix(), "SqlDialect.sqlTruncate' schemaTable must start with a prefix %s or %s", Topology.VERTEX_PREFIX, Topology.EDGE_PREFIX);
        List<Triple<SqlgSqlExecutor.DROP_QUERY, String, SchemaTable>> result = new ArrayList<>();
        Optional<Schema> schemaOptional = sqlgGraph.getTopology().getSchema(schemaTable.getSchema());
        Preconditions.checkState(schemaOptional.isPresent(), "BUG: %s not found in the topology.", schemaTable.getSchema());
        Schema schema = schemaOptional.get();
        List<String> edgesToTruncate = new ArrayList<>();
        if (schemaTable.isVertexTable()) {
            //Need to delete any in/out edges.
            Optional<VertexLabel> vertexLabelOptional = schema.getVertexLabel(schemaTable.withOutPrefix().getTable());
            Preconditions.checkState(vertexLabelOptional.isPresent(), "BUG: %s not found in the topology.", schemaTable.withOutPrefix().getTable());
            VertexLabel vertexLabel = vertexLabelOptional.get();
            Collection<EdgeLabel> outEdgeLabels = vertexLabel.getOutEdgeLabels().values();
            for (EdgeLabel edgeLabel : outEdgeLabels) {
                if (edgeLabel.getOutVertexLabels().size() == 1) {
                    //The edgeLabel is the vertexTable being deleted's only edge so we can truncate it.
                    edgesToTruncate.add(maybeWrapInQoutes(edgeLabel.getSchema().getName()) + "." + maybeWrapInQoutes(Topology.EDGE_PREFIX + edgeLabel.getName()));
                } else {
                    throw new IllegalStateException("BUG: sqlTruncate should not be called when an edge has more than one out edge labels.");
                }
            }
            Collection<EdgeLabel> inEdgeLabels = vertexLabel.getInEdgeLabels().values();
            for (EdgeLabel edgeLabel : inEdgeLabels) {
                if (edgeLabel.getInVertexLabels().size() == 1) {
                    //The edgeLabel is the vertexTable being deleted's only edge so we can truncate it.
                    edgesToTruncate.add(maybeWrapInQoutes(edgeLabel.getSchema().getName()) + "." + maybeWrapInQoutes(Topology.EDGE_PREFIX + edgeLabel.getName()));
                } else {
                    throw new IllegalStateException("BUG: sqlTruncate should not be called when an edge has more than one in edge labels.");
                }
            }
        }
        StringBuilder sql = new StringBuilder("TRUNCATE ONLY ");
        int count = 1;
        for (String edgeToTruncate : edgesToTruncate) {
            sql.append(edgeToTruncate);
            sql.append(", ");
        }
        sql.append(maybeWrapInQoutes(schemaTable.getSchema())).append(".").append(maybeWrapInQoutes(schemaTable.getTable()));
        result.add(
                Triple.of(
                        SqlgSqlExecutor.DROP_QUERY.TRUNCATE,
                        sql.toString(),
                        schemaTable
                )
        );
        return result;
    }

    @Override
    public boolean supportsTruncateMultipleTablesTogether() {
        return true;
    }

    @Override
    public boolean supportsPartitioning() {
        return true;
    }

    @Override
    public List<Map<String, String>> getPartitions(Connection connection) {
        List<Map<String, String>> result = new ArrayList<>();
        try (Statement statement = connection.createStatement()) {
            ResultSet resultSet = statement.executeQuery("with pg_partitioned_table as (select \n" +
                    "    p.partrelid,\n" +
                    "    p.partstrat as partitionType,\n" +
                    "    p.partnatts,\n" +
                    "    string_agg(a.attname, ',' order by a.attnum) \"partitionExpression1\",\n" +
                    "    pg_get_expr(p.partexprs, p.partrelid) \"partitionExpression2\"\n" +
                    "from \n" +
                    "(select \n" +
                    "\tpartrelid,\n" +
                    "    partstrat,\n" +
                    "    partnatts,\n" +
                    "    unnest(partattrs) partattrs,\n" +
                    "    partexprs\n" +
                    "from \n" +
                    "\tpg_catalog.pg_partitioned_table\n" +
                    ") p left join\n" +
                    "\tpg_catalog.pg_attribute a on partrelid = a.attrelid and p.partattrs = a.attnum\n" +
                    "group by \n" +
                    "\t1,2,3,5\n" +
                    ")\n" +
                    "SELECT\n" +
                    "\tn.nspname as schema,\n" +
                    "\t(i.inhparent::regclass)::text as parent,\n" +
                    "\t(cl.oid::regclass)::text as child,\n" +
                    "    p.partitionType,\n" +
                    "    p.\"partitionExpression1\",\n" +
                    "    p.\"partitionExpression2\",\n" +
                    "    pg_get_expr(cl.relpartbound, cl.oid, true) as \"fromToIn\"\n" +
                    "FROM\n" +
<<<<<<< HEAD
                    "    sqlg_schema.\"V_schema\" s join\n" +
=======
                    "    sqlg_schema.\"" + Topology.VERTEX_PREFIX + "schema\" s join\n" +
>>>>>>> 06554b93
                    "\tpg_catalog.pg_namespace n on s.name = n.nspname join\n" +
                    "    pg_catalog.pg_class cl on cl.relnamespace = n.oid left join\n" +
                    "    pg_catalog.pg_inherits i on i.inhrelid = cl.oid left join\n" +
                    "    pg_partitioned_table p on p.partrelid = cl.relfilenode\n" +
                    "WHERE\n" +
                    "\tcl.relkind <> 'S' AND " +
                    "(p.\"partitionExpression1\" is not null or p.\"partitionExpression2\" is not null or cl.relpartbound is not null)");
            while (resultSet.next()) {
                Map<String, String> row = new HashMap<>();
                row.put("schema", resultSet.getString("schema"));
                row.put("parent", resultSet.getString("parent"));
                row.put("child", resultSet.getString("child"));
                row.put("partitionType", resultSet.getString("partitionType"));
                row.put("partitionExpression1", resultSet.getString("partitionExpression1"));
                row.put("partitionExpression2", resultSet.getString("partitionExpression2"));
                row.put("fromToIn", resultSet.getString("fromToIn"));
                result.add(row);
            }
            return result;
        } catch (SQLException e) {
<<<<<<< HEAD
        	// pre 10 postgres
            if ("42P01".equals(e.getSQLState()) && e.getMessage().contains("pg_catalog.pg_partitioned_table")){
            	return new ArrayList<>();
            }
        	throw new RuntimeException(e);
        	
=======
            throw new RuntimeException(e);
        }
    }

    @Override
    public boolean supportsSharding() {
        return true;
    }

    @Override
    public int getShardCount(SqlgGraph sqlgGraph, AbstractLabel label) {
        Connection connection = sqlgGraph.tx().getConnection();
        try (Statement statement = connection.createStatement()) {
            ResultSet resultSet = statement.executeQuery("SELECT COUNT(*) FROM pg_dist_shard " +
                    "WHERE logicalrelid = '\"" + label.getSchema().getName() + "\".\"" + label.getPrefix() + label.getLabel() + "\"'::regclass;");
            //can not use the below as the setting is per session so this session is most likely not the session the table was distributed on.
//            ResultSet resultSet = statement.executeQuery("SHOW citus.shard_count");
            if (resultSet.next()) {
                return resultSet.getInt(1);
            } else {
                return 0;
            }
        } catch (SQLException e) {
            throw new RuntimeException(e);
>>>>>>> 06554b93
        }
    }

}<|MERGE_RESOLUTION|>--- conflicted
+++ resolved
@@ -365,10 +365,7 @@
                 SchemaTable inSchemaTable = SchemaTable.from(sqlgGraph, metaEdge.getInLabel());
                 VertexLabel outVertexLabel = sqlgGraph.getTopology().getVertexLabel(outSchemaTable.getSchema(), outSchemaTable.getTable()).orElseThrow(() -> new IllegalStateException(String.format("VertexLabel not found for %s.%s", outSchemaTable.getSchema(), outSchemaTable.getTable())));
                 VertexLabel inVertexLabel = sqlgGraph.getTopology().getVertexLabel(inSchemaTable.getSchema(), inSchemaTable.getTable()).orElseThrow(() -> new IllegalStateException(String.format("VertexLabel not found for %s.%s", inSchemaTable.getSchema(), inSchemaTable.getTable())));
-<<<<<<< HEAD
-=======
                 EdgeLabel edgeLabel = sqlgGraph.getTopology().getEdgeLabel(metaEdge.getSchemaTable().getSchema(), metaEdge.getSchemaTable().getTable()).orElseThrow(() -> new IllegalStateException(String.format("EdgeLabel not found for %s.%s", metaEdge.getSchemaTable().getSchema(), metaEdge.getSchemaTable().getTable())));
->>>>>>> 06554b93
 
                 Pair<SortedSet<String>, Map<SqlgEdge, Triple<SqlgVertex, SqlgVertex, Map<String, Object>>>> triples = edgeCache.get(metaEdge);
                 Map<String, PropertyType> propertyTypeMap = sqlgGraph.getTopology().getTableFor(metaEdge.getSchemaTable().withPrefix(EDGE_PREFIX));
@@ -389,11 +386,7 @@
                         for (String identifier : outVertexLabel.getIdentifiers()) {
                             sql.append(maybeWrapInQoutes(triple.getLeft().getSchema() + "." + triple.getLeft().getTable() + "." + identifier + Topology.OUT_VERTEX_COLUMN_END));
                             if (i++ < outVertexLabel.getIdentifiers().size()) {
-<<<<<<< HEAD
-                                sql.append(" AND ");
-=======
                                 sql.append(", ");
->>>>>>> 06554b93
                             }
                         }
                     }
@@ -405,11 +398,7 @@
                         for (String identifier : inVertexLabel.getIdentifiers()) {
                             sql.append(maybeWrapInQoutes(triple.getMiddle().getSchema() + "." + triple.getMiddle().getTable() + "." + identifier + Topology.IN_VERTEX_COLUMN_END));
                             if (i++ < inVertexLabel.getIdentifiers().size()) {
-<<<<<<< HEAD
-                                sql.append(" AND ");
-=======
                                 sql.append(",");
->>>>>>> 06554b93
                             }
                         }
                     }
@@ -2827,11 +2816,6 @@
     @Override
     public List<String> sqlgTopologyCreationScripts() {
         List<String> result = new ArrayList<>();
-<<<<<<< HEAD
-        result.add("CREATE TABLE IF NOT EXISTS \"sqlg_schema\".\"V_graph\" (\"ID\" SERIAL PRIMARY KEY, \"createdOn\" TIMESTAMP WITH TIME ZONE, \"updatedOn\" TIMESTAMP WITH TIME ZONE, \"version\" TEXT, \"dbVersion\" TEXT);");
-        result.add("CREATE TABLE IF NOT EXISTS \"sqlg_schema\".\"V_schema\" (\"ID\" SERIAL PRIMARY KEY, \"createdOn\" TIMESTAMP WITH TIME ZONE, \"name\" TEXT);");
-        result.add("CREATE TABLE IF NOT EXISTS \"sqlg_schema\".\"V_vertex\" (" +
-=======
         result.add("CREATE TABLE IF NOT EXISTS \"sqlg_schema\".\"" + Topology.VERTEX_PREFIX + "graph\" (" +
                 "\"ID\" SERIAL PRIMARY KEY, " +
                 "\"createdOn\" TIMESTAMP WITH TIME ZONE, " +
@@ -2843,31 +2827,20 @@
                 "\"createdOn\" TIMESTAMP WITH TIME ZONE, " +
                 "\"name\" TEXT);");
         result.add("CREATE TABLE IF NOT EXISTS \"sqlg_schema\".\"" + Topology.VERTEX_PREFIX + "vertex\" (" +
->>>>>>> 06554b93
                 "\"ID\" SERIAL PRIMARY KEY, " +
                 "\"createdOn\" TIMESTAMP WITH TIME ZONE, " +
                 "\"name\" TEXT, \"schemaVertex\" TEXT, " +
                 "\"partitionType\" TEXT, " +
-<<<<<<< HEAD
-                "\"partitionExpression\" TEXT);");
-        result.add("CREATE TABLE IF NOT EXISTS \"sqlg_schema\".\"V_edge\" (" +
-=======
                 "\"partitionExpression\" TEXT," +
                 "\"shardCount\" INTEGER);");
         result.add("CREATE TABLE IF NOT EXISTS \"sqlg_schema\".\"" + Topology.VERTEX_PREFIX + "edge\" (" +
->>>>>>> 06554b93
                 "\"ID\" SERIAL PRIMARY KEY, " +
                 "\"createdOn\" TIMESTAMP WITH TIME ZONE, " +
                 "\"name\" TEXT, " +
                 "\"partitionType\" TEXT, " +
-<<<<<<< HEAD
-                "\"partitionExpression\" TEXT);");
-        result.add("CREATE TABLE IF NOT EXISTS \"sqlg_schema\".\"V_partition\" (" +
-=======
                 "\"partitionExpression\" TEXT, " +
                 "\"shardCount\" INTEGER);");
         result.add("CREATE TABLE IF NOT EXISTS \"sqlg_schema\".\"" + Topology.VERTEX_PREFIX + "partition\" (" +
->>>>>>> 06554b93
                 "\"ID\" SERIAL PRIMARY KEY, " +
                 "\"createdOn\" TIMESTAMP WITH TIME ZONE, " +
                 "\"name\" TEXT, " +
@@ -2876,11 +2849,6 @@
                 "\"in\" TEXT, " +
                 "\"partitionType\" TEXT, " +
                 "\"partitionExpression\" TEXT);");
-<<<<<<< HEAD
-        result.add("CREATE TABLE IF NOT EXISTS \"sqlg_schema\".\"V_property\" (\"ID\" SERIAL PRIMARY KEY, \"createdOn\" TIMESTAMP WITH TIME ZONE, \"name\" TEXT, \"type\" TEXT);");
-        result.add("CREATE TABLE IF NOT EXISTS \"sqlg_schema\".\"V_index\" (\"ID\" SERIAL PRIMARY KEY, \"createdOn\" TIMESTAMP WITH TIME ZONE, \"name\" TEXT, \"index_type\" TEXT);");
-        result.add("CREATE TABLE IF NOT EXISTS \"sqlg_schema\".\"V_globalUniqueIndex\" (" +
-=======
         result.add("CREATE TABLE IF NOT EXISTS \"sqlg_schema\".\"" + Topology.VERTEX_PREFIX + "property\" (" +
                 "\"ID\" SERIAL PRIMARY KEY, " +
                 "\"createdOn\" TIMESTAMP WITH TIME ZONE, " +
@@ -2892,52 +2860,11 @@
                 "\"name\" TEXT, " +
                 "\"index_type\" TEXT);");
         result.add("CREATE TABLE IF NOT EXISTS \"sqlg_schema\".\"" + Topology.VERTEX_PREFIX + "globalUniqueIndex\" (" +
->>>>>>> 06554b93
                 "\"ID\" SERIAL PRIMARY KEY, " +
                 "\"createdOn\" TIMESTAMP WITH TIME ZONE, " +
                 "\"name\" TEXT, " +
                 "CONSTRAINT propertyUniqueConstraint UNIQUE(name));");
 
-<<<<<<< HEAD
-        result.add("CREATE TABLE IF NOT EXISTS \"sqlg_schema\".\"E_vertex_identifier\"(\"ID\" SERIAL PRIMARY KEY, \"sqlg_schema.property__I\" BIGINT, \"sqlg_schema.vertex__O\" BIGINT, \"identifier_index\" INTEGER, FOREIGN KEY (\"sqlg_schema.property__I\") REFERENCES \"sqlg_schema\".\"V_property\" (\"ID\") DEFERRABLE, FOREIGN KEY (\"sqlg_schema.vertex__O\") REFERENCES \"sqlg_schema\".\"V_vertex\" (\"ID\") DEFERRABLE);");
-        result.add("CREATE INDEX IF NOT EXISTS \"E_vertex_identifier_property__I_idx\" ON \"sqlg_schema\".\"E_vertex_identifier\" (\"sqlg_schema.property__I\");");
-        result.add("CREATE INDEX IF NOT EXISTS \"E_vertex_identifier_vertex__O_idx\" ON \"sqlg_schema\".\"E_vertex_identifier\" (\"sqlg_schema.vertex__O\");");
-
-        result.add("CREATE TABLE IF NOT EXISTS \"sqlg_schema\".\"E_edge_identifier\"(\"ID\" SERIAL PRIMARY KEY, \"sqlg_schema.property__I\" BIGINT, \"sqlg_schema.edge__O\" BIGINT, \"identifier_index\" INTEGER, FOREIGN KEY (\"sqlg_schema.property__I\") REFERENCES \"sqlg_schema\".\"V_property\" (\"ID\") DEFERRABLE, FOREIGN KEY (\"sqlg_schema.edge__O\") REFERENCES \"sqlg_schema\".\"V_edge\" (\"ID\") DEFERRABLE);");
-        result.add("CREATE INDEX IF NOT EXISTS \"E_vertex_identifier_property__I_idx\" ON \"sqlg_schema\".\"E_edge_identifier\" (\"sqlg_schema.property__I\");");
-        result.add("CREATE INDEX IF NOT EXISTS \"E_vertex_identifier_edge__O_idx\" ON \"sqlg_schema\".\"E_edge_identifier\" (\"sqlg_schema.edge__O\");");
-
-        result.add("CREATE TABLE IF NOT EXISTS \"sqlg_schema\".\"E_vertex_partition\"(\"ID\" SERIAL PRIMARY KEY, \"sqlg_schema.partition__I\" BIGINT, \"sqlg_schema.vertex__O\" BIGINT, FOREIGN KEY (\"sqlg_schema.partition__I\") REFERENCES \"sqlg_schema\".\"V_partition\" (\"ID\") DEFERRABLE, FOREIGN KEY (\"sqlg_schema.vertex__O\") REFERENCES \"sqlg_schema\".\"V_vertex\" (\"ID\") DEFERRABLE);");
-        result.add("CREATE INDEX IF NOT EXISTS \"E_vertex_partition_partition__I_idx\" ON \"sqlg_schema\".\"E_vertex_partition\" (\"sqlg_schema.partition__I\");");
-        result.add("CREATE INDEX IF NOT EXISTS \"E_vertex_partition_vertex__O_idx\" ON \"sqlg_schema\".\"E_vertex_partition\" (\"sqlg_schema.vertex__O\");");
-
-        result.add("CREATE TABLE IF NOT EXISTS \"sqlg_schema\".\"E_edge_partition\"(\"ID\" SERIAL PRIMARY KEY, \"sqlg_schema.partition__I\" BIGINT, \"sqlg_schema.edge__O\" BIGINT, FOREIGN KEY (\"sqlg_schema.partition__I\") REFERENCES \"sqlg_schema\".\"V_partition\" (\"ID\") DEFERRABLE, FOREIGN KEY (\"sqlg_schema.edge__O\") REFERENCES \"sqlg_schema\".\"V_edge\" (\"ID\") DEFERRABLE);");
-        result.add("CREATE INDEX IF NOT EXISTS \"E_vertex_partition_partition__I_idx\" ON \"sqlg_schema\".\"E_vertex_partition\" (\"sqlg_schema.partition__I\");");
-        result.add("CREATE INDEX IF NOT EXISTS \"E_vertex_partition_edge__O_idx\" ON \"sqlg_schema\".\"E_edge_partition\" (\"sqlg_schema.edge__O\");");
-
-        result.add("CREATE TABLE IF NOT EXISTS \"sqlg_schema\".\"E_partition_partition\"(" +
-                "\"ID\" SERIAL PRIMARY KEY, " +
-                "\"sqlg_schema.partition__I\" BIGINT, " +
-                "\"sqlg_schema.partition__O\" BIGINT, " +
-                "FOREIGN KEY (\"sqlg_schema.partition__I\") REFERENCES \"sqlg_schema\".\"V_partition\" (\"ID\") DEFERRABLE, " +
-                "FOREIGN KEY (\"sqlg_schema.partition__O\") REFERENCES \"sqlg_schema\".\"V_partition\" (\"ID\") DEFERRABLE);");
-        result.add("CREATE INDEX IF NOT EXISTS \"E_vertex_partition_partition__I_idx\" ON \"sqlg_schema\".\"E_vertex_partition\" (\"sqlg_schema.partition__I\");");
-        result.add("CREATE INDEX IF NOT EXISTS \"E_vertex_partition_partition__O_idx\" ON \"sqlg_schema\".\"E_partition_partition\" (\"sqlg_schema.partition__O\");");
-
-        result.add("CREATE TABLE IF NOT EXISTS \"sqlg_schema\".\"E_vertex_index\"(\"ID\" SERIAL PRIMARY KEY, \"sqlg_schema.index__I\" BIGINT, \"sqlg_schema.vertex__O\" BIGINT, FOREIGN KEY (\"sqlg_schema.index__I\") REFERENCES \"sqlg_schema\".\"V_index\" (\"ID\") DEFERRABLE, FOREIGN KEY (\"sqlg_schema.vertex__O\") REFERENCES \"sqlg_schema\".\"V_vertex\" (\"ID\") DEFERRABLE);");
-        result.add("CREATE INDEX IF NOT EXISTS \"E_vertex_index_index__I_idx\" ON \"sqlg_schema\".\"E_vertex_index\" (\"sqlg_schema.index__I\");");
-        result.add("CREATE INDEX IF NOT EXISTS \"E_vertex_index_vertex__O_idx\" ON \"sqlg_schema\".\"E_vertex_index\" (\"sqlg_schema.vertex__O\");");
-
-        result.add("CREATE TABLE IF NOT EXISTS \"sqlg_schema\".\"E_edge_index\"(\"ID\" SERIAL PRIMARY KEY, \"sqlg_schema.index__I\" BIGINT, \"sqlg_schema.edge__O\" BIGINT, FOREIGN KEY (\"sqlg_schema.index__I\") REFERENCES \"sqlg_schema\".\"V_index\" (\"ID\") DEFERRABLE, FOREIGN KEY (\"sqlg_schema.edge__O\") REFERENCES \"sqlg_schema\".\"V_edge\" (\"ID\") DEFERRABLE);");
-        result.add("CREATE INDEX IF NOT EXISTS \"E_edge_index_index__I_idx\" ON \"sqlg_schema\".\"E_edge_index\" (\"sqlg_schema.index__I\");");
-        result.add("CREATE INDEX IF NOT EXISTS \"E_edge_index_vertex__O_idx\" ON \"sqlg_schema\".\"E_edge_index\" (\"sqlg_schema.edge__O\");");
-
-        result.add("CREATE TABLE IF NOT EXISTS \"sqlg_schema\".\"E_index_property\"(\"ID\" SERIAL PRIMARY KEY, \"sqlg_schema.property__I\" BIGINT, \"sqlg_schema.index__O\" BIGINT, \"sequence\" INTEGER, FOREIGN KEY (\"sqlg_schema.property__I\") REFERENCES \"sqlg_schema\".\"V_property\" (\"ID\") DEFERRABLE, FOREIGN KEY (\"sqlg_schema.index__O\") REFERENCES \"sqlg_schema\".\"V_index\" (\"ID\") DEFERRABLE);");
-        result.add("CREATE INDEX IF NOT EXISTS \"E_index_property_property__I_idx\" ON \"sqlg_schema\".\"E_index_property\" (\"sqlg_schema.property__I\");");
-        result.add("CREATE INDEX IF NOT EXISTS \"E_index_property_index__O_idx\" ON \"sqlg_schema\".\"E_index_property\" (\"sqlg_schema.index__O\");");
-
-        result.add("CREATE TABLE IF NOT EXISTS \"sqlg_schema\".\"E_globalUniqueIndex_property\"(\"ID\" SERIAL PRIMARY KEY, \"sqlg_schema.property__I\" BIGINT, \"sqlg_schema.globalUniqueIndex__O\" BIGINT, FOREIGN KEY (\"sqlg_schema.property__I\") REFERENCES \"sqlg_schema\".\"V_property\" (\"ID\") DEFERRABLE, FOREIGN KEY (\"sqlg_schema.globalUniqueIndex__O\") REFERENCES \"sqlg_schema\".\"V_globalUniqueIndex\" (\"ID\") DEFERRABLE);");
-=======
         result.add("CREATE TABLE IF NOT EXISTS \"sqlg_schema\".\"" + Topology.EDGE_PREFIX + "schema_vertex\"(" +
                 "\"ID\" SERIAL PRIMARY KEY, " +
                 "\"sqlg_schema.vertex__I\" BIGINT, " +
@@ -3091,7 +3018,6 @@
                 "\"sqlg_schema.globalUniqueIndex__O\" BIGINT, " +
                 "FOREIGN KEY (\"sqlg_schema.property__I\") REFERENCES \"sqlg_schema\".\"" + Topology.VERTEX_PREFIX + "property\" (\"ID\") DEFERRABLE, " +
                 "FOREIGN KEY (\"sqlg_schema.globalUniqueIndex__O\") REFERENCES \"sqlg_schema\".\"" + Topology.VERTEX_PREFIX + "globalUniqueIndex\" (\"ID\") DEFERRABLE);");
->>>>>>> 06554b93
 
         result.add("CREATE TABLE IF NOT EXISTS \"sqlg_schema\".\"" + Topology.VERTEX_PREFIX + "log\"(" +
                 "\"ID\" SERIAL PRIMARY KEY, " +
@@ -4179,11 +4105,7 @@
                     "    p.\"partitionExpression2\",\n" +
                     "    pg_get_expr(cl.relpartbound, cl.oid, true) as \"fromToIn\"\n" +
                     "FROM\n" +
-<<<<<<< HEAD
-                    "    sqlg_schema.\"V_schema\" s join\n" +
-=======
                     "    sqlg_schema.\"" + Topology.VERTEX_PREFIX + "schema\" s join\n" +
->>>>>>> 06554b93
                     "\tpg_catalog.pg_namespace n on s.name = n.nspname join\n" +
                     "    pg_catalog.pg_class cl on cl.relnamespace = n.oid left join\n" +
                     "    pg_catalog.pg_inherits i on i.inhrelid = cl.oid left join\n" +
@@ -4204,15 +4126,12 @@
             }
             return result;
         } catch (SQLException e) {
-<<<<<<< HEAD
         	// pre 10 postgres
             if ("42P01".equals(e.getSQLState()) && e.getMessage().contains("pg_catalog.pg_partitioned_table")){
             	return new ArrayList<>();
             }
         	throw new RuntimeException(e);
         	
-=======
-            throw new RuntimeException(e);
         }
     }
 
@@ -4236,7 +4155,6 @@
             }
         } catch (SQLException e) {
             throw new RuntimeException(e);
->>>>>>> 06554b93
         }
     }
 
