--- conflicted
+++ resolved
@@ -74,7 +74,7 @@
     public String dialectName() {
         return "Postgresql";
     }
-    
+
     @Override
     public String createSchemaStatement() {
     	// if ever schema is created outside of sqlg while the graph is already instantiated
@@ -268,7 +268,7 @@
 	                    verticesRanges.put(schemaTable, Pair.of(endHigh - numberInserted + 1, endHigh));
                     }
                 }
-                
+
             }
             return verticesRanges;
         } catch (Exception e) {
@@ -1547,24 +1547,6 @@
      * @return
      */
     private String escapeSpecialCharacters(String s) {
-<<<<<<< HEAD
-        StringBuilder sb = new StringBuilder();
-        boolean needEscape = false;
-        for (int a = 0; a < s.length(); a++) {
-            char c = s.charAt(a);
-            if (c == '\n' || c == '\r' || c == 0 || c == COPY_COMMAND_DELIMITER.charAt(0)) {
-                needEscape = true;
-            }
-            if (c == ESCAPE || c == QUOTE) {
-                needEscape = true;
-                sb.append(ESCAPE);
-            }
-            sb.append(c);
-        }
-        if (needEscape) {
-            return QUOTE + sb.toString() + QUOTE;
-        }
-=======
     	StringBuilder sb=new StringBuilder();
     	boolean needEscape=s.length()==0; // escape empty strings
     	for (int a=0;a<s.length();a++){
@@ -1581,7 +1563,6 @@
     	if (needEscape){
     		return QUOTE+sb.toString()+QUOTE;
     	}
->>>>>>> e2199894
         return s;
     }
 
