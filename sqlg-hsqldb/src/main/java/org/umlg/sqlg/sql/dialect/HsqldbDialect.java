package org.umlg.sqlg.sql.dialect;

import com.fasterxml.jackson.databind.JsonNode;
import org.apache.commons.configuration.Configuration;
import org.apache.commons.lang3.tuple.Pair;
import org.apache.commons.lang3.tuple.Triple;
import org.apache.tinkerpop.gremlin.structure.Property;
import org.umlg.sqlg.structure.*;

import java.io.IOException;
import java.io.OutputStream;
import java.sql.Connection;
import java.sql.PreparedStatement;
import java.sql.SQLException;
import java.sql.Types;
import java.time.*;
import java.util.*;

/**
 * Date: 2014/07/16
 * Time: 3:09 PM
 */
public class HsqldbDialect extends BaseSqlDialect implements SqlDialect {

    public HsqldbDialect(Configuration configurator) {
        super(configurator);
    }

    @Override
    public Set<String> getDefaultSchemas() {
        return new HashSet<>(Arrays.asList("PUBLIC", "INFORMATION_SCHEMA", "SYSTEM_LOBS"));
    }

    @Override
    public String getPublicSchema() {
        return "PUBLIC";
    }

    @Override
    public String existIndexQuery(SchemaTable schemaTable, String prefix, String indexName) {
        StringBuilder sb = new StringBuilder("SELECT * FROM INFORMATION_SCHEMA.SYSTEM_INDEXINFO WHERE TABLE_SCHEM = '");
        sb.append(schemaTable.getSchema());
        sb.append("' AND  TABLE_NAME = '");
        sb.append(prefix);
        sb.append(schemaTable.getTable());
        sb.append("' AND INDEX_NAME = '");
        sb.append(indexName);
        sb.append("'");
        return sb.toString();
    }

    @Override
    public Map<SchemaTable, Pair<Long, Long>> flushVertexCache(SqlgGraph sqlgGraph, Map<SchemaTable, Pair<SortedSet<String>, Map<SqlgVertex, Triple<String, String, Map<String, Object>>>>> vertexCache) {
        throw new UnsupportedOperationException("Batch processing is not supported by hsqldb.");
    }

    @Override
    public void flushEdgeCache(SqlgGraph sqlgGraph, Map<SchemaTable, Map<SqlgEdge, Triple<SqlgVertex, SqlgVertex, Map<String, Object>>>> edgeCache) {
        throw new UnsupportedOperationException("Batch processing is not supported by hsqldb.");
    }

    @Override
    public void flushVertexLabelCache(SqlgGraph sqlgGraph, Map<SqlgVertex, Pair<String, String>> vertexOutInLabelMap) {
        throw new UnsupportedOperationException("Batch processing is not supported by hsqldb.");
    }

    @Override
    public String getBatchNull() {
        throw new UnsupportedOperationException("Batch processing is not supported by hsqldb.");
    }

    @Override
    public void flushVertexPropertyCache(SqlgGraph sqlgGraph, Map<SchemaTable, Pair<SortedSet<String>, Map<SqlgVertex, Map<String, Object>>>> vertexPropertyCache) {
        throw new UnsupportedOperationException("Batch processing is not supported by hsqldb.");
    }

    @Override
    public String constructCompleteCopyCommandSqlVertex(SqlgGraph sqlgGraph, SqlgVertex vertex, Map<String, Object> keyValueMap) {
        throw new UnsupportedOperationException("Batch processing is not supported by hsqldb.");
    }

    @Override
    public String constructCompleteCopyCommandSqlEdge(SqlgGraph sqlgGraph, SqlgEdge sqlgEdge, SqlgVertex outVertex, SqlgVertex inVertex, Map<String, Object> keyValueMap) {
        throw new UnsupportedOperationException("Batch processing is not supported by hsqldb.");
    }

    @Override
    public void flushCompleteVertex(OutputStream out, Map<String, Object> keyValueMap) throws IOException {
        throw new UnsupportedOperationException("Batch processing is not supported by hsqldb.");
    }

    @Override
    public void flushCompleteEdge(OutputStream out, SqlgEdge sqlgEdge, SqlgVertex outVertex, SqlgVertex inVertex, Map<String, Object> keyValueMap) throws IOException {
        throw new UnsupportedOperationException("Batch processing is not supported by hsqldb.");
    }

    @Override
    public void flushEdgePropertyCache(SqlgGraph sqlgGraph, Map<SchemaTable, Pair<SortedSet<String>, Map<SqlgEdge, Map<String, Object>>>> edgePropertyCache) {
        throw new UnsupportedOperationException("Batch processing is not supported by hsqldb.");
    }

    @Override
    public void flushRemovedVertices(SqlgGraph sqlgGraph, Map<SchemaTable, List<SqlgVertex>> removeVertexCache) {
        throw new UnsupportedOperationException("Batch processing is not supported by hsqldb.");
    }

    @Override
    public void flushRemovedEdges(SqlgGraph sqlgGraph, Map<SchemaTable, List<SqlgEdge>> removeEdgeCache) {
        throw new UnsupportedOperationException("Batch processing is not supported by hsqldb.");
    }

    @Override
    public boolean supportsTransactionalSchema() {
        return false;
    }

    @Override
    public String getJdbcDriver() {
        return "org.hsqldb.jdbc.JDBCDriver";
    }

    @Override
    public void validateProperty(Object key, Object value) {
        if (value instanceof String) {
            return;
        }
        if (value instanceof Character) {
            return;
        }
        if (value instanceof Boolean) {
            return;
        }
        if (value instanceof Byte) {
            return;
        }
        if (value instanceof Short) {
            return;
        }
        if (value instanceof Integer) {
            return;
        }
        if (value instanceof Long) {
            return;
        }
        if (value instanceof Double) {
            return;
        }
        if (value instanceof LocalDate) {
            return;
        }
        if (value instanceof LocalDateTime) {
            return;
        }
        //TODO, needs schema db with types as it classes with regular LOCALDATETIME
//        if (value instanceof ZonedDateTime) {
//            return;
//        }
        if (value instanceof LocalTime) {
            return;
        }
        //TODO, needs schema db with types as it classes with regular Integer
//        if (value instanceof Period) {
//            return;
//        }
        //TODO, needs schema db with types as it classes with regular Long
//        if (value instanceof Duration) {
//            return;
//        }
        if (value instanceof byte[]) {
            return;
        }
        if (value instanceof boolean[]) {
            return;
        }
        if (value instanceof char[]) {
            return;
        }
        if (value instanceof short[]) {
            return;
        }
        if (value instanceof int[]) {
            return;
        }
        if (value instanceof long[]) {
            return;
        }
        if (value instanceof double[]) {
            return;
        }
        if (value instanceof String[]) {
            return;
        }
        if (value instanceof Character[]) {
            return;
        }
        if (value instanceof Boolean[]) {
            return;
        }
        if (value instanceof Byte[]) {
            return;
        }
        if (value instanceof Short[]) {
            return;
        }
        if (value instanceof Integer[]) {
            return;
        }
        if (value instanceof Long[]) {
            return;
        }
        if (value instanceof Double[]) {
            return;
        }
        throw Property.Exceptions.dataTypeOfPropertyValueNotSupported(value);
    }

    @Override
    public String getColumnEscapeKey() {
        return "\"";
    }

    @Override
    public String getPrimaryKeyType() {
        return "BIGINT NOT NULL PRIMARY KEY";
    }

    @Override
    public String getAutoIncrementPrimaryKeyConstruct() {
        return "BIGINT GENERATED BY DEFAULT AS IDENTITY PRIMARY KEY";
    }

    @Override
    public String[] propertyTypeToSqlDefinition(PropertyType propertyType) {
        switch (propertyType) {
            case BOOLEAN:
                return new String[]{"BOOLEAN"};
            case BYTE:
                return new String[]{"TINYINT"};
            case SHORT:
                return new String[]{"SMALLINT"};
            case INTEGER:
                return new String[]{"INTEGER"};
            case LONG:
                return new String[]{"BIGINT"};
            case FLOAT:
                return new String[]{"REAL"};
            case DOUBLE:
                return new String[]{"DOUBLE"};
            case LOCALDATE:
                return new String[]{"DATE"};
            case LOCALDATETIME:
                return new String[]{"TIMESTAMP WITH TIME ZONE"};
            case ZONEDDATETIME:
                return new String[]{"TIMESTAMP WITH TIME ZONE", "LONGVARCHAR"};
            case LOCALTIME:
                return new String[]{"TIME WITH TIME ZONE"};
            case PERIOD:
                return new String[]{"INTEGER", "INTEGER", "INTEGER"};
            case DURATION:
                return new String[]{"BIGINT", "INTEGER"};
            case STRING:
                return new String[]{"LONGVARCHAR"};
            case JSON:
                throw new IllegalStateException("HSQLDB does not support json types, use good ol string instead!");
            case POINT:
                throw new IllegalStateException("HSQLDB does not support gis types!");
            case POLYGON:
                throw new IllegalStateException("HSQLDB does not support gis types!");
            case GEOGRAPHY_POINT:
                throw new IllegalStateException("HSQLDB does not support gis types!");
            case GEOGRAPHY_POLYGON:
                throw new IllegalStateException("HSQLDB does not support gis types!");
            case BYTE_ARRAY:
                return new String[]{"LONGVARBINARY"};
            case BOOLEAN_ARRAY:
                return new String[]{"BOOLEAN ARRAY DEFAULT ARRAY[]"};
            case SHORT_ARRAY:
                return new String[]{"SMALLINT ARRAY DEFAULT ARRAY[]"};
            case INTEGER_ARRAY:
                return new String[]{"INTEGER ARRAY DEFAULT ARRAY[]"};
            case LONG_ARRAY:
                return new String[]{"BIGINT ARRAY DEFAULT ARRAY[]"};
            case FLOAT_ARRAY:
                return new String[]{"REAL ARRAY DEFAULT ARRAY[]"};
            case DOUBLE_ARRAY:
                return new String[]{"DOUBLE ARRAY DEFAULT ARRAY[]"};
            case STRING_ARRAY:
                return new String[]{"LONGVARCHAR ARRAY DEFAULT ARRAY[]"};
            default:
                throw new IllegalStateException("Unknown propertyType " + propertyType.name());
        }
    }

    @Override
    public int propertyTypeToJavaSqlType(PropertyType propertyType) {
        switch (propertyType) {
            case BOOLEAN:
                return Types.BOOLEAN;
            case BYTE:
                return Types.TINYINT;
            case SHORT:
                return Types.SMALLINT;
            case INTEGER:
                return Types.INTEGER;
            case LONG:
                return Types.BIGINT;
            case FLOAT:
                return Types.REAL;
            case DOUBLE:
                return Types.DOUBLE;
            case STRING:
                return Types.CLOB;
            case BYTE_ARRAY:
                return Types.ARRAY;
            case BOOLEAN_ARRAY:
                return Types.ARRAY;
            case SHORT_ARRAY:
                return Types.ARRAY;
            case INTEGER_ARRAY:
                return Types.ARRAY;
            case LONG_ARRAY:
                return Types.ARRAY;
            case FLOAT_ARRAY:
                return Types.ARRAY;
            case DOUBLE_ARRAY:
                return Types.ARRAY;
            case STRING_ARRAY:
                return Types.ARRAY;
            default:
                throw new IllegalStateException("Unknown propertyType " + propertyType.name());
        }
    }

    @Override
    public PropertyType sqlTypeToPropertyType(int sqlType, String typeName) {
        switch (sqlType) {
            case Types.BOOLEAN:
                return PropertyType.BOOLEAN;
            case Types.SMALLINT:
                return PropertyType.SHORT;
            case Types.INTEGER:
                return PropertyType.INTEGER;
            case Types.BIGINT:
                return PropertyType.LONG;
            case Types.REAL:
                return PropertyType.FLOAT;
            case Types.DOUBLE:
                return PropertyType.DOUBLE;
            case Types.VARCHAR:
                return PropertyType.STRING;
            case Types.VARBINARY:
                return PropertyType.BYTE_ARRAY;
            case Types.ARRAY:
                switch (typeName) {
                    case "BOOLEAN ARRAY":
                        return PropertyType.BOOLEAN_ARRAY;
                    case "SMALLINT ARRAY":
                        return PropertyType.SHORT_ARRAY;
                    case "INTEGER ARRAY":
                        return PropertyType.INTEGER_ARRAY;
                    case "BIGINT ARRAY":
                        return PropertyType.LONG_ARRAY;
                    case "DOUBLE ARRAY":
                        return PropertyType.DOUBLE_ARRAY;
                    default:
                        if (typeName.contains("VARCHAR") && typeName.contains("ARRAY")) {
                            return PropertyType.STRING_ARRAY;
                        } else {
                            throw new RuntimeException(String.format("Array type not supported sqlType = %s and typeName = %s", new String[]{String.valueOf(sqlType), typeName}));
                        }
                }
            default:
                throw new IllegalStateException("Unknown sqlType " + sqlType);
        }
    }

    @Override
    public String getForeignKeyTypeDefinition() {
        return "BIGINT";
    }

    @Override
    public boolean supportsFloatValues() {
        return false;
    }

    @Override
    public boolean supportsByteValues() {
        return true;
    }

    @Override
    public boolean supportsFloatArrayValues() {
        return false;
    }

    @Override
    public String getArrayDriverType(PropertyType propertyType) {
        switch (propertyType) {
            case BOOLEAN_ARRAY:
                return "BOOLEAN";
            case SHORT_ARRAY:
                return "SMALLINT";
            case INTEGER_ARRAY:
                return "INTEGER";
            case LONG_ARRAY:
                return "BIGINT";
            case DOUBLE_ARRAY:
                return "DOUBLE";
            case STRING_ARRAY:
                return "VARCHAR";
            default:
                throw new IllegalStateException("propertyType " + propertyType.name() + " unknown!");
        }
    }

    @Override
    public String createTableStatement() {
        return "CREATE TABLE ";
    }

    @Override
    public void prepareDB(Connection conn) {
        StringBuilder sql = new StringBuilder("SET DATABASE TRANSACTION CONTROL MVCC;");
        try (PreparedStatement preparedStatement = conn.prepareStatement(sql.toString())) {
            preparedStatement.executeUpdate();
        } catch (SQLException e) {
            throw new RuntimeException(e);
        }
        sql = new StringBuilder("SET DATABASE DEFAULT TABLE TYPE CACHED;");
        try (PreparedStatement preparedStatement = conn.prepareStatement(sql.toString())) {
            preparedStatement.executeUpdate();
        } catch (SQLException e) {
            throw new RuntimeException(e);
        }

    }

    @Override
    public void validateColumnName(String column) {
        super.validateColumnName(column);
    }

    @Override
    public List<String> getSpacialRefTable() {
        return Collections.EMPTY_LIST;
    }

    @Override
    public List<String> getGisSchemas() {
        return Collections.EMPTY_LIST;
    }

    @Override
    public void setJson(PreparedStatement preparedStatement, int parameterStartIndex, JsonNode right) {
        throw new IllegalStateException("Hsqldb does not support json types, this should not have happened!");
    }

    @Override
    public void setPoint(PreparedStatement preparedStatement, int parameterStartIndex, Object point) {
        throw new IllegalStateException("Hsqldb does not support gis types, this should not have happened!");
    }

    @Override
    public void setPolygon(PreparedStatement preparedStatement, int parameterStartIndex, Object point) {
        throw new IllegalStateException("Hsqldb does not support gis types, this should not have happened!");
    }

    @Override
    public void setGeographyPoint(PreparedStatement preparedStatement, int parameterStartIndex, Object point) {
        throw new IllegalStateException("Hsqldb does not support gis types, this should not have happened!");
    }

    @Override
    public void handleOther(Map<String, Object> properties, String columnName, Object o) {
        throw new IllegalStateException("Hsqldb does not support other types, this should not have happened!");
    }

    @Override
<<<<<<< HEAD
    public <T> T getGis(SqlgGraph sqlgGraph) {
        throw new IllegalStateException("Hsqldb does not support other types, this should not have happened!");
=======
    public OutputStream streamSql(SqlgGraph sqlgGraph, String sql) {
        throw new UnsupportedOperationException("Hsqldb does not support streamingSql!");
>>>>>>> 20e883a6
    }
}<|MERGE_RESOLUTION|>--- conflicted
+++ resolved
@@ -477,12 +477,12 @@
     }
 
     @Override
-<<<<<<< HEAD
     public <T> T getGis(SqlgGraph sqlgGraph) {
         throw new IllegalStateException("Hsqldb does not support other types, this should not have happened!");
-=======
+    }
+
+    @Override
     public OutputStream streamSql(SqlgGraph sqlgGraph, String sql) {
         throw new UnsupportedOperationException("Hsqldb does not support streamingSql!");
->>>>>>> 20e883a6
     }
 }