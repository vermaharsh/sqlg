--- conflicted
+++ resolved
@@ -5,11 +5,7 @@
     <parent>
         <artifactId>sqlg</artifactId>
         <groupId>org.umlg</groupId>
-<<<<<<< HEAD
-        <version>1.3.4</version>
-=======
         <version>1.4.0-SNAPSHOT</version>
->>>>>>> 4bfe3591
     </parent>
     <modelVersion>4.0.0</modelVersion>
 
