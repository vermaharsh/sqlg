--- conflicted
+++ resolved
@@ -1,4 +1,8 @@
-<<<<<<< HEAD
+##1.4.1
+
+* Added new predicate to compare 2 properties on the same label.
+* Added support for `has("property")` and `hasNot("property")`
+
 ##1.5.0
 
 * Optimize `DropStep` i.e. `drop()`.
@@ -16,12 +20,6 @@
 of `Traverser` which for Sqlg is always a `SqlgTraverser`. As `SqlgTraverser` always holds the full `Path` adding the barriered (cached)
 starts to the map is to heavy. Seeing as Sqlg does not use bulking the `TraverserSet`s logic is not needed.
 * Optimize the `TraversalFilterStep` to barrier the starts.
-=======
-##1.4.1
-
-* Added new predicate to compare 2 properties on the same label.
-* Added support for `has("property")` and `hasNot("property")`
->>>>>>> 79454ed1
 
 ##1.4.0
 
